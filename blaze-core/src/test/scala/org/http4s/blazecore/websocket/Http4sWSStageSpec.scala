package org.http4s.blazecore
package websocket

import fs2.Stream
import fs2.concurrent.{Queue, SignallingRef}
import cats.effect.IO
import cats.implicits._
import java.util.concurrent.atomic.AtomicBoolean
import org.http4s.Http4sSpec
import org.http4s.blaze.pipeline.LeafBuilder
import org.http4s.websocket.{WebSocket, WebSocketFrame}
import org.http4s.websocket.WebSocketFrame._
import org.http4s.blaze.pipeline.Command
import scala.concurrent.ExecutionContext
import scala.concurrent.duration._
import scodec.bits.ByteVector

class Http4sWSStageSpec extends Http4sSpec {
  override implicit def testExecutionContext: ExecutionContext =
    ExecutionContext.global

  class TestWebsocketStage(
      outQ: Queue[IO, WebSocketFrame],
      head: WSTestHead,
      closeHook: AtomicBoolean) {
    def sendWSOutbound(w: WebSocketFrame*): IO[Unit] =
      Stream
        .emits(w)
        .covary[IO]
        .through(outQ.enqueue)
        .compile
        .drain

    def sendInbound(w: WebSocketFrame*): IO[Unit] =
      w.toList.traverse(head.put).void

    def pollOutbound(timeoutSeconds: Long = 4L): IO[Option[WebSocketFrame]] =
      head.poll(timeoutSeconds)

    def pollBatchOutputbound(batchSize: Int, timeoutSeconds: Long = 4L): IO[List[WebSocketFrame]] =
      head.pollBatch(batchSize, timeoutSeconds)

    val outStream: Stream[IO, WebSocketFrame] =
      head.outStream

    def wasCloseHookCalled(): IO[Boolean] =
      IO(closeHook.get())
  }

  object TestWebsocketStage {
    def apply(): IO[TestWebsocketStage] =
      for {
        outQ <- Queue.unbounded[IO, WebSocketFrame]
        closeHook = new AtomicBoolean(false)
        ws = WebSocket[IO](outQ.dequeue, _.drain, IO(closeHook.set(true)))
        deadSignal <- SignallingRef[IO, Boolean](false)
        wsHead <- WSTestHead()
        head = LeafBuilder(new Http4sWSStage[IO](ws, closeHook, deadSignal)).base(wsHead)
        _ <- IO(head.sendInboundCommand(Command.Connected))
      } yield new TestWebsocketStage(outQ, head, closeHook)
  }

  "Http4sWSStage" should {
    "reply with pong immediately after ping" in (for {
      socket <- TestWebsocketStage()
      _ <- socket.sendInbound(Ping())
      _ <- socket.pollOutbound(2).map(_ must beSome[WebSocketFrame](Pong()))
      _ <- socket.sendInbound(Close())
    } yield ok)

    "not write any more frames after close frame sent" in (for {
      socket <- TestWebsocketStage()
      _ <- socket.sendWSOutbound(Text("hi"), Close(), Text("lol"))
      _ <- socket.pollOutbound().map(_ must_=== Some(Text("hi")))
      _ <- socket.pollOutbound().map(_ must_=== Some(Close()))
      _ <- socket.pollOutbound().map(_ must_=== None)
      _ <- socket.sendInbound(Close())
    } yield ok)

    "send a close frame back and call the on close handler upon receiving a close frame" in (for {
      socket <- TestWebsocketStage()
      _ <- socket.sendInbound(Close())
      _ <- socket.pollBatchOutputbound(2, 2).map(_ must_=== List(Close()))
      _ <- socket.wasCloseHookCalled().map(_ must_=== true)
    } yield ok)

    "not send two close frames " in (for {
      socket <- TestWebsocketStage()
      _ <- socket.sendWSOutbound(Close())
      _ <- socket.sendInbound(Close())
      _ <- socket.pollBatchOutputbound(2).map(_ must_=== List(Close()))
      _ <- socket.wasCloseHookCalled().map(_ must_=== true)
    } yield ok)

    "ignore pong frames" in (for {
      socket <- TestWebsocketStage()
      _ <- socket.sendInbound(Pong())
      _ <- socket.pollOutbound().map(_ must_=== None)
      _ <- socket.sendInbound(Close())
<<<<<<< HEAD
    } yield ok)
=======
    } yield ok).unsafeRunSync()

    "not fail on pending write request" in (for {
      socket <- TestWebsocketStage()
      reasonSent = ByteVector(42)
      in = Stream.eval(socket.sendInbound(Ping())).repeat.take(100)
      out = Stream.eval(socket.sendWSOutbound(Text("."))).repeat.take(200)
      _ <- in.merge(out).compile.drain
      _ <- socket.sendInbound(Close(reasonSent))
      reasonReceived <- socket.outStream
        .collectFirst { case Close(reasonReceived) => reasonReceived }
        .compile
        .toList
        .timeout(5.seconds)
      _ = reasonReceived must_== (List(reasonSent))
    } yield ok).unsafeRunSync()
>>>>>>> 94017e0d
  }
}<|MERGE_RESOLUTION|>--- conflicted
+++ resolved
@@ -97,10 +97,7 @@
       _ <- socket.sendInbound(Pong())
       _ <- socket.pollOutbound().map(_ must_=== None)
       _ <- socket.sendInbound(Close())
-<<<<<<< HEAD
     } yield ok)
-=======
-    } yield ok).unsafeRunSync()
 
     "not fail on pending write request" in (for {
       socket <- TestWebsocketStage()
@@ -115,7 +112,6 @@
         .toList
         .timeout(5.seconds)
       _ = reasonReceived must_== (List(reasonSent))
-    } yield ok).unsafeRunSync()
->>>>>>> 94017e0d
+    } yield ok)
   }
 }