--- conflicted
+++ resolved
@@ -23,12 +23,9 @@
     deadSignal: SignallingRef[F, Boolean]
 )(implicit F: ConcurrentEffect[F], val ec: ExecutionContext)
     extends TailStage[WebSocketFrame] {
-<<<<<<< HEAD
-=======
 
   private[this] val writeSemaphore = F.toIO(Semaphore[F](1L)).unsafeRunSync()
 
->>>>>>> 94017e0d
   def name: String = "Http4s WebSocket Stage"
 
   //////////////////////// Source and Sink generators ////////////////////////
