/*
 * Copyright 2019 http4s.org
 *
 * Licensed under the Apache License, Version 2.0 (the "License");
 * you may not use this file except in compliance with the License.
 * You may obtain a copy of the License at
 *
 *     http://www.apache.org/licenses/LICENSE-2.0
 *
 * Unless required by applicable law or agreed to in writing, software
 * distributed under the License is distributed on an "AS IS" BASIS,
 * WITHOUT WARRANTIES OR CONDITIONS OF ANY KIND, either express or implied.
 * See the License for the specific language governing permissions and
 * limitations under the License.
 */

package org.http4s.ember.core

import cats.ApplicativeThrow
import fs2._
import org.http4s._
import org.http4s.headers.Host
import org.http4s.headers.`Content-Length`
import org.http4s.internal.CharPredicate
import org.http4s.internal.appendSanitized

import java.nio.charset.StandardCharsets

private[ember] object Encoder {

  private val SPACE = " "
  private val CRLF = "\r\n"
  val chunkedTransferEncodingHeaderRaw = "Transfer-Encoding: chunked"
  val zeroContentLengthRaw = "Content-Length: 0"

  def initSection[F[_]](resp: Response[F]): (Array[Byte], Boolean) = {
    var chunked = resp.isChunked
    var appliedContentLength = false
    val stringBuilder = new StringBuilder()

    // Response Prelude: HTTP-Version SP STATUS CRLF
    stringBuilder
      .append(resp.httpVersion.renderString)
      .append(SPACE)
      .append(resp.status.renderString)
      .append(CRLF)

    // Apply each header followed by a CRLF
    resp.headers.foreach { h =>
      if (h.isNameValid) {
        stringBuilder
          .append(h.name)
          .append(": ")
        appendSanitized(stringBuilder, h.value)
        stringBuilder.append(CRLF)
        if (h.name == `Content-Length`.name) {
          appliedContentLength = true
        }
<<<<<<< HEAD
=======

      // Apply each header followed by a CRLF
      resp.headers.foreach { h =>
        if (h.isNameValid) {
          stringBuilder
            .append(h.name)
            .append(": ")
          appendSanitized(stringBuilder, h.value)
          stringBuilder.append(CRLF)
          ()
        }
      }
      if (!appliedContentLength && resp.body == EmptyBody && resp.status.isEntityAllowed) {
        stringBuilder.append(zeroContentLengthRaw).append(CRLF)
        chunked = false
        ()
      } else if (!chunked && !appliedContentLength && resp.status.isEntityAllowed) {
        stringBuilder.append(chunkedTransferEncodingHeaderRaw).append(CRLF)
        chunked = true
>>>>>>> 5ccd83ee
        ()
      }
    }
    if (!chunked && !appliedContentLength && resp.status.isEntityAllowed) {
      stringBuilder.append(chunkedTansferEncodingHeaderRaw).append(CRLF)
      chunked = true
      ()
    }
    // Final CRLF terminates headers and signals body to follow.
    stringBuilder.append(CRLF)
    (stringBuilder.toString.getBytes(StandardCharsets.ISO_8859_1), chunked)
  }

  def respToBytes[F[_]](
      resp: Response[F],
      writeBufferSize: Int = 32 * 1024,
  ): Stream[F, Byte] = {
    // resp.status.isEntityAllowed TODO
    val (initSectionBytes, chunked) = initSection(resp)
    val initSectionChunk = Chunk.array(initSectionBytes)

    if (chunked)
      Stream.chunk(initSectionChunk) ++ resp.body.through(ChunkedEncoding.encode[F])
    else
      (Stream.chunk(initSectionChunk) ++ resp.body)
        .chunkMin(writeBufferSize)
        .flatMap(Stream.chunk)
  }

  private val NoPayloadMethods: Set[Method] =
    Set(Method.GET, Method.DELETE, Method.CONNECT, Method.TRACE)

  def reqToBytes[F[_]: ApplicativeThrow](
      req: Request[F],
      writeBufferSize: Int = 32 * 1024,
  ): Stream[F, Byte] = {
    val uriOriginFormString = req.uri.toOriginForm.renderString

    if (uriOriginFormString.exists(ForbiddenUriCharacters)) {
      Stream.raiseError(new IllegalArgumentException(s"Invalid URI: ${uriOriginFormString}"))
    } else {
      var chunked = req.isChunked
      val initSection = {
        var appliedContentLength = false
        val stringBuilder = new StringBuilder()

        // Request-Line   = Method SP Request-URI SP HTTP-Version CRLF
        stringBuilder
          .append(req.method.renderString)
          .append(SPACE)
          .append(uriOriginFormString)
          .append(SPACE)
          .append(req.httpVersion.renderString)
          .append(CRLF)

        // Host From Uri Becomes Header if not already present in headers
        if (!req.headers.contains[Host])
          req.uri.authority.foreach { auth =>
            stringBuilder
              .append("Host: ")
              .append(auth.renderString)
              .append(CRLF)
          }

        // Apply each header followed by a CRLF
        req.headers.foreach { h =>
          if (h.isNameValid) {
            stringBuilder
              .append(h.name)
              .append(": ")
            appendSanitized(stringBuilder, h.value)
            stringBuilder.append(CRLF)
            if (h.name == `Content-Length`.name) {
              appliedContentLength = true
            }
            ()
          }
        }

        if (!chunked && !appliedContentLength && !NoPayloadMethods.contains(req.method)) {
          stringBuilder.append(chunkedTransferEncodingHeaderRaw).append(CRLF)
          chunked = true
          ()
        }

        // Final CRLF terminates headers and signals body to follow.
        stringBuilder.append(CRLF)
        stringBuilder.toString.getBytes(StandardCharsets.ISO_8859_1)
      }
      val initSectionChunk = Chunk.array(initSection)
      if (chunked)
        Stream.chunk(initSectionChunk) ++ req.body.through(ChunkedEncoding.encode[F])
      else {
        req.entity match {
          case Entity.Default(body, _) =>
            (Stream.chunk(initSectionChunk) ++ body)
              .chunkMin(writeBufferSize)
              .flatMap(Stream.chunk)
          case Entity.Strict(chunk) =>
            Stream.chunk(initSectionChunk ++ chunk)
          case Entity.Empty =>
            Stream.chunk(initSectionChunk)
        }
      }
    }
  }

  private val ForbiddenUriCharacters = CharPredicate(0x0.toChar, '\r', '\n')
}<|MERGE_RESOLUTION|>--- conflicted
+++ resolved
@@ -56,33 +56,15 @@
         if (h.name == `Content-Length`.name) {
           appliedContentLength = true
         }
-<<<<<<< HEAD
-=======
-
-      // Apply each header followed by a CRLF
-      resp.headers.foreach { h =>
-        if (h.isNameValid) {
-          stringBuilder
-            .append(h.name)
-            .append(": ")
-          appendSanitized(stringBuilder, h.value)
-          stringBuilder.append(CRLF)
-          ()
-        }
-      }
-      if (!appliedContentLength && resp.body == EmptyBody && resp.status.isEntityAllowed) {
-        stringBuilder.append(zeroContentLengthRaw).append(CRLF)
-        chunked = false
-        ()
-      } else if (!chunked && !appliedContentLength && resp.status.isEntityAllowed) {
-        stringBuilder.append(chunkedTransferEncodingHeaderRaw).append(CRLF)
-        chunked = true
->>>>>>> 5ccd83ee
         ()
       }
     }
-    if (!chunked && !appliedContentLength && resp.status.isEntityAllowed) {
-      stringBuilder.append(chunkedTansferEncodingHeaderRaw).append(CRLF)
+    if (!appliedContentLength && resp.entity == Entity.Empty && resp.status.isEntityAllowed) {
+      stringBuilder.append(zeroContentLengthRaw).append(CRLF)
+      chunked = false
+      ()
+    } else if (!chunked && !appliedContentLength && resp.status.isEntityAllowed) {
+      stringBuilder.append(chunkedTransferEncodingHeaderRaw).append(CRLF)
       chunked = true
       ()
     }
