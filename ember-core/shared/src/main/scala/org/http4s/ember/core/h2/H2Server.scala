/*
 * Copyright 2019 http4s.org
 *
 * Licensed under the Apache License, Version 2.0 (the "License");
 * you may not use this file except in compliance with the License.
 * You may obtain a copy of the License at
 *
 *     http://www.apache.org/licenses/LICENSE-2.0
 *
 * Unless required by applicable law or agreed to in writing, software
 * distributed under the License is distributed on an "AS IS" BASIS,
 * WITHOUT WARRANTIES OR CONDITIONS OF ANY KIND, either express or implied.
 * See the License for the specific language governing permissions and
 * limitations under the License.
 */

package org.http4s.ember.core.h2

import cats._
import cats.effect._
import cats.effect.std.Semaphore
import cats.effect.syntax.all._
import cats.syntax.all._
import fs2._
import fs2.io.IOException
import fs2.io.net._
import org.http4s._
import org.typelevel.ci._
import org.typelevel.log4cats.Logger
import scodec.bits._

import scala.concurrent.duration._

import H2Frame.Settings.ConnectionSettings.{default => defaultSettings}

private[ember] object H2Server {

  /*
  3 Mechanism into H2

  TlsContext => Yes => ALPN =>  h2       => HTTP2
                                http/1.1 => HTTP1
                                Nothing  => Http1
                No  =>                      Http1

  This is the tricky one, must read the initial bytes
  if they are the prelude then upgrade, but only on when
  the connection is first established

  Client Prelude Bytes                   => Http2 // Http2-prior-kno
  checkConnectionPreface
  Note: implementations that support HTTP/2 over TLS MUST use protocol
    negotiation in TLS.
    So if TLS is used then this method is not allowed.


  H2c
            Request
            Connection: Upgrade, HTTP2-Settings
            Upgrade: h2c
            HTTP2-Settings: <base64url encoding of HTTP/2 SETTINGS payload>
              =>
                HTTP/1.1 101 Switching Protocols
                Connection: Upgrade
                Upgrade: h2c

                Socket                    => Http2

            Normal                        => Resp

   */

  private val upgradeResponse: Response[fs2.Pure] = Response(
    status = Status.SwitchingProtocols,
    httpVersion = HttpVersion.`HTTP/1.1`,
    headers = Headers(
      "connection" -> "Upgrade",
      "upgrade" -> "h2c",
    ),
  )
  // Apply this, if it ever becomes Some, then rather than the next request, become an h2 connection
  def h2cUpgradeHttpRoute[F[_]: Concurrent]: HttpRoutes[F] =
    cats.data.Kleisli[({ type L[A] = cats.data.OptionT[F, A] })#L, Request[F], Response[F]] {
      (req: Request[F]) =>
        val connectionCheck = req.headers
          .get[org.http4s.headers.Connection]
          .exists(connection =>
            connection.values.contains_(ci"upgrade") && connection.values
              .contains_(ci"http2-settings")
          )

        // checks are cascading so we execute the least amount of work
        // if there is no upgrade, which is the likely case.
        val upgradeCheck = connectionCheck && {
          req.headers
            .get(ci"upgrade")
            .exists(upgrade => upgrade.map(r => r.value).exists(_ === "h2c"))
        }

        val settings: Option[H2Frame.Settings.ConnectionSettings] = if (upgradeCheck) {
          req.headers
            .get(ci"http2-settings")
            .collectFirstSome(settings =>
              settings.map(_.value).collectFirstSome { value =>
                for {
                  bv <- ByteVector.fromBase64(value, Bases.Alphabets.Base64Url) // Base64 Url
                  settings <- H2Frame.Settings
                    .fromPayload(bv, 0, false)
                    .toOption // This isn't an entire frame
                  // It is Just the Payload section of the frame
                } yield H2Frame.Settings
                  .updateSettings(settings, H2Frame.Settings.ConnectionSettings.default)
              }
            )
        } else None
        val upgrade = connectionCheck && upgradeCheck
        (settings, upgrade) match {
          case (Some(settings), true) =>
            val bb: F[ByteVector] = req.body.compile.to(ByteVector)
            val fres: F[Response[F]] = bb.map { bv =>
              val newReq: Request[fs2.Pure] = Request[fs2.Pure](
                req.method,
                req.uri,
                HttpVersion.`HTTP/2`,
                req.headers,
                Entity.Strict(bv),
                req.attributes,
              )
              upgradeResponse.withAttribute(H2Keys.H2cUpgrade, (settings, newReq))
            }
            cats.data.OptionT.liftF(fres)

          case (_, _) => cats.data.OptionT.none
        }
    }

  def h2cUpgradeMiddleware[F[_]: Concurrent](app: HttpApp[F]): HttpApp[F] =
    cats.data.Kleisli { (req: Request[F]) =>
      h2cUpgradeHttpRoute
        .run(req)
        .getOrElseF(app.run(req))
    }

  // Call on a new connection for http2-prior-knowledge
  // If left 1.1 if right 2
  def checkConnectionPreface[F[_]: MonadThrow](socket: Socket[F]): F[Either[ByteVector, Unit]] =
    socket.read(Preface.clientBV.size.toInt).flatMap {
      case Some(s) =>
        val received = s.toByteVector
        if (received == Preface.clientBV) Applicative[F].pure(Either.unit)
        else Applicative[F].pure(Either.left(received))
      case None =>
        new IOException("Input Closed Before Receiving Data").raiseError
    }

  // For Anything that is guaranteed to only be h2 this method will fail
  // unless the connection preface is there. For example after ALPN negotiation
  // on an SSL connection.
  def requireConnectionPreface[F[_]: MonadThrow](socket: Socket[F]): F[Unit] =
    checkConnectionPreface(socket).flatMap {
      case Left(_) => new IllegalArgumentException("Invalid Connection Preface").raiseError
      case Right(unit) => unit.pure[F]
    }

  // This is the full h2 management of a socket
  // AFTER the connection preface.
  // allowing delegation
  def fromSocket[F[_]](
      socket: Socket[F],
      httpApp: HttpApp[F],
      localSettings: H2Frame.Settings.ConnectionSettings,
      logger: Logger[F],
      // Only Used for http1 upgrade where remote settings are provided prior to escalation
      initialRemoteSettings: H2Frame.Settings.ConnectionSettings = defaultSettings,
      initialRequest: Option[Request[fs2.Pure]] = None,
  )(implicit F: Async[F]): Resource[F, Unit] = {
    import cats.effect.kernel.instances.spawn._

    // h2c Initial Request Communication on h2c Upgrade
    def sendInitialRequest(h2: H2Connection[F])(req: Request[Pure]): F[Unit] =
      for {
        h2Stream <- h2.initiateRemoteStreamById(1)
        s <- h2Stream.state.modify { s =>
          val x = s.copy(state = H2Stream.StreamState.HalfClosedRemote)
          (x, x)
        }
        _ <- s.request.complete(Either.right(req))
        er = Either.right(req.body.compile.to(fs2.Collector.supportsByteVector(ByteVector)))
        _ <- s.readBuffer.offer(er)
        _ <- s.writeBlock.complete(Either.right(()))
      } yield ()

    def holdWhileOpen(stateRef: Ref[F, H2Connection.State[F]]): F[Unit] =
      F.sleep(1.seconds) >> stateRef.get.map(_.closed).ifM(F.unit, holdWhileOpen(stateRef))

    def initH2Connection: F[(H2Connection[F], Semaphore[F])] = for {
      address <- socket.remoteAddress
      (remotehost, remoteport) = (address.host, address.port)
      ref <- Concurrent[F].ref(Map[Int, H2Stream[F]]())
      initialWriteBlock <- Deferred[F, Either[Throwable, Unit]]
      stateRef <-
        Concurrent[F].ref(
          H2Connection.State(
            initialRemoteSettings,
            defaultSettings.initialWindowSize.windowSize,
            initialWriteBlock,
            localSettings.initialWindowSize.windowSize,
            0,
            0,
            false,
            None,
            None,
          )
        )
      queue <- cats.effect.std.Queue.unbounded[F, Chunk[H2Frame]] // TODO revisit
      hpack <- Hpack.create[F]
      settingsAck <- Deferred[F, Either[Throwable, H2Frame.Settings.ConnectionSettings]]
      streamCreationLock <- Semaphore[F](1)
      // data <- Resource.eval(cats.effect.std.Queue.unbounded[F, Frame.Data])
      created <- cats.effect.std.Queue.unbounded[F, Int]
      closed <- cats.effect.std.Queue.unbounded[F, Int]
      h2 = new H2Connection(
        remotehost,
        remoteport,
        H2Connection.ConnectionType.Server,
        localSettings,
        ref,
        stateRef,
        queue,
        created,
        closed,
        hpack,
        streamCreationLock.permit,
        settingsAck,
        ByteVector.empty,
        socket,
        logger,
      )
    } yield (h2, streamCreationLock)

    def clearClosedStreams(h2: H2Connection[F]): F[Unit] =
      Stream
        .fromQueueUnterminated(h2.closedStreams)
        .map(i =>
          Stream.eval(
            // Max Time After Close We Will Still Accept Messages
            (Temporal[F].sleep(1.seconds) >>
              h2.mapRef.update(m => m - i)).timeout(15.seconds).attempt.start
          )
        )
        .parJoin(localSettings.maxConcurrentStreams.maxConcurrency)
        .compile
        .drain

    def processCreatedStream(
        h2: H2Connection[F],
        streamCreationLock: Semaphore[F],
<<<<<<< HEAD
        i: Int,
    ): F[Unit] =
      for {
        stream <- h2.mapRef.get.map(_.get(i)).map(_.get) // FOLD
        req <- stream.getRequest.map(_.withBodyStream(stream.readBody))
        resp <- httpApp(req)
        _ <- stream.sendHeaders(PseudoHeaders.responseToHeaders(resp), false)
        // Push Promises
        pp = resp.attributes.lookup(H2Keys.PushPromises)
        pushEnabled <- h2.state.get.map(_.remoteSettings.enablePush.isEnabled)
        streams <- (Alternative[Option].guard(pushEnabled) >> pp).fold(
          Applicative[F].pure(List.empty[(Request[fs2.Pure], H2Stream[F])])
        ) { l =>
          l.traverse { req =>
            streamCreationLock.permit.use[(Request[Pure], H2Stream[F])](_ =>
              h2.initiateLocalStream.flatMap { stream =>
                stream
                  .sendPushPromise(i, PseudoHeaders.requestToHeaders(req))
                  .map(_ => (req, stream))
              }
            )
          }
        }
        // _ <- Console.make[F].println("Writing Streams Commpleted")
        responses <- streams.parTraverse { case (req, stream) =>
          for {
            resp <- httpApp(req)
            // _ <- Console.make[F].println("Push Promise Response Completed")
            _ <- stream.sendHeaders(
              PseudoHeaders.responseToHeaders(resp),
              false,
            ) // PP Response
          } yield (resp.body, stream)
        }
=======
        streamIx: Int,
    ): F[Unit] = {
      def fulfillPushPromises(resp: Response[F]): F[Unit] = {
        def sender(req: Request[Pure]): F[(Request[Pure], H2Stream[F])] =
          streamCreationLock.permit.use[(Request[Pure], H2Stream[F])](_ =>
            h2.initiateLocalStream.flatMap { stream =>
              stream
                .sendPushPromise(streamIx, PseudoHeaders.requestToHeaders(req))
                .map(_ => (req, stream))
            }
          )
>>>>>>> abd56ad6

        def sendData(resp: Response[F], stream: H2Stream[F]): F[Unit] =
          resp.body.chunks
            .evalMap(c => stream.sendData(c.toByteVector, false))
            .compile
            .drain >> // PP Resp Body
            stream.sendData(ByteVector.empty, true)

        def respond(req: Request[Pure], stream: H2Stream[F]): F[(EntityBody[F], H2Stream[F])] =
          for {
            resp <- httpApp(req.covary[F])
            // _ <- Console.make[F].println("Push Promise Response Completed")
            pseudoHeaders = PseudoHeaders.responseToHeaders(resp)
            _ <- stream.sendHeaders(pseudoHeaders, false) // PP Response
          } yield (resp.body, stream)

        val pp = resp.attributes.lookup(H2Keys.PushPromises)
        for {
          // Push Promises
          pushEnabled <- h2.state.get.map(_.remoteSettings.enablePush.isEnabled)
          streams <- (Alternative[Option].guard(pushEnabled) >> pp).fold(
            Applicative[F].pure(List.empty[(Request[fs2.Pure], H2Stream[F])])
          )(l => l.traverse(sender))
          // _ <- Console.make[F].println("Writing Streams Commpleted")
          responses <- streams.parTraverse { case (req, stream) => respond(req, stream) }
          _ <- responses.parTraverse { case (_, stream) => sendData(resp, stream) }
        } yield ()
      }

      for {
        stream <- h2.mapRef.get.map(_.get(streamIx)).map(_.get) // FOLD
        req <- stream.getRequest.map(_.covary[F].withBodyStream(stream.readBody))
        resp <- httpApp(req)
        _ <- stream.sendHeaders(PseudoHeaders.responseToHeaders(resp), false)
        _ <- fulfillPushPromises(resp)
        trailers = resp.attributes.lookup(Message.Keys.TrailerHeaders[F])
        _ <- resp.body.chunks.noneTerminate.zipWithNext
          .evalMap {
            case (Some(c), Some(Some(_))) => stream.sendData(c.toByteVector, false)
            case (Some(c), Some(None) | None) =>
              if (trailers.isDefined) stream.sendData(c.toByteVector, false)
              else stream.sendData(c.toByteVector, true)
            case (None, _) =>
              if (trailers.isDefined) Applicative[F].unit
              else stream.sendData(ByteVector.empty, true)
          }
          .compile
          .drain // Initial Resp Body
        optTrailers <- trailers.sequence
        optNel = optTrailers.flatMap(h =>
          h.headers.map(a => (a.name.toString.toLowerCase(), a.value, false)).toNel
        )
        _ <- optNel.traverse(nel => stream.sendHeaders(nel, true))
      } yield ()
    }

    def processCreatedStreams(h2: H2Connection[F], streamCreationLock: Semaphore[F]): F[Unit] =
      Stream
        .fromQueueUnterminated(h2.createdStreams)
        .map(i => Stream.eval(processCreatedStream(h2, streamCreationLock, i).attempt))
        .parJoin(localSettings.maxConcurrentStreams.maxConcurrency)
        .compile
        .drain
        .onError { case e => logger.error(e)(s"Server Connection Processing Halted") }

    for {
      pair <- Resource.eval(initH2Connection)
      h2 = pair._1
      streamCreationLock = pair._2
      _ <- h2.writeLoop.compile.drain.background
      _ <- Resource.eval(
        h2.outgoing.offer(
          Chunk.singleton(H2Frame.Settings.ConnectionSettings.toSettings(localSettings))
        )
      )
      _ <- h2.readLoop.background
      // h2c Initial Request Communication on h2c Upgrade
      _ <- Resource.eval(
        initialRequest.traverse_(req => sendInitialRequest(h2)(req) >> h2.createdStreams.offer(1))
      )
      _ <- clearClosedStreams(h2).background
      _ <- processCreatedStreams(h2, streamCreationLock).background
      _ <- Resource.eval(
        h2.state.update(s => s.copy(writeWindow = s.remoteSettings.initialWindowSize.windowSize))
      )
      _ <- Resource.eval(holdWhileOpen(h2.state))
    } yield ()
  }
}<|MERGE_RESOLUTION|>--- conflicted
+++ resolved
@@ -255,42 +255,6 @@
     def processCreatedStream(
         h2: H2Connection[F],
         streamCreationLock: Semaphore[F],
-<<<<<<< HEAD
-        i: Int,
-    ): F[Unit] =
-      for {
-        stream <- h2.mapRef.get.map(_.get(i)).map(_.get) // FOLD
-        req <- stream.getRequest.map(_.withBodyStream(stream.readBody))
-        resp <- httpApp(req)
-        _ <- stream.sendHeaders(PseudoHeaders.responseToHeaders(resp), false)
-        // Push Promises
-        pp = resp.attributes.lookup(H2Keys.PushPromises)
-        pushEnabled <- h2.state.get.map(_.remoteSettings.enablePush.isEnabled)
-        streams <- (Alternative[Option].guard(pushEnabled) >> pp).fold(
-          Applicative[F].pure(List.empty[(Request[fs2.Pure], H2Stream[F])])
-        ) { l =>
-          l.traverse { req =>
-            streamCreationLock.permit.use[(Request[Pure], H2Stream[F])](_ =>
-              h2.initiateLocalStream.flatMap { stream =>
-                stream
-                  .sendPushPromise(i, PseudoHeaders.requestToHeaders(req))
-                  .map(_ => (req, stream))
-              }
-            )
-          }
-        }
-        // _ <- Console.make[F].println("Writing Streams Commpleted")
-        responses <- streams.parTraverse { case (req, stream) =>
-          for {
-            resp <- httpApp(req)
-            // _ <- Console.make[F].println("Push Promise Response Completed")
-            _ <- stream.sendHeaders(
-              PseudoHeaders.responseToHeaders(resp),
-              false,
-            ) // PP Response
-          } yield (resp.body, stream)
-        }
-=======
         streamIx: Int,
     ): F[Unit] = {
       def fulfillPushPromises(resp: Response[F]): F[Unit] = {
@@ -302,7 +266,6 @@
                 .map(_ => (req, stream))
             }
           )
->>>>>>> abd56ad6
 
         def sendData(resp: Response[F], stream: H2Stream[F]): F[Unit] =
           resp.body.chunks
