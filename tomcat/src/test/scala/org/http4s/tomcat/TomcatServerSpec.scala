--- conflicted
+++ resolved
@@ -5,10 +5,6 @@
 import org.apache.catalina.webresources.TomcatURLStreamHandlerFactory
 import org.specs2.specification.Before
 
-<<<<<<< HEAD
-class TomcatServerSpec extends ServerSpec {
-  val builder = TomcatBuilder
-=======
 class TomcatServerSpec extends ServerSpec with Before {
   def before =
     // Prevents us from loading jar and war URLs, but lets us
@@ -17,7 +13,6 @@
     // Needs to run before the server is initialized in the superclass.
     // This also makes me grumpy.
     TomcatURLStreamHandlerFactory.disable()
->>>>>>> 088d858c
 
   def builder = TomcatBuilder
 }