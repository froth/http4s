--- conflicted
+++ resolved
@@ -240,8 +240,7 @@
             )
           }
 
-<<<<<<< HEAD
-          result.attempt.flatMap {
+          result.continual {
             case Right((req, resp, drain)) =>
               // TODO: Should we pay this cost for every HTTP request?
               // Intercept the response for various upgrade paths
@@ -264,14 +263,6 @@
                         .as(None)
                     case None =>
                       Applicative[F].pure(None)
-=======
-            result.continual {
-              case Right((req, resp, drain)) =>
-                send(socket)(Some(req), resp, idleTimeout, onWriteFailure) >>
-                  drain.map {
-                    case Some(nextBuffer) => Some(((req, resp), (nextBuffer, true)))
-                    case None => None
->>>>>>> aeaaa98e
                   }
                 case None =>
                   for {
