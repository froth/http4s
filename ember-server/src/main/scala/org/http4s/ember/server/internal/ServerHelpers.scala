/*
 * Copyright 2019 http4s.org
 *
 * Licensed under the Apache License, Version 2.0 (the "License");
 * you may not use this file except in compliance with the License.
 * You may obtain a copy of the License at
 *
 *     http://www.apache.org/licenses/LICENSE-2.0
 *
 * Unless required by applicable law or agreed to in writing, software
 * distributed under the License is distributed on an "AS IS" BASIS,
 * WITHOUT WARRANTIES OR CONDITIONS OF ANY KIND, either express or implied.
 * See the License for the specific language governing permissions and
 * limitations under the License.
 */

package org.http4s.ember.server.internal

import cats._
import cats.data.NonEmptyList
import cats.effect._
import cats.effect.concurrent._
import cats.effect.implicits._
import cats.syntax.all._
import com.comcast.ip4s.SocketAddress
import fs2.Stream
import fs2.io.tcp._
import fs2.io.tls._
import java.net.InetSocketAddress
import java.util.Locale
import org.http4s._
import org.http4s.ember.core.Util.durationToFinite
import org.http4s.ember.core.{Drain, EmptyStreamError, Encoder, Parser, Read}
import org.http4s.headers.{Connection, Date}
import org.http4s.internal.tls.{deduceKeyLength, getCertChain}
import org.http4s.server.{SecureSession, ServerRequestKeys}
import org.typelevel.ci._
import org.typelevel.log4cats.Logger
import org.typelevel.vault.Vault
import scala.concurrent.duration._
import scodec.bits.ByteVector

private[server] object ServerHelpers {

  private[this] val closeCi = ci"close"
<<<<<<< HEAD
  private[this] val connectionCi = ci"connection"
  private[this] val close = Connection(NonEmptyList.of(closeCi))
  private[this] val keepAlive = Connection(NonEmptyList.one(ci"keep-alive"))
=======
  private[this] val keepAliveCi = ci"keep-alive"
  private[this] val connectionCi = ci"connection"
  private[this] val close = Connection(NonEmptyList.of(closeCi))
  private[this] val keepAlive = Connection(NonEmptyList.one(keepAliveCi))
>>>>>>> 15aee756

  private val serverFailure =
    Response(Status.InternalServerError).putHeaders(org.http4s.headers.`Content-Length`.zero)

  def server[F[_]: ContextShift](
      bindAddress: InetSocketAddress,
      httpApp: HttpApp[F],
      sg: SocketGroup,
      tlsInfoOpt: Option[(TLSContext, TLSParameters)],
      ready: Deferred[F, Either[Throwable, Unit]],
      shutdown: Shutdown[F],
      // Defaults
      errorHandler: Throwable => F[Response[F]],
      onWriteFailure: (Option[Request[F]], Response[F], Throwable) => F[Unit],
      maxConcurrency: Int,
      receiveBufferSize: Int,
      maxHeaderSize: Int,
      requestHeaderReceiveTimeout: Duration,
      idleTimeout: Duration,
      additionalSocketOptions: List[SocketOptionMapping[_]] = List.empty,
      logger: Logger[F]
  )(implicit F: Concurrent[F], T: Timer[F]): Stream[F, Nothing] = {

    val server: Stream[F, Resource[F, Socket[F]]] =
      Stream
        .resource(
          sg.serverResource[F](bindAddress, additionalSocketOptions = additionalSocketOptions))
        .attempt
        .evalTap(e => ready.complete(e.void))
        .rethrow
        .flatMap { case (_, clients) => clients }

    val streams: Stream[F, Stream[F, Nothing]] = server
      .interruptWhen(shutdown.signal.attempt)
      .map { connect =>
        shutdown.trackConnection >>
          Stream
            .resource(connect.flatMap(upgradeSocket(_, tlsInfoOpt, logger)))
            .flatMap(
              runConnection(
                _,
                logger,
                idleTimeout,
                receiveBufferSize,
                maxHeaderSize,
                requestHeaderReceiveTimeout,
                httpApp,
                errorHandler,
                onWriteFailure
              ))
      }

    StreamForking.forking(streams, maxConcurrency)
  }

  // private[internal] def reachedEndError[F[_]: Sync](
  //     socket: Socket[F],
  //     idleTimeout: Duration,
  //     receiveBufferSize: Int): Stream[F, Byte] =
  //   Stream.repeatEval(socket.read(receiveBufferSize, durationToFinite(idleTimeout))).flatMap {
  //     case None =>
  //       Stream.raiseError(new EOFException("Unexpected EOF - socket.read returned None") with NoStackTrace)
  //     case Some(value) => Stream.chunk(value)
  //   }

  private[internal] def upgradeSocket[F[_]: Concurrent: ContextShift](
      socketInit: Socket[F],
      tlsInfoOpt: Option[(TLSContext, TLSParameters)],
      logger: Logger[F]
  ): Resource[F, Socket[F]] =
    tlsInfoOpt.fold(socketInit.pure[Resource[F, *]]) { case (context, params) =>
      context
        .server(socketInit, params, { (s: String) => logger.trace(s) }.some)
        .widen[Socket[F]]
    }

  private[internal] def runApp[F[_]: Concurrent: Timer](
      buffer: Array[Byte],
      read: Read[F],
      maxHeaderSize: Int,
      requestHeaderReceiveTimeout: Duration,
      httpApp: HttpApp[F],
      errorHandler: Throwable => F[Response[F]],
      requestVault: Vault): F[(Request[F], Response[F], Drain[F])] = {

    val parse = Parser.Request.parser(maxHeaderSize)(buffer, read)
    val parseWithHeaderTimeout =
      durationToFinite(requestHeaderReceiveTimeout).fold(parse)(duration =>
        parse.timeoutTo(
          duration,
          ApplicativeThrow[F].raiseError(
            new java.util.concurrent.TimeoutException(
              s"Timed Out on EmberServer Header Receive Timeout: $duration"))))

    for {
      tmp <- parseWithHeaderTimeout
      (req, drain) = tmp
      resp <- httpApp
        .run(req.withAttributes(requestVault))
        .handleErrorWith(errorHandler)
        .handleError(_ => serverFailure.covary[F])
    } yield (req, resp, drain)
  }

  private[internal] def send[F[_]: Sync](socket: Socket[F])(
      request: Option[Request[F]],
      resp: Response[F],
      idleTimeout: Duration,
      onWriteFailure: (Option[Request[F]], Response[F], Throwable) => F[Unit]): F[Unit] =
    Encoder
      .respToBytes[F](resp)
      .through(socket.writes(durationToFinite(idleTimeout)))
      .compile
      .drain
      .attempt
      .flatMap {
        case Left(err) =>
          onWriteFailure(request, resp, err)
        case Right(()) => Sync[F].pure(())
      }

  private[internal] def postProcessResponse[F[_]: Timer: Monad](
      req: Request[F],
      resp: Response[F]): F[Response[F]] = {
<<<<<<< HEAD
    val reqHasClose = req.headers.headers.exists { case Header.Raw(name, values) =>
      // TODO This will do weird shit in the odd case that close is
      // not a single, lowercase word
      // also, any string that contains close is admissible
      name == connectionCi && values.contains(closeCi.toString)
    }
=======
>>>>>>> 15aee756
    val connection: Connection =
      if (isKeepAlive(req.httpVersion, req.headers)) keepAlive
      else close
    for {
      date <- HttpDate.current[F].map(Date(_))
    } yield resp.withHeaders(Headers(date, connection) ++ resp.headers)
  }

  private[internal] def isKeepAlive(httpVersion: HttpVersion, headers: Headers): Boolean = {
    // We know this is raw because we have not parsed any headers in the underlying alg.
    // If Headers are being parsed into processed for in ParseHeaders this is incorrect.
    def hasConnection(expected: String): Boolean =
      headers.headers.exists {
        case Header.Raw(name, value) =>
          name == connectionCi && value.toLowerCase(Locale.ROOT).contains(expected)
        case _ => false
      }

    httpVersion match {
      case HttpVersion.`HTTP/1.0` => hasConnection(keepAliveCi.toString)
      case HttpVersion.`HTTP/1.1` => !hasConnection(closeCi.toString)
      case _ => false
    }
  }

  private[internal] def runConnection[F[_]: Concurrent: Timer](
      socket: Socket[F],
      logger: Logger[F],
      idleTimeout: Duration,
      receiveBufferSize: Int,
      maxHeaderSize: Int,
      requestHeaderReceiveTimeout: Duration,
      httpApp: HttpApp[F],
      errorHandler: Throwable => F[org.http4s.Response[F]],
      onWriteFailure: (Option[Request[F]], Response[F], Throwable) => F[Unit]
  ): Stream[F, Nothing] = {
    type State = (Array[Byte], Boolean)
    val _ = logger
    val read: Read[F] = socket.read(receiveBufferSize, durationToFinite(idleTimeout))
    Stream.eval(mkRequestVault(socket)).flatMap { requestVault =>
      Stream
        .unfoldEval[F, State, (Request[F], Response[F])](Array.emptyByteArray -> false) {
          case (buffer, reuse) =>
            val initRead: F[Array[Byte]] = if (buffer.nonEmpty) {
              // next request has already been (partially) received
              buffer.pure[F]
            } else if (reuse) {
              // the connection is keep-alive, but we don't have any bytes.
              // we want to be on the idle timeout until the next request is received.
              read.flatMap {
                case Some(chunk) => chunk.toArray.pure[F]
                case None => Concurrent[F].raiseError(EmptyStreamError())
              }
            } else {
              // first request begins immediately
              Array.emptyByteArray.pure[F]
            }

            val result = initRead.flatMap { initBuffer =>
              runApp(
                initBuffer,
                read,
                maxHeaderSize,
                requestHeaderReceiveTimeout,
                httpApp,
                errorHandler,
                requestVault)
            }

            // TODO: fix the order of error handling?
            result.attempt.flatMap {
              case Right((req, resp, drain)) =>
                // TODO: Should we pay this cost for every HTTP request?
                // TODO: there will likely be many upgrade paths here eventually

                // Intercept the response for various upgrade paths
                resp.attributes.lookup(org.http4s.server.websocket.websocketKey[F]) match {
                  case Some(ctx) =>
                    drain.flatMap {
                      case Some(buffer) =>
                        WebSocketHelpers
                          .upgrade(
                            socket,
                            req,
                            ctx,
                            buffer,
                            receiveBufferSize,
                            idleTimeout,
                            onWriteFailure)
                          .as(None)
                      case None =>
                        Concurrent[F].pure(None)
                    }
                  case None =>
                    for {
                      nextResp <- postProcessResponse(req, resp)
                      _ <- send(socket)(Some(req), nextResp, idleTimeout, onWriteFailure)
                      nextBuffer <- drain
                    } yield nextBuffer.map(buffer => ((req, nextResp), (buffer, true)))
                }
              case Left(err) =>
                err match {
                  case EmptyStreamError() =>
                    Applicative[F].pure(None)
                  case err =>
                    errorHandler(err)
                      .handleError(_ => serverFailure.covary[F])
                      .flatMap(send(socket)(None, _, idleTimeout, onWriteFailure))
                      .as(None)
                }
            }
        }
        .takeWhile { case (_, resp) =>
          resp.headers.get[Connection].exists(_.hasKeepAlive)
        }
        .drain
    }
  }

  private def mkRequestVault[F[_]: Applicative](socket: Socket[F]) =
    (mkConnectionInfo(socket), mkSecureSession(socket)).mapN(_ ++ _)

  private def mkConnectionInfo[F[_]: Apply](socket: Socket[F]) =
    (socket.localAddress, socket.remoteAddress).mapN {
      case (local: InetSocketAddress, remote: InetSocketAddress) =>
        Vault.empty.insert(
          Request.Keys.ConnectionInfo,
          Request.Connection(
            local = SocketAddress.fromInetSocketAddress(local),
            remote = SocketAddress.fromInetSocketAddress(remote),
            secure = socket.isInstanceOf[TLSSocket[F]]
          )
        )
      case _ =>
        Vault.empty
    }

  private def mkSecureSession[F[_]: Applicative](socket: Socket[F]) =
    socket match {
      case socket: TLSSocket[F] =>
        socket.session
          .map { session =>
            (
              Option(session.getId).map(ByteVector(_).toHex),
              Option(session.getCipherSuite),
              Option(session.getCipherSuite).map(deduceKeyLength),
              Some(getCertChain(session))
            ).mapN(SecureSession.apply)
          }
          .map(Vault.empty.insert(ServerRequestKeys.SecureSession, _))
      case _ =>
        Vault.empty.pure[F]
    }
}<|MERGE_RESOLUTION|>--- conflicted
+++ resolved
@@ -43,16 +43,10 @@
 private[server] object ServerHelpers {
 
   private[this] val closeCi = ci"close"
-<<<<<<< HEAD
-  private[this] val connectionCi = ci"connection"
-  private[this] val close = Connection(NonEmptyList.of(closeCi))
-  private[this] val keepAlive = Connection(NonEmptyList.one(ci"keep-alive"))
-=======
   private[this] val keepAliveCi = ci"keep-alive"
   private[this] val connectionCi = ci"connection"
   private[this] val close = Connection(NonEmptyList.of(closeCi))
   private[this] val keepAlive = Connection(NonEmptyList.one(keepAliveCi))
->>>>>>> 15aee756
 
   private val serverFailure =
     Response(Status.InternalServerError).putHeaders(org.http4s.headers.`Content-Length`.zero)
@@ -177,15 +171,6 @@
   private[internal] def postProcessResponse[F[_]: Timer: Monad](
       req: Request[F],
       resp: Response[F]): F[Response[F]] = {
-<<<<<<< HEAD
-    val reqHasClose = req.headers.headers.exists { case Header.Raw(name, values) =>
-      // TODO This will do weird shit in the odd case that close is
-      // not a single, lowercase word
-      // also, any string that contains close is admissible
-      name == connectionCi && values.contains(closeCi.toString)
-    }
-=======
->>>>>>> 15aee756
     val connection: Connection =
       if (isKeepAlive(req.httpVersion, req.headers)) keepAlive
       else close
@@ -197,6 +182,7 @@
   private[internal] def isKeepAlive(httpVersion: HttpVersion, headers: Headers): Boolean = {
     // We know this is raw because we have not parsed any headers in the underlying alg.
     // If Headers are being parsed into processed for in ParseHeaders this is incorrect.
+    // TODO: the problem is that any string that contains `expected` is admissible
     def hasConnection(expected: String): Boolean =
       headers.headers.exists {
         case Header.Raw(name, value) =>
