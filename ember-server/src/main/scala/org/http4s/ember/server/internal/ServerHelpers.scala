/*
 * Copyright 2019 http4s.org
 *
 * Licensed under the Apache License, Version 2.0 (the "License");
 * you may not use this file except in compliance with the License.
 * You may obtain a copy of the License at
 *
 *     http://www.apache.org/licenses/LICENSE-2.0
 *
 * Unless required by applicable law or agreed to in writing, software
 * distributed under the License is distributed on an "AS IS" BASIS,
 * WITHOUT WARRANTIES OR CONDITIONS OF ANY KIND, either express or implied.
 * See the License for the specific language governing permissions and
 * limitations under the License.
 */

package org.http4s.ember.server.internal

import cats._
import cats.effect._
import cats.effect.kernel.Resource
import cats.syntax.all._
import com.comcast.ip4s._
import fs2.Stream
import fs2.io.net._
import fs2.io.net.tls._
import fs2.io.net.unixsocket.UnixSocketAddress
import fs2.io.net.unixsocket.UnixSockets
import org.http4s._
import org.http4s.ember.core.Drain
import org.http4s.ember.core.EmberException
import org.http4s.ember.core.Encoder
import org.http4s.ember.core.Parser
import org.http4s.ember.core.Read
import org.http4s.ember.core.Util._
import org.http4s.headers.Connection
import org.http4s.headers.Date
import org.http4s.internal.tls.deduceKeyLength
import org.http4s.internal.tls.getCertChain
import org.http4s.server.SecureSession
import org.http4s.server.ServerRequestKeys
import org.http4s.websocket.WebSocketContext
import org.typelevel.log4cats.Logger
import org.typelevel.vault.Key
import org.typelevel.vault.Vault
import scodec.bits.ByteVector

import java.net.InetSocketAddress
import java.util.concurrent.TimeoutException
import scala.concurrent.duration._

private[server] object ServerHelpers {

  private val serverFailure =
    Response(Status.InternalServerError).putHeaders(org.http4s.headers.`Content-Length`.zero)

  def server[F[_]](
      host: Option[Host],
      port: Port,
      additionalSocketOptions: List[SocketOption],
      sg: SocketGroup[F],
      httpApp: HttpApp[F],
      tlsInfoOpt: Option[(TLSContext[F], TLSParameters)],
      ready: Deferred[F, Either[Throwable, InetSocketAddress]],
      shutdown: Shutdown[F],
      // Defaults
      errorHandler: Throwable => F[Response[F]],
      onWriteFailure: (Option[Request[F]], Response[F], Throwable) => F[Unit],
      maxConnections: Int,
      receiveBufferSize: Int,
      maxHeaderSize: Int,
      requestHeaderReceiveTimeout: Duration,
      idleTimeout: Duration,
<<<<<<< HEAD
      logger: Logger[F],
      webSocketKey: Key[WebSocketContext[F]]
  )(implicit F: Async[F]): Stream[F, Nothing] = {
    val server: Stream[F, Socket[F]] =
      Stream
        .resource(sg.serverResource(host, Some(port), additionalSocketOptions))
=======
      additionalSocketOptions: List[SocketOptionMapping[_]] = List.empty,
      logger: Logger[F],
  )(implicit F: Concurrent[F], T: Timer[F]): Stream[F, Nothing] = {

    val server: Stream[F, Resource[F, Socket[F]]] =
      Stream
        .resource(
          sg.serverResource[F](bindAddress, additionalSocketOptions = additionalSocketOptions)
        )
>>>>>>> 37f452b1
        .attempt
        .evalTap(e => ready.complete(e.map(_._1.toInetSocketAddress)))
        .rethrow
        .flatMap(_._2)
    serverInternal(
      server,
      httpApp: HttpApp[F],
      tlsInfoOpt: Option[(TLSContext[F], TLSParameters)],
      shutdown: Shutdown[F],
      // Defaults
      errorHandler: Throwable => F[Response[F]],
      onWriteFailure: (Option[Request[F]], Response[F], Throwable) => F[Unit],
      maxConnections: Int,
      receiveBufferSize: Int,
      maxHeaderSize: Int,
      requestHeaderReceiveTimeout: Duration,
      idleTimeout: Duration,
      logger: Logger[F],
      true,
      webSocketKey
    )
  }

  def unixSocketServer[F[_]: Async](
      unixSockets: UnixSockets[F],
      unixSocketAddress: UnixSocketAddress,
      deleteIfExists: Boolean,
      deleteOnClose: Boolean,
      httpApp: HttpApp[F],
      tlsInfoOpt: Option[(TLSContext[F], TLSParameters)],
      ready: Deferred[F, Either[Throwable, InetSocketAddress]],
      shutdown: Shutdown[F],
      // Defaults
      errorHandler: Throwable => F[Response[F]],
      onWriteFailure: (Option[Request[F]], Response[F], Throwable) => F[Unit],
      maxConnections: Int,
      receiveBufferSize: Int,
      maxHeaderSize: Int,
      requestHeaderReceiveTimeout: Duration,
      idleTimeout: Duration,
      logger: Logger[F],
      webSocketKey: Key[WebSocketContext[F]]
  ): Stream[F, Nothing] = {
    val server =
      // Our interface has an issue
      Stream
        .eval(
          ready.complete( // This is a lie, there isn't any signal from fs2 when the server is actually ready
            Either.right(InetSocketAddress.createUnresolved(unixSocketAddress.path, 0))
          )
        ) // Sketchy
        .drain ++
        unixSockets
          .server(unixSocketAddress, deleteIfExists, deleteOnClose)

    serverInternal(
      server,
      httpApp: HttpApp[F],
      tlsInfoOpt: Option[(TLSContext[F], TLSParameters)],
      shutdown: Shutdown[F],
      // Defaults
      errorHandler: Throwable => F[Response[F]],
      onWriteFailure: (Option[Request[F]], Response[F], Throwable) => F[Unit],
      maxConnections: Int,
      receiveBufferSize: Int,
      maxHeaderSize: Int,
      requestHeaderReceiveTimeout: Duration,
      idleTimeout: Duration,
      logger: Logger[F],
      false,
      webSocketKey
    )
  }

  def serverInternal[F[_]: Async](
      server: Stream[F, Socket[F]],
      httpApp: HttpApp[F],
      tlsInfoOpt: Option[(TLSContext[F], TLSParameters)],
      shutdown: Shutdown[F],
      // Defaults
      errorHandler: Throwable => F[Response[F]],
      onWriteFailure: (Option[Request[F]], Response[F], Throwable) => F[Unit],
      maxConnections: Int,
      receiveBufferSize: Int,
      maxHeaderSize: Int,
      requestHeaderReceiveTimeout: Duration,
      idleTimeout: Duration,
      logger: Logger[F],
      createRequestVault: Boolean,
      webSocketKey: Key[WebSocketContext[F]]
  ): Stream[F, Nothing] = {
    val streams: Stream[F, Stream[F, Nothing]] = server
      .interruptWhen(shutdown.signal.attempt)
      .map { connect =>
        val handler = shutdown.trackConnection >>
          Stream
            .resource(upgradeSocket(connect, tlsInfoOpt, logger))
            .flatMap(
              runConnection(
                _,
                logger,
                idleTimeout,
                receiveBufferSize,
                maxHeaderSize,
                requestHeaderReceiveTimeout,
                httpApp,
                errorHandler,
                onWriteFailure,
<<<<<<< HEAD
                createRequestVault,
                webSocketKey
              ))
=======
              )
            )
>>>>>>> 37f452b1

        handler.handleErrorWith { t =>
          Stream.eval(logger.error(t)("Request handler failed with exception")).drain
        }
      }

    streams.parJoin(
      maxConnections
    ) // TODO: replace with forking after we fix serverResource upstream
    // StreamForking.forking(streams, maxConnections)
  }

  // private[internal] def reachedEndError[F[_]: Sync](
  //     socket: Socket[F],
  //     idleTimeout: Duration,
  //     receiveBufferSize: Int): Stream[F, Byte] =
  //   Stream.repeatEval(socket.read(receiveBufferSize, durationToFinite(idleTimeout))).flatMap {
  //     case None =>
  //       Stream.raiseError(new EOFException("Unexpected EOF - socket.read returned None") with NoStackTrace)
  //     case Some(value) => Stream.chunk(value)
  //   }

  private[internal] def upgradeSocket[F[_]: Monad](
      socketInit: Socket[F],
<<<<<<< HEAD
      tlsInfoOpt: Option[(TLSContext[F], TLSParameters)],
      logger: Logger[F]
=======
      tlsInfoOpt: Option[(TLSContext, TLSParameters)],
      logger: Logger[F],
>>>>>>> 37f452b1
  ): Resource[F, Socket[F]] =
    tlsInfoOpt.fold(socketInit.pure[Resource[F, *]]) { case (context, params) =>
      context
        .serverBuilder(socketInit)
        .withParameters(params)
        .withLogging(s => logger.trace(s))
        .build
        .widen[Socket[F]]
    }

  private[internal] def runApp[F[_]](
      head: Array[Byte],
      read: Read[F],
      maxHeaderSize: Int,
      requestHeaderReceiveTimeout: Duration,
      httpApp: HttpApp[F],
      errorHandler: Throwable => F[Response[F]],
      socket: Socket[F],
<<<<<<< HEAD
      createRequestVault: Boolean
  )(implicit F: Temporal[F], D: Defer[F]): F[(Request[F], Response[F], Drain[F])] = {

    val parse = Parser.Request.parser(maxHeaderSize)(head, read)
    val parseWithHeaderTimeout = timeoutToMaybe(
      parse,
      requestHeaderReceiveTimeout,
      D.defer(
        F.raiseError[(Request[F], F[Option[Array[Byte]]])](
          EmberException.RequestHeadersTimeout(requestHeaderReceiveTimeout)))
    )
=======
  ): F[(Request[F], Response[F], Drain[F])] = {
    val parse = Parser.Request.parser(maxHeaderSize)(buffer, read)
    val parseWithHeaderTimeout =
      durationToFinite(requestHeaderReceiveTimeout).fold(parse)(duration =>
        parse.timeoutTo(
          duration,
          Concurrent[F].defer(
            ApplicativeThrow[F].raiseError(
              EmberException.RequestHeadersTimeout(requestHeaderReceiveTimeout)
            )
          ),
        )
      )
>>>>>>> 37f452b1

    for {
      tmp <- parseWithHeaderTimeout
      (req, drain) = tmp
      requestVault <- if (createRequestVault) mkRequestVault(socket) else Vault.empty.pure[F]
      resp <- httpApp
        .run(req.withAttributes(requestVault))
        .handleErrorWith(errorHandler)
        .handleError(_ => serverFailure.covary[F])
    } yield (req, resp, drain)
  }

  private[internal] def send[F[_]: Temporal](socket: Socket[F])(
      request: Option[Request[F]],
      resp: Response[F],
      idleTimeout: Duration,
      onWriteFailure: (Option[Request[F]], Response[F], Throwable) => F[Unit],
  ): F[Unit] =
    Encoder
      .respToBytes[F](resp)
      .through(_.chunks.foreach(c => timeoutMaybe(socket.write(c), idleTimeout)))
      .compile
      .drain
      .attempt
      .flatMap {
        case Left(err) => onWriteFailure(request, resp, err)
        case Right(()) => Applicative[F].unit
      }

  private[internal] def postProcessResponse[F[_]: Concurrent: Clock](
      req: Request[F],
      resp: Response[F],
  ): F[Response[F]] = {
    val connection = connectionFor(req.httpVersion, req.headers)
    for {
      date <- HttpDate.current[F].map(Date(_))
    } yield resp.withHeaders(Headers(date, connection) ++ resp.headers)
  }

  private[internal] def runConnection[F[_]: Async](
      socket: Socket[F],
      logger: Logger[F],
      idleTimeout: Duration,
      receiveBufferSize: Int,
      maxHeaderSize: Int,
      requestHeaderReceiveTimeout: Duration,
      httpApp: HttpApp[F],
      errorHandler: Throwable => F[org.http4s.Response[F]],
      onWriteFailure: (Option[Request[F]], Response[F], Throwable) => F[Unit],
<<<<<<< HEAD
      createRequestVault: Boolean,
      webSocketKey: Key[WebSocketContext[F]]
=======
>>>>>>> 37f452b1
  ): Stream[F, Nothing] = {
    type State = (Array[Byte], Boolean)
    val _ = logger
    val read: Read[F] = timeoutMaybe(socket.read(receiveBufferSize), idleTimeout)
      .adaptError {
        // TODO MERGE: Replace with TimeoutException on series/0.23+.
        case _: TimeoutException => EmberException.ReadTimeout(idleTimeout)
      }
    Stream
      .unfoldEval[F, State, (Request[F], Response[F])](Array.emptyByteArray -> false) {
        case (buffer, reuse) =>
          val initRead: F[Array[Byte]] = if (buffer.nonEmpty) {
            // next request has already been (partially) received
            buffer.pure[F]
          } else if (reuse) {
            // the connection is keep-alive, but we don't have any bytes.
            // we want to be on the idle timeout until the next request is received.
            read
              .flatMap {
                case Some(chunk) => chunk.toArray.pure[F]
                case None => Concurrent[F].raiseError(EmberException.EmptyStream())
              }
          } else {
            // first request begins immediately
            Array.emptyByteArray.pure[F]
          }

          val result = initRead.flatMap { initBuffer =>
            runApp(
              initBuffer,
              read,
              maxHeaderSize,
              requestHeaderReceiveTimeout,
              httpApp,
              errorHandler,
              socket,
<<<<<<< HEAD
              createRequestVault
=======
>>>>>>> 37f452b1
            )
          }

          result.attempt.flatMap {
            case Right((req, resp, drain)) =>
              // TODO: Should we pay this cost for every HTTP request?
              // Intercept the response for various upgrade paths
              resp.attributes.lookup(webSocketKey) match {
                case Some(ctx) =>
                  drain.flatMap {
                    case Some(buffer) =>
                      WebSocketHelpers
                        .upgrade(
                          socket,
                          req,
                          ctx,
                          buffer,
                          receiveBufferSize,
                          idleTimeout,
                          onWriteFailure,
                          errorHandler,
                          logger,
                        )
                        .as(None)
                    case None =>
                      Applicative[F].pure(None)
                  }
                case None =>
                  for {
                    nextResp <- postProcessResponse(req, resp)
                    _ <- send(socket)(Some(req), nextResp, idleTimeout, onWriteFailure)
                    nextBuffer <- drain
                  } yield nextBuffer.map(buffer => ((req, nextResp), (buffer, true)))
              }
            case Left(err) =>
              err match {
                case EmberException.EmptyStream() | EmberException.RequestHeadersTimeout(_) |
                    EmberException.ReadTimeout(_) =>
                  Applicative[F].pure(None)
                case err =>
                  errorHandler(err)
                    .handleError(_ => serverFailure.covary[F])
                    .flatMap(send(socket)(None, _, idleTimeout, onWriteFailure))
                    .as(None)
              }
          }
      }
      .takeWhile { case (_, resp) =>
        resp.headers.get[Connection].exists(_.hasKeepAlive)
      }
      .drain
  }

  private def mkRequestVault[F[_]: Applicative](socket: Socket[F]): F[Vault] =
    (mkConnectionInfo(socket), mkSecureSession(socket)).mapN(_ ++ _)

  private def mkConnectionInfo[F[_]: Apply](socket: Socket[F]) =
<<<<<<< HEAD
    (socket.localAddress, socket.remoteAddress).mapN { case (local, remote) =>
      Vault.empty.insert(
        Request.Keys.ConnectionInfo,
        Request.Connection(
          local = local,
          remote = remote,
          secure = socket.isInstanceOf[TLSSocket[F]]
=======
    (socket.localAddress, socket.remoteAddress).mapN {
      case (local: InetSocketAddress, remote: InetSocketAddress) =>
        Vault.empty.insert(
          Request.Keys.ConnectionInfo,
          Request.Connection(
            local = SocketAddress.fromInetSocketAddress(local),
            remote = SocketAddress.fromInetSocketAddress(remote),
            secure = socket.isInstanceOf[TLSSocket[F]],
          ),
>>>>>>> 37f452b1
        )
      )
    }

  private def mkSecureSession[F[_]: Applicative](socket: Socket[F]) =
    socket match {
      case socket: TLSSocket[F] =>
        socket.session
          .map { session =>
            (
              Option(session.getId).map(ByteVector(_).toHex),
              Option(session.getCipherSuite),
              Option(session.getCipherSuite).map(deduceKeyLength),
              Some(getCertChain(session)),
            ).mapN(SecureSession.apply)
          }
          .map(Vault.empty.insert(ServerRequestKeys.SecureSession, _))
      case _ =>
        Vault.empty.pure[F]
    }
}<|MERGE_RESOLUTION|>--- conflicted
+++ resolved
@@ -71,24 +71,12 @@
       maxHeaderSize: Int,
       requestHeaderReceiveTimeout: Duration,
       idleTimeout: Duration,
-<<<<<<< HEAD
-      logger: Logger[F],
-      webSocketKey: Key[WebSocketContext[F]]
+      logger: Logger[F],
+      webSocketKey: Key[WebSocketContext[F]],
   )(implicit F: Async[F]): Stream[F, Nothing] = {
     val server: Stream[F, Socket[F]] =
       Stream
         .resource(sg.serverResource(host, Some(port), additionalSocketOptions))
-=======
-      additionalSocketOptions: List[SocketOptionMapping[_]] = List.empty,
-      logger: Logger[F],
-  )(implicit F: Concurrent[F], T: Timer[F]): Stream[F, Nothing] = {
-
-    val server: Stream[F, Resource[F, Socket[F]]] =
-      Stream
-        .resource(
-          sg.serverResource[F](bindAddress, additionalSocketOptions = additionalSocketOptions)
-        )
->>>>>>> 37f452b1
         .attempt
         .evalTap(e => ready.complete(e.map(_._1.toInetSocketAddress)))
         .rethrow
@@ -108,7 +96,7 @@
       idleTimeout: Duration,
       logger: Logger[F],
       true,
-      webSocketKey
+      webSocketKey,
     )
   }
 
@@ -130,7 +118,7 @@
       requestHeaderReceiveTimeout: Duration,
       idleTimeout: Duration,
       logger: Logger[F],
-      webSocketKey: Key[WebSocketContext[F]]
+      webSocketKey: Key[WebSocketContext[F]],
   ): Stream[F, Nothing] = {
     val server =
       // Our interface has an issue
@@ -159,7 +147,7 @@
       idleTimeout: Duration,
       logger: Logger[F],
       false,
-      webSocketKey
+      webSocketKey,
     )
   }
 
@@ -178,7 +166,7 @@
       idleTimeout: Duration,
       logger: Logger[F],
       createRequestVault: Boolean,
-      webSocketKey: Key[WebSocketContext[F]]
+      webSocketKey: Key[WebSocketContext[F]],
   ): Stream[F, Nothing] = {
     val streams: Stream[F, Stream[F, Nothing]] = server
       .interruptWhen(shutdown.signal.attempt)
@@ -197,14 +185,10 @@
                 httpApp,
                 errorHandler,
                 onWriteFailure,
-<<<<<<< HEAD
                 createRequestVault,
-                webSocketKey
-              ))
-=======
+                webSocketKey,
               )
             )
->>>>>>> 37f452b1
 
         handler.handleErrorWith { t =>
           Stream.eval(logger.error(t)("Request handler failed with exception")).drain
@@ -229,13 +213,8 @@
 
   private[internal] def upgradeSocket[F[_]: Monad](
       socketInit: Socket[F],
-<<<<<<< HEAD
-      tlsInfoOpt: Option[(TLSContext[F], TLSParameters)],
-      logger: Logger[F]
-=======
-      tlsInfoOpt: Option[(TLSContext, TLSParameters)],
-      logger: Logger[F],
->>>>>>> 37f452b1
+      tlsInfoOpt: Option[(TLSContext[F], TLSParameters)],
+      logger: Logger[F],
   ): Resource[F, Socket[F]] =
     tlsInfoOpt.fold(socketInit.pure[Resource[F, *]]) { case (context, params) =>
       context
@@ -254,8 +233,7 @@
       httpApp: HttpApp[F],
       errorHandler: Throwable => F[Response[F]],
       socket: Socket[F],
-<<<<<<< HEAD
-      createRequestVault: Boolean
+      createRequestVault: Boolean,
   )(implicit F: Temporal[F], D: Defer[F]): F[(Request[F], Response[F], Drain[F])] = {
 
     val parse = Parser.Request.parser(maxHeaderSize)(head, read)
@@ -264,23 +242,10 @@
       requestHeaderReceiveTimeout,
       D.defer(
         F.raiseError[(Request[F], F[Option[Array[Byte]]])](
-          EmberException.RequestHeadersTimeout(requestHeaderReceiveTimeout)))
+          EmberException.RequestHeadersTimeout(requestHeaderReceiveTimeout)
+        )
+      ),
     )
-=======
-  ): F[(Request[F], Response[F], Drain[F])] = {
-    val parse = Parser.Request.parser(maxHeaderSize)(buffer, read)
-    val parseWithHeaderTimeout =
-      durationToFinite(requestHeaderReceiveTimeout).fold(parse)(duration =>
-        parse.timeoutTo(
-          duration,
-          Concurrent[F].defer(
-            ApplicativeThrow[F].raiseError(
-              EmberException.RequestHeadersTimeout(requestHeaderReceiveTimeout)
-            )
-          ),
-        )
-      )
->>>>>>> 37f452b1
 
     for {
       tmp <- parseWithHeaderTimeout
@@ -330,11 +295,8 @@
       httpApp: HttpApp[F],
       errorHandler: Throwable => F[org.http4s.Response[F]],
       onWriteFailure: (Option[Request[F]], Response[F], Throwable) => F[Unit],
-<<<<<<< HEAD
       createRequestVault: Boolean,
-      webSocketKey: Key[WebSocketContext[F]]
-=======
->>>>>>> 37f452b1
+      webSocketKey: Key[WebSocketContext[F]],
   ): Stream[F, Nothing] = {
     type State = (Array[Byte], Boolean)
     val _ = logger
@@ -371,10 +333,7 @@
               httpApp,
               errorHandler,
               socket,
-<<<<<<< HEAD
-              createRequestVault
-=======
->>>>>>> 37f452b1
+              createRequestVault,
             )
           }
 
@@ -432,26 +391,14 @@
     (mkConnectionInfo(socket), mkSecureSession(socket)).mapN(_ ++ _)
 
   private def mkConnectionInfo[F[_]: Apply](socket: Socket[F]) =
-<<<<<<< HEAD
     (socket.localAddress, socket.remoteAddress).mapN { case (local, remote) =>
       Vault.empty.insert(
         Request.Keys.ConnectionInfo,
         Request.Connection(
           local = local,
           remote = remote,
-          secure = socket.isInstanceOf[TLSSocket[F]]
-=======
-    (socket.localAddress, socket.remoteAddress).mapN {
-      case (local: InetSocketAddress, remote: InetSocketAddress) =>
-        Vault.empty.insert(
-          Request.Keys.ConnectionInfo,
-          Request.Connection(
-            local = SocketAddress.fromInetSocketAddress(local),
-            remote = SocketAddress.fromInetSocketAddress(remote),
-            secure = socket.isInstanceOf[TLSSocket[F]],
-          ),
->>>>>>> 37f452b1
-        )
+          secure = socket.isInstanceOf[TLSSocket[F]],
+        ),
       )
     }
 
