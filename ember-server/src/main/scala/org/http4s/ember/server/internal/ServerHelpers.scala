/*
 * Copyright 2019 http4s.org
 *
 * Licensed under the Apache License, Version 2.0 (the "License");
 * you may not use this file except in compliance with the License.
 * You may obtain a copy of the License at
 *
 *     http://www.apache.org/licenses/LICENSE-2.0
 *
 * Unless required by applicable law or agreed to in writing, software
 * distributed under the License is distributed on an "AS IS" BASIS,
 * WITHOUT WARRANTIES OR CONDITIONS OF ANY KIND, either express or implied.
 * See the License for the specific language governing permissions and
 * limitations under the License.
 */

package org.http4s.ember.server.internal

import cats._
import cats.effect._
import cats.effect.concurrent._
import cats.effect.implicits._
import cats.syntax.all._
import com.comcast.ip4s.SocketAddress
import fs2.Stream
import fs2.io.tcp._
import fs2.io.tls._
import org.http4s._
import org.http4s.ember.core.Drain
import org.http4s.ember.core.EmberException
import org.http4s.ember.core.Encoder
import org.http4s.ember.core.Parser
import org.http4s.ember.core.Read
import org.http4s.ember.core.Util._
import org.http4s.headers.Connection
import org.http4s.headers.Date
import org.http4s.internal.tls.deduceKeyLength
import org.http4s.internal.tls.getCertChain
import org.http4s.server.SecureSession
import org.http4s.server.ServerRequestKeys
import org.typelevel.log4cats.Logger
import org.typelevel.vault.Vault
import scodec.bits.ByteVector
<<<<<<< HEAD
import org.http4s.headers.Connection
import java.nio.channels.InterruptedByTimeoutException
=======

import java.net.InetSocketAddress
import java.nio.channels.InterruptedByTimeoutException
import scala.concurrent.duration._
>>>>>>> 9fed0886

private[server] object ServerHelpers {

  private val serverFailure =
    Response(Status.InternalServerError).putHeaders(org.http4s.headers.`Content-Length`.zero)

  def server[F[_]: ContextShift](
      bindAddress: InetSocketAddress,
      httpApp: HttpApp[F],
      sg: SocketGroup,
      tlsInfoOpt: Option[(TLSContext, TLSParameters)],
      ready: Deferred[F, Either[Throwable, Unit]],
      shutdown: Shutdown[F],
      // Defaults
      errorHandler: Throwable => F[Response[F]],
      onWriteFailure: (Option[Request[F]], Response[F], Throwable) => F[Unit],
      maxConnections: Int,
      receiveBufferSize: Int,
      maxHeaderSize: Int,
      requestHeaderReceiveTimeout: Duration,
      idleTimeout: Duration,
      additionalSocketOptions: List[SocketOptionMapping[_]] = List.empty,
      logger: Logger[F],
  )(implicit F: Concurrent[F], T: Timer[F]): Stream[F, Nothing] = {

    val server: Stream[F, Resource[F, Socket[F]]] =
      Stream
        .resource(
          sg.serverResource[F](bindAddress, additionalSocketOptions = additionalSocketOptions)
        )
        .attempt
        .evalTap(e => ready.complete(e.void))
        .rethrow
        .flatMap { case (_, clients) => clients }

    val streams: Stream[F, Stream[F, Nothing]] = server
      .interruptWhen(shutdown.signal.attempt)
      .map { connect =>
        val handler = shutdown.trackConnection >>
          Stream
            .resource(connect.flatMap(upgradeSocket(_, tlsInfoOpt, logger)))
            .flatMap(
              runConnection(
                _,
                logger,
                idleTimeout,
                receiveBufferSize,
                maxHeaderSize,
                requestHeaderReceiveTimeout,
                httpApp,
                errorHandler,
                onWriteFailure,
              )
            )

        handler.handleErrorWith { t =>
          Stream.eval(logger.error(t)("Request handler failed with exception")).drain
        }
      }

    StreamForking.forking(streams, maxConnections)
  }

  // private[internal] def reachedEndError[F[_]: Sync](
  //     socket: Socket[F],
  //     idleTimeout: Duration,
  //     receiveBufferSize: Int): Stream[F, Byte] =
  //   Stream.repeatEval(socket.read(receiveBufferSize, durationToFinite(idleTimeout))).flatMap {
  //     case None =>
  //       Stream.raiseError(new EOFException("Unexpected EOF - socket.read returned None") with NoStackTrace)
  //     case Some(value) => Stream.chunk(value)
  //   }

  private[internal] def upgradeSocket[F[_]: Concurrent: ContextShift](
      socketInit: Socket[F],
      tlsInfoOpt: Option[(TLSContext, TLSParameters)],
      logger: Logger[F],
  ): Resource[F, Socket[F]] =
    tlsInfoOpt.fold(socketInit.pure[Resource[F, *]]) { case (context, params) =>
      context
        .server(socketInit, params, { (s: String) => logger.trace(s) }.some)
        .widen[Socket[F]]
    }

  private[internal] def runApp[F[_]: Concurrent: Timer](
      buffer: Array[Byte],
      read: Read[F],
      maxHeaderSize: Int,
      requestHeaderReceiveTimeout: Duration,
      httpApp: HttpApp[F],
      errorHandler: Throwable => F[Response[F]],
      socket: Socket[F],
  ): F[(Request[F], Response[F], Drain[F])] = {
    val parse = Parser.Request.parser(maxHeaderSize)(buffer, read)
    val parseWithHeaderTimeout =
      durationToFinite(requestHeaderReceiveTimeout).fold(parse)(duration =>
        parse.timeoutTo(
          duration,
          Concurrent[F].defer(
            ApplicativeThrow[F].raiseError(
<<<<<<< HEAD
              EmberException.RequestHeadersTimeout(requestHeaderReceiveTimeout))
          )
        ))
=======
              EmberException.RequestHeadersTimeout(requestHeaderReceiveTimeout)
            )
          ),
        )
      )
>>>>>>> 9fed0886

    for {
      tmp <- parseWithHeaderTimeout
      (req, drain) = tmp
      requestVault <- mkRequestVault(socket)
      resp <- httpApp
        .run(req.withAttributes(requestVault))
        .handleErrorWith(errorHandler)
        .handleError(_ => serverFailure.covary[F])
    } yield (req, resp, drain)
  }

  private[internal] def send[F[_]: Sync](socket: Socket[F])(
      request: Option[Request[F]],
      resp: Response[F],
      idleTimeout: Duration,
      onWriteFailure: (Option[Request[F]], Response[F], Throwable) => F[Unit],
  ): F[Unit] =
    Encoder
      .respToBytes[F](resp)
      .through(socket.writes(durationToFinite(idleTimeout)))
      .compile
      .drain
      .attempt
      .flatMap {
        case Left(err) =>
          onWriteFailure(request, resp, err)
        case Right(()) => Sync[F].pure(())
      }

  private[internal] def postProcessResponse[F[_]: Timer: Monad](
      req: Request[F],
      resp: Response[F],
  ): F[Response[F]] = {
    val connection = connectionFor(req.httpVersion, req.headers)
    for {
      date <- HttpDate.current[F].map(Date(_))
    } yield resp.withHeaders(Headers(date, connection) ++ resp.headers)
  }

  private[internal] def runConnection[F[_]: Concurrent: Timer](
      socket: Socket[F],
      logger: Logger[F],
      idleTimeout: Duration,
      receiveBufferSize: Int,
      maxHeaderSize: Int,
      requestHeaderReceiveTimeout: Duration,
      httpApp: HttpApp[F],
      errorHandler: Throwable => F[org.http4s.Response[F]],
      onWriteFailure: (Option[Request[F]], Response[F], Throwable) => F[Unit],
  ): Stream[F, Nothing] = {
    type State = (Array[Byte], Boolean)
    val _ = logger
    val read: Read[F] = socket
      .read(receiveBufferSize, durationToFinite(idleTimeout))
      .adaptError {
        // TODO MERGE: Replace with TimeoutException on series/0.23+.
        case _: InterruptedByTimeoutException => EmberException.ReadTimeout(idleTimeout)
      }
    Stream
      .unfoldEval[F, State, (Request[F], Response[F])](Array.emptyByteArray -> false) {
        case (buffer, reuse) =>
          val initRead: F[Array[Byte]] = if (buffer.nonEmpty) {
            // next request has already been (partially) received
            buffer.pure[F]
          } else if (reuse) {
            // the connection is keep-alive, but we don't have any bytes.
            // we want to be on the idle timeout until the next request is received.
            read
              .flatMap {
                case Some(chunk) => chunk.toArray.pure[F]
                case None => Concurrent[F].raiseError(EmberException.EmptyStream())
              }
          } else {
            // first request begins immediately
            Array.emptyByteArray.pure[F]
          }

          val result = initRead.flatMap { initBuffer =>
            runApp(
              initBuffer,
              read,
              maxHeaderSize,
              requestHeaderReceiveTimeout,
              httpApp,
              errorHandler,
              socket,
            )
          }

          result.attempt.flatMap {
            case Right((req, resp, drain)) =>
              // TODO: Should we pay this cost for every HTTP request?
              // Intercept the response for various upgrade paths
              resp.attributes.lookup(org.http4s.server.websocket.websocketKey[F]) match {
                case Some(ctx) =>
                  drain.flatMap {
                    case Some(buffer) =>
                      WebSocketHelpers
                        .upgrade(
                          socket,
                          req,
                          ctx,
                          buffer,
                          receiveBufferSize,
                          idleTimeout,
                          onWriteFailure,
                          errorHandler,
                          logger,
                        )
                        .as(None)
                    case None =>
                      Applicative[F].pure(None)
                  }
                case None =>
                  for {
                    nextResp <- postProcessResponse(req, resp)
                    _ <- send(socket)(Some(req), nextResp, idleTimeout, onWriteFailure)
                    nextBuffer <- drain
                  } yield nextBuffer.map(buffer => ((req, nextResp), (buffer, true)))
              }
            case Left(err) =>
              err match {
                case EmberException.EmptyStream() | EmberException.RequestHeadersTimeout(_) |
                    EmberException.ReadTimeout(_) =>
                  Applicative[F].pure(None)
                case err =>
                  errorHandler(err)
                    .handleError(_ => serverFailure.covary[F])
                    .flatMap(send(socket)(None, _, idleTimeout, onWriteFailure))
                    .as(None)
              }
          }
      }
      .takeWhile { case (_, resp) =>
        resp.headers.get[Connection].exists(_.hasKeepAlive)
      }
      .drain
  }

  private def mkRequestVault[F[_]: Applicative](socket: Socket[F]) =
    (mkConnectionInfo(socket), mkSecureSession(socket)).mapN(_ ++ _)

  private def mkConnectionInfo[F[_]: Apply](socket: Socket[F]) =
    (socket.localAddress, socket.remoteAddress).mapN {
      case (local: InetSocketAddress, remote: InetSocketAddress) =>
        Vault.empty.insert(
          Request.Keys.ConnectionInfo,
          Request.Connection(
            local = SocketAddress.fromInetSocketAddress(local),
            remote = SocketAddress.fromInetSocketAddress(remote),
            secure = socket.isInstanceOf[TLSSocket[F]],
          ),
        )
      case _ =>
        Vault.empty
    }

  private def mkSecureSession[F[_]: Applicative](socket: Socket[F]) =
    socket match {
      case socket: TLSSocket[F] =>
        socket.session
          .map { session =>
            (
              Option(session.getId).map(ByteVector(_).toHex),
              Option(session.getCipherSuite),
              Option(session.getCipherSuite).map(deduceKeyLength),
              Some(getCertChain(session)),
            ).mapN(SecureSession.apply)
          }
          .map(Vault.empty.insert(ServerRequestKeys.SecureSession, _))
      case _ =>
        Vault.empty.pure[F]
    }
}<|MERGE_RESOLUTION|>--- conflicted
+++ resolved
@@ -41,15 +41,10 @@
 import org.typelevel.log4cats.Logger
 import org.typelevel.vault.Vault
 import scodec.bits.ByteVector
-<<<<<<< HEAD
-import org.http4s.headers.Connection
-import java.nio.channels.InterruptedByTimeoutException
-=======
 
 import java.net.InetSocketAddress
 import java.nio.channels.InterruptedByTimeoutException
 import scala.concurrent.duration._
->>>>>>> 9fed0886
 
 private[server] object ServerHelpers {
 
@@ -150,17 +145,11 @@
           duration,
           Concurrent[F].defer(
             ApplicativeThrow[F].raiseError(
-<<<<<<< HEAD
-              EmberException.RequestHeadersTimeout(requestHeaderReceiveTimeout))
-          )
-        ))
-=======
               EmberException.RequestHeadersTimeout(requestHeaderReceiveTimeout)
             )
           ),
         )
       )
->>>>>>> 9fed0886
 
     for {
       tmp <- parseWithHeaderTimeout
