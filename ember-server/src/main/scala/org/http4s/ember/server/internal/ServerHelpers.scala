/*
 * Copyright 2019 http4s.org
 *
 * Licensed under the Apache License, Version 2.0 (the "License");
 * you may not use this file except in compliance with the License.
 * You may obtain a copy of the License at
 *
 *     http://www.apache.org/licenses/LICENSE-2.0
 *
 * Unless required by applicable law or agreed to in writing, software
 * distributed under the License is distributed on an "AS IS" BASIS,
 * WITHOUT WARRANTIES OR CONDITIONS OF ANY KIND, either express or implied.
 * See the License for the specific language governing permissions and
 * limitations under the License.
 */

package org.http4s.ember.server.internal

import cats._
import cats.data.NonEmptyList
import cats.effect._
import cats.effect.kernel.Resource
import cats.syntax.all._
import com.comcast.ip4s._
import fs2.{Chunk, Stream}
import fs2.io.net._
import fs2.io.net.tls._
import org.http4s._
import org.http4s.ember.core.Util.timeoutMaybe
import org.http4s.ember.core.{Encoder, Parser}
import org.http4s.headers.{Connection, Date}
import org.http4s.internal.tls.{deduceKeyLength, getCertChain}
import org.http4s.server.{SecureSession, ServerRequestKeys}
import org.typelevel.ci._
import org.typelevel.log4cats.Logger
import org.typelevel.vault.Vault

import scala.concurrent.duration._
import scodec.bits.ByteVector
import java.net.InetSocketAddress

private[server] object ServerHelpers {

  private val closeCi = ci"close"

  private val connectionCi = ci"connection"
  private val close = Connection(NonEmptyList.of(closeCi))
  private val keepAlive = Connection(NonEmptyList.one(ci"keep-alive"))

  private val serverFailure =
    Response(Status.InternalServerError).putHeaders(org.http4s.headers.`Content-Length`.zero)

  def server[F[_]](
      host: Option[Host],
      port: Port,
      additionalSocketOptions: List[SocketOption],
      sg: SocketGroup[F],
      httpApp: HttpApp[F],
      tlsInfoOpt: Option[(TLSContext[F], TLSParameters)],
      ready: Deferred[F, Either[Throwable, InetSocketAddress]],
      shutdown: Shutdown[F],
      // Defaults
      errorHandler: Throwable => F[Response[F]],
      onWriteFailure: (Option[Request[F]], Response[F], Throwable) => F[Unit],
      maxConcurrency: Int,
      receiveBufferSize: Int,
      maxHeaderSize: Int,
      requestHeaderReceiveTimeout: Duration,
      idleTimeout: Duration,
      logger: Logger[F]
  )(implicit F: Temporal[F]): Stream[F, Nothing] = {
    val server: Stream[F, Socket[F]] =
      Stream
        .resource(sg.serverResource(host, Some(port), additionalSocketOptions))
        .attempt
        .evalTap(e => ready.complete(e.map(_._1.toInetSocketAddress)))
        .rethrow
        .flatMap(_._2)

    val streams: Stream[F, Stream[F, Nothing]] = server
      .interruptWhen(shutdown.signal.attempt)
      .map { connect =>
        shutdown.trackConnection >>
          Stream
            .resource(upgradeSocket(connect, tlsInfoOpt, logger))
            .flatMap(
              runConnection(
                _,
                logger,
                idleTimeout,
                receiveBufferSize,
                maxHeaderSize,
                requestHeaderReceiveTimeout,
                httpApp,
                errorHandler,
                onWriteFailure
              ))
      }

    streams.parJoin(
      maxConcurrency
    ) // TODO: replace with forking after we fix serverResource upstream
    // StreamForking.forking(streams, maxConcurrency)
  }

  // private[internal] def reachedEndError[F[_]: Sync](
  //     socket: Socket[F],
  //     idleTimeout: Duration,
  //     receiveBufferSize: Int): Stream[F, Byte] =
  //   Stream.repeatEval(socket.read(receiveBufferSize, durationToFinite(idleTimeout))).flatMap {
  //     case None =>
  //       Stream.raiseError(new EOFException("Unexpected EOF - socket.read returned None") with NoStackTrace)
  //     case Some(value) => Stream.chunk(value)
  //   }

  private[internal] def upgradeSocket[F[_]: Monad](
      socketInit: Socket[F],
      tlsInfoOpt: Option[(TLSContext[F], TLSParameters)],
      logger: Logger[F]
  ): Resource[F, Socket[F]] =
    tlsInfoOpt.fold(socketInit.pure[Resource[F, *]]) { case (context, params) =>
      context
        .server(socketInit, params, { (s: String) => logger.trace(s) }.some)
        .widen[Socket[F]]
    }

  private[internal] def runApp[F[_]: Temporal](
      head: Array[Byte],
      read: F[Option[Chunk[Byte]]],
      maxHeaderSize: Int,
      requestHeaderReceiveTimeout: Duration,
      httpApp: HttpApp[F],
      errorHandler: Throwable => F[Response[F]],
      requestVault: Vault): F[(Request[F], Response[F], Option[Array[Byte]])] = {

    val parse = Parser.Request.parser(maxHeaderSize)(head, read)
<<<<<<< HEAD
    val parseWithHeaderTimeout = timeoutMaybe(parse, requestHeaderReceiveTimeout)
=======
    val parseWithHeaderTimeout =
      durationToFinite(requestHeaderReceiveTimeout).fold(parse)(duration =>
        parse.timeoutTo(
          duration,
          ApplicativeThrow[F].raiseError(
            new java.util.concurrent.TimeoutException(
              s"Timed Out on EmberServer Header Receive Timeout: $duration"))))
>>>>>>> 868815f1

    for {
      tmp <- parseWithHeaderTimeout
      (req, drain) = tmp
      resp <- httpApp
        .run(req.withAttributes(requestVault))
        .handleErrorWith(errorHandler)
        .handleError(_ => serverFailure.covary[F])
      rest <- drain // TODO: handle errors?
    } yield (req, resp, rest)
  }

  private[internal] def send[F[_]: Temporal](socket: Socket[F])(
      request: Option[Request[F]],
      resp: Response[F],
      idleTimeout: Duration,
      onWriteFailure: (Option[Request[F]], Response[F], Throwable) => F[Unit]): F[Unit] =
    Encoder
      .respToBytes[F](resp)
      .through(_.chunks.foreach(c => timeoutMaybe(socket.write(c), idleTimeout)))
      .compile
      .drain
      .attempt
      .flatMap {
        case Left(err) => onWriteFailure(request, resp, err)
        case Right(()) => Applicative[F].unit
      }

  private[internal] def postProcessResponse[F[_]: Concurrent: Clock](
      req: Request[F],
      resp: Response[F]): F[Response[F]] = {
    val reqHasClose = req.headers.headers.exists { case Header.Raw(name, values) =>
      // TODO This will do weird shit in the odd case that close is
      // not a single, lowercase word
      name == connectionCi && values.contains(closeCi.toString)
    }
    val connection: Connection =
      if (reqHasClose) close
      else keepAlive
    for {
      date <- HttpDate.current[F].map(Date(_))
    } yield resp.withHeaders(Headers(date, connection) ++ resp.headers)
  }

  private[internal] def runConnection[F[_]: Temporal](
      socket: Socket[F],
      logger: Logger[F],
      idleTimeout: Duration,
      receiveBufferSize: Int,
      maxHeaderSize: Int,
      requestHeaderReceiveTimeout: Duration,
      httpApp: HttpApp[F],
      errorHandler: Throwable => F[org.http4s.Response[F]],
      onWriteFailure: (Option[Request[F]], Response[F], Throwable) => F[Unit]
  ): Stream[F, Nothing] = {
    val _ = logger
    val read: F[Option[Chunk[Byte]]] = timeoutMaybe(socket.read(receiveBufferSize), idleTimeout)
    Stream.eval(mkRequestVault(socket)).flatMap { requestVault =>
      Stream
        .unfoldLoopEval((Array.emptyByteArray, false)) { case (incoming, reused) =>
          if (incoming.isEmpty || !reused) {
            read.map(chunkOpt =>
              (
                Option.empty[Either[Throwable, (Request[F], Response[F])]],
                chunkOpt.map(c => (c.toArray, true))))
          } else {
            runApp(
              incoming,
              read,
              maxHeaderSize,
              requestHeaderReceiveTimeout,
              httpApp,
              errorHandler,
              requestVault).attempt.map {
              case Right((req, resp, rest)) => (Right((req, resp)).some, rest.map((_, true)))
              case Left(e) => (Left(e).some, None)
            }
          }
        }
        .unNone
        .evalMap {
          case Right((req, resp)) =>
            postProcessResponse(req, resp).map(resp => (req, resp).asRight[Throwable])
          case other => other.pure[F]
        }
        .evalTap {
          case Right((request, response)) =>
            send(socket)(Some(request), response, idleTimeout, onWriteFailure)
          case Left(err) =>
            err match {
              case req: Parser.Request.ReqPrelude.ParsePreludeError
                  if req == Parser.Request.ReqPrelude.emptyStreamError =>
                Applicative[F].unit
              case err =>
                errorHandler(err)
                  .handleError(_ => serverFailure.covary[F])
                  .flatMap(send(socket)(None, _, idleTimeout, onWriteFailure))
            }
        }
        .takeWhile {
          case Left(_) => false
          case Right((req, resp)) =>
            !(
              req.headers.get[Connection].exists(_.hasClose) ||
                resp.headers.get[Connection].exists(_.hasClose)
            )
        }
        .drain
    }
  }

  private def mkRequestVault[F[_]: Applicative](socket: Socket[F]) =
    (mkConnectionInfo(socket), mkSecureSession(socket)).mapN(_ ++ _)

  private def mkConnectionInfo[F[_]: Apply](socket: Socket[F]) =
    (socket.localAddress, socket.remoteAddress).mapN {
      case (local, remote) =>
        Vault.empty.insert(
          Request.Keys.ConnectionInfo,
          Request.Connection(
            local = local,
            remote = remote,
            secure = socket.isInstanceOf[TLSSocket[F]]
          )
        )
      case _ =>
        Vault.empty
    }

  private def mkSecureSession[F[_]: Applicative](socket: Socket[F]) =
    socket match {
      case socket: TLSSocket[F] =>
        socket.session
          .map { session =>
            (
              Option(session.getId).map(ByteVector(_).toHex),
              Option(session.getCipherSuite),
              Option(session.getCipherSuite).map(deduceKeyLength),
              Some(getCertChain(session))
            ).mapN(SecureSession.apply)
          }
          .map(Vault.empty.insert(ServerRequestKeys.SecureSession, _))
      case _ =>
        Vault.empty.pure[F]
    }
}<|MERGE_RESOLUTION|>--- conflicted
+++ resolved
@@ -26,7 +26,7 @@
 import fs2.io.net._
 import fs2.io.net.tls._
 import org.http4s._
-import org.http4s.ember.core.Util.timeoutMaybe
+import org.http4s.ember.core.Util.{timeoutMaybe, timeoutToMaybe}
 import org.http4s.ember.core.{Encoder, Parser}
 import org.http4s.headers.{Connection, Date}
 import org.http4s.internal.tls.{deduceKeyLength, getCertChain}
@@ -124,27 +124,23 @@
         .widen[Socket[F]]
     }
 
-  private[internal] def runApp[F[_]: Temporal](
+  private[internal] def runApp[F[_]](
       head: Array[Byte],
       read: F[Option[Chunk[Byte]]],
       maxHeaderSize: Int,
       requestHeaderReceiveTimeout: Duration,
       httpApp: HttpApp[F],
       errorHandler: Throwable => F[Response[F]],
-      requestVault: Vault): F[(Request[F], Response[F], Option[Array[Byte]])] = {
+      requestVault: Vault)(implicit
+      F: Temporal[F]): F[(Request[F], Response[F], Option[Array[Byte]])] = {
 
     val parse = Parser.Request.parser(maxHeaderSize)(head, read)
-<<<<<<< HEAD
-    val parseWithHeaderTimeout = timeoutMaybe(parse, requestHeaderReceiveTimeout)
-=======
-    val parseWithHeaderTimeout =
-      durationToFinite(requestHeaderReceiveTimeout).fold(parse)(duration =>
-        parse.timeoutTo(
-          duration,
-          ApplicativeThrow[F].raiseError(
-            new java.util.concurrent.TimeoutException(
-              s"Timed Out on EmberServer Header Receive Timeout: $duration"))))
->>>>>>> 868815f1
+    val parseWithHeaderTimeout = timeoutToMaybe(
+      parse,
+      requestHeaderReceiveTimeout,
+      F.raiseError[(Request[F], F[Option[Array[Byte]]])](new java.util.concurrent.TimeoutException(
+        s"Timed Out on EmberServer Header Receive Timeout: $requestHeaderReceiveTimeout"))
+    )
 
     for {
       tmp <- parseWithHeaderTimeout
