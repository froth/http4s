/*
 * Copyright 2019 http4s.org
 *
 * Licensed under the Apache License, Version 2.0 (the "License");
 * you may not use this file except in compliance with the License.
 * You may obtain a copy of the License at
 *
 *     http://www.apache.org/licenses/LICENSE-2.0
 *
 * Unless required by applicable law or agreed to in writing, software
 * distributed under the License is distributed on an "AS IS" BASIS,
 * WITHOUT WARRANTIES OR CONDITIONS OF ANY KIND, either express or implied.
 * See the License for the specific language governing permissions and
 * limitations under the License.
 */

package org.http4s.ember.server.internal

import cats._
import cats.data.NonEmptyList
import cats.effect._
import cats.effect.concurrent._
import cats.effect.implicits._
<<<<<<< HEAD
import cats.syntax.all._
import com.comcast.ip4s.SocketAddress
import fs2.{Chunk, Stream}
=======
import fs2.Stream
>>>>>>> 944ad3a2
import fs2.io.tcp._
import fs2.io.tls._
import java.net.InetSocketAddress
import org.http4s._
import org.http4s.ember.core.Util.durationToFinite
import org.http4s.ember.core.{Drain, EmptyStreamError, Encoder, Parser, Read}
import org.http4s.headers.{Connection, Date}
import org.http4s.internal.tls.{deduceKeyLength, getCertChain}
import org.http4s.server.{SecureSession, ServerRequestKeys}
import org.typelevel.ci._
import org.typelevel.log4cats.Logger
import org.typelevel.vault.Vault
import scala.concurrent.duration._
import scodec.bits.ByteVector

private[server] object ServerHelpers {

  private val closeCi = ci"close"

  private val connectionCi = ci"connection"
  private val close = Connection(NonEmptyList.of(closeCi))
  private val keepAlive = Connection(NonEmptyList.one(ci"keep-alive"))

  private val serverFailure =
    Response(Status.InternalServerError).putHeaders(org.http4s.headers.`Content-Length`.zero)

  def server[F[_]: ContextShift](
      bindAddress: InetSocketAddress,
      httpApp: HttpApp[F],
      sg: SocketGroup,
      tlsInfoOpt: Option[(TLSContext, TLSParameters)],
      ready: Deferred[F, Either[Throwable, Unit]],
      shutdown: Shutdown[F],
      // Defaults
      errorHandler: Throwable => F[Response[F]],
      onWriteFailure: (Option[Request[F]], Response[F], Throwable) => F[Unit],
      maxConcurrency: Int,
      receiveBufferSize: Int,
      maxHeaderSize: Int,
      requestHeaderReceiveTimeout: Duration,
      idleTimeout: Duration,
      additionalSocketOptions: List[SocketOptionMapping[_]] = List.empty,
      logger: Logger[F]
  )(implicit F: Concurrent[F], T: Timer[F]): Stream[F, Nothing] = {

    val server: Stream[F, Resource[F, Socket[F]]] =
      Stream
        .resource(
          sg.serverResource[F](bindAddress, additionalSocketOptions = additionalSocketOptions))
        .attempt
        .evalTap(e => ready.complete(e.void))
        .rethrow
        .flatMap { case (_, clients) => clients }

    val streams: Stream[F, Stream[F, Nothing]] = server
      .interruptWhen(shutdown.signal.attempt)
      .map { connect =>
        shutdown.trackConnection >>
          Stream
            .resource(connect.flatMap(upgradeSocket(_, tlsInfoOpt, logger)))
            .flatMap(
              runConnection(
                _,
                logger,
                idleTimeout,
                receiveBufferSize,
                maxHeaderSize,
                requestHeaderReceiveTimeout,
                httpApp,
                errorHandler,
                onWriteFailure
              ))
      }

    StreamForking.forking(streams, maxConcurrency)
  }

  // private[internal] def reachedEndError[F[_]: Sync](
  //     socket: Socket[F],
  //     idleTimeout: Duration,
  //     receiveBufferSize: Int): Stream[F, Byte] =
  //   Stream.repeatEval(socket.read(receiveBufferSize, durationToFinite(idleTimeout))).flatMap {
  //     case None =>
  //       Stream.raiseError(new EOFException("Unexpected EOF - socket.read returned None") with NoStackTrace)
  //     case Some(value) => Stream.chunk(value)
  //   }

  private[internal] def upgradeSocket[F[_]: Concurrent: ContextShift](
      socketInit: Socket[F],
      tlsInfoOpt: Option[(TLSContext, TLSParameters)],
      logger: Logger[F]
  ): Resource[F, Socket[F]] =
    tlsInfoOpt.fold(socketInit.pure[Resource[F, *]]) { case (context, params) =>
      context
        .server(socketInit, params, { (s: String) => logger.trace(s) }.some)
        .widen[Socket[F]]
    }

  private[internal] def runApp[F[_]: Concurrent: Timer](
      buffer: Array[Byte],
      read: Read[F],
      maxHeaderSize: Int,
      requestHeaderReceiveTimeout: Duration,
      httpApp: HttpApp[F],
      errorHandler: Throwable => F[Response[F]],
      requestVault: Vault): F[(Request[F], Response[F], Drain[F])] = {

    val parse = Parser.Request.parser(maxHeaderSize)(buffer, read)
    val parseWithHeaderTimeout =
      durationToFinite(requestHeaderReceiveTimeout).fold(parse)(duration =>
        parse.timeoutTo(
          duration,
          ApplicativeThrow[F].raiseError(
            new java.util.concurrent.TimeoutException(
              s"Timed Out on EmberServer Header Receive Timeout: $duration"))))

    for {
      tmp <- parseWithHeaderTimeout
      (req, drain) = tmp
      resp <- httpApp
        .run(req.withAttributes(requestVault))
        .handleErrorWith(errorHandler)
        .handleError(_ => serverFailure.covary[F])
      postResp <- postProcessResponse(req, resp)
    } yield (req, postResp, drain)
  }

  private[internal] def send[F[_]: Sync](socket: Socket[F])(
      request: Option[Request[F]],
      resp: Response[F],
      idleTimeout: Duration,
      onWriteFailure: (Option[Request[F]], Response[F], Throwable) => F[Unit]): F[Unit] =
    Encoder
      .respToBytes[F](resp)
      .through(socket.writes(durationToFinite(idleTimeout)))
      .compile
      .drain
      .attempt
      .flatMap {
        case Left(err) =>
          onWriteFailure(request, resp, err)
        case Right(()) => Sync[F].pure(())
      }

  private[internal] def postProcessResponse[F[_]: Timer: Monad](
      req: Request[F],
      resp: Response[F]): F[Response[F]] = {
    val reqHasClose = req.headers.headers.exists { case Header.Raw(name, values) =>
      // TODO This will do weird shit in the odd case that close is
      // not a single, lowercase word
      name == connectionCi && values.contains(closeCi.toString)
    }
    val connection: Connection =
      if (reqHasClose) close
      else keepAlive
    for {
      date <- HttpDate.current[F].map(Date(_))
    } yield resp.withHeaders(Headers(date, connection) ++ resp.headers)
  }

  private[internal] def runConnection[F[_]: Concurrent: Timer](
      socket: Socket[F],
      logger: Logger[F],
      idleTimeout: Duration,
      receiveBufferSize: Int,
      maxHeaderSize: Int,
      requestHeaderReceiveTimeout: Duration,
      httpApp: HttpApp[F],
      errorHandler: Throwable => F[org.http4s.Response[F]],
      onWriteFailure: (Option[Request[F]], Response[F], Throwable) => F[Unit]
  ): Stream[F, Nothing] = {
    type State = (Array[Byte], Boolean)
    val _ = logger
    val read: Read[F] = socket.read(receiveBufferSize, durationToFinite(idleTimeout))
    Stream.eval(mkRequestVault(socket)).flatMap { requestVault =>
      Stream
        .unfoldEval[F, State, (Request[F], Response[F])](Array.emptyByteArray -> false) {
          case (buffer, reuse) =>
            val initRead: F[Array[Byte]] = if (buffer.length > 0) {
              // next request has already been (partially) received
              buffer.pure[F]
            } else if (reuse) {
              // the connection is keep-alive, but we don't have any bytes.
              // we want to be on the idle timeout until the next request is received.
              read.flatMap {
                case Some(chunk) => chunk.toArray.pure[F]
                case None => Concurrent[F].raiseError(EmptyStreamError())
              }
            } else {
              // first request begins immediately
              Array.emptyByteArray.pure[F]
            }

            val result = initRead.flatMap { initBuffer =>
              runApp(
                initBuffer,
                read,
                maxHeaderSize,
                requestHeaderReceiveTimeout,
                httpApp,
                errorHandler,
                requestVault)
            }

            result.attempt.flatMap {
              case Right((req, resp, drain)) =>
                send(socket)(Some(req), resp, idleTimeout, onWriteFailure) >>
                  drain.map {
                    case Some(nextBuffer) => Some(((req, resp), (nextBuffer, true)))
                    case None => None
                  }
              case Left(err) =>
                err match {
                  case EmptyStreamError() =>
                    Applicative[F].pure(None)
                  case err =>
                    errorHandler(err)
                      .handleError(_ => serverFailure.covary[F])
                      .flatMap(send(socket)(None, _, idleTimeout, onWriteFailure))
                      .as(None)
                }
            }
        }
<<<<<<< HEAD
        .takeWhile {
          case Left(_) => false
          case Right((req, resp)) =>
            !(
              req.headers.get[Connection].exists(_.hasClose) ||
                resp.headers.get[Connection].exists(_.hasClose)
            )
=======
        .takeWhile { case (req, resp) =>
          !(req.headers
            .get(Connection)
            .exists(_.hasClose) || resp.headers.get(Connection).exists(_.hasClose))
>>>>>>> 944ad3a2
        }
        .drain ++ Stream.eval_(socket.close)
    }
  }

  private def mkRequestVault[F[_]: Applicative](socket: Socket[F]) =
    (mkConnectionInfo(socket), mkSecureSession(socket)).mapN(_ ++ _)

  private def mkConnectionInfo[F[_]: Apply](socket: Socket[F]) =
    (socket.localAddress, socket.remoteAddress).mapN {
      case (local: InetSocketAddress, remote: InetSocketAddress) =>
        Vault.empty.insert(
          Request.Keys.ConnectionInfo,
          Request.Connection(
            local = SocketAddress.fromInetSocketAddress(local),
            remote = SocketAddress.fromInetSocketAddress(remote),
            secure = socket.isInstanceOf[TLSSocket[F]]
          )
        )
      case _ =>
        Vault.empty
    }

  private def mkSecureSession[F[_]: Applicative](socket: Socket[F]) =
    socket match {
      case socket: TLSSocket[F] =>
        socket.session
          .map { session =>
            (
              Option(session.getId).map(ByteVector(_).toHex),
              Option(session.getCipherSuite),
              Option(session.getCipherSuite).map(deduceKeyLength),
              Some(getCertChain(session))
            ).mapN(SecureSession.apply)
          }
          .map(Vault.empty.insert(ServerRequestKeys.SecureSession, _))
      case _ =>
        Vault.empty.pure[F]
    }
}<|MERGE_RESOLUTION|>--- conflicted
+++ resolved
@@ -21,13 +21,9 @@
 import cats.effect._
 import cats.effect.concurrent._
 import cats.effect.implicits._
-<<<<<<< HEAD
 import cats.syntax.all._
 import com.comcast.ip4s.SocketAddress
-import fs2.{Chunk, Stream}
-=======
 import fs2.Stream
->>>>>>> 944ad3a2
 import fs2.io.tcp._
 import fs2.io.tls._
 import java.net.InetSocketAddress
@@ -251,20 +247,10 @@
                 }
             }
         }
-<<<<<<< HEAD
-        .takeWhile {
-          case Left(_) => false
-          case Right((req, resp)) =>
-            !(
-              req.headers.get[Connection].exists(_.hasClose) ||
-                resp.headers.get[Connection].exists(_.hasClose)
-            )
-=======
         .takeWhile { case (req, resp) =>
           !(req.headers
-            .get(Connection)
-            .exists(_.hasClose) || resp.headers.get(Connection).exists(_.hasClose))
->>>>>>> 944ad3a2
+            .get[Connection]
+            .exists(_.hasClose) || resp.headers.get[Connection].exists(_.hasClose))
         }
         .drain ++ Stream.eval_(socket.close)
     }
