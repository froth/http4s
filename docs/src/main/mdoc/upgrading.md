
# Upgrading


## Automated Upgrading with Scalafix

http4s-0.22 comes with a [scalafix](https://scalacenter.github.io/scalafix/) that does some of the migration automatically.

Before you upgrade manually, we recommend you run this scalafix.

Add the scalafix plugin to your `project/plugins.sbt` or to your global plugins.
```sbt
addSbtPlugin("ch.epfl.scala" % "sbt-scalafix" % "0.9.28")
```

Run
```sh
$ sbt ";scalafixEnable; scalafix github:http4s/http4s/v0_22"
```

The compiler errors should help you in showing what's left to upgrade.

For further information about the changes since 0.21, check the [changelog](https://http4s.org/changelog/)


## Http4s 0.21 -> 0.22 Migration Guide

General Changes:  

Header names are now `CIStrings` which can be created by importing `org.typelevel.ci._` and using the `ci` string interpolator.

<<<<<<< HEAD
| 0.21                           | 0.22                            |
| -----------------------------  | -----------------------------   |
| headers.get(\`If-Match\`)      | headers.get[\`If-Match\`]       |
| Headers.of(                    | Headers(                        |
| Header("x-ms", "1")            | Header(ci"x-ms", "1")           |
| baseUri +?? ("p", w)           | baseUri +?? ("p" -> w)          |
| "x-ms".ci                      | ci"x-ms"                        |
| import org.http4s.server.blaze | import org.http4s.blaze.server  |
| baseUri.+?("k", List(v, v1))   | baseUri.++?("k" -> List(v, v1)) |
=======
| 0.21                             | 0.22                              |
| -------------------------------  | -------------------------------   |
| `headers.get(\`If-Match\`)`      | `headers.get[\`If-Match\`]`       |
| `Headers.of(`                    | `Headers(`                        |
| `Header("x-ms", "1")`            | `Header(ci"x-ms", "1")`           |
| `baseUri +?? ("p", w)`           | `baseUri +?? ("p" -> w)`          |
| `"x-ms".ci`                      | `ci"x-ms"`                        |
| `import org.http4s.server.blaze` | `import org.http4s.blaze.server`  |
>>>>>>> 0e39f076



## Help Us Help You!

If you see recurring patterns that could benefit from a scalafix, please [report them for consideration](https://github.com/http4s/http4s/issues/4858).  For general upgrade tips, please consider a [pull request to this document](https://github.com/http4s/http4s/edit/series/0.22/docs/src/main/mdoc/upgrading.md).<|MERGE_RESOLUTION|>--- conflicted
+++ resolved
@@ -29,17 +29,6 @@
 
 Header names are now `CIStrings` which can be created by importing `org.typelevel.ci._` and using the `ci` string interpolator.
 
-<<<<<<< HEAD
-| 0.21                           | 0.22                            |
-| -----------------------------  | -----------------------------   |
-| headers.get(\`If-Match\`)      | headers.get[\`If-Match\`]       |
-| Headers.of(                    | Headers(                        |
-| Header("x-ms", "1")            | Header(ci"x-ms", "1")           |
-| baseUri +?? ("p", w)           | baseUri +?? ("p" -> w)          |
-| "x-ms".ci                      | ci"x-ms"                        |
-| import org.http4s.server.blaze | import org.http4s.blaze.server  |
-| baseUri.+?("k", List(v, v1))   | baseUri.++?("k" -> List(v, v1)) |
-=======
 | 0.21                             | 0.22                              |
 | -------------------------------  | -------------------------------   |
 | `headers.get(\`If-Match\`)`      | `headers.get[\`If-Match\`]`       |
@@ -48,9 +37,7 @@
 | `baseUri +?? ("p", w)`           | `baseUri +?? ("p" -> w)`          |
 | `"x-ms".ci`                      | `ci"x-ms"`                        |
 | `import org.http4s.server.blaze` | `import org.http4s.blaze.server`  |
->>>>>>> 0e39f076
-
-
+| baseUri.+?("k", List(v, v1))     | baseUri.++?("k" -> List(v, v1))   |
 
 ## Help Us Help You!
 
