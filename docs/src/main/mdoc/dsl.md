
# The http4s DSL

Recall from earlier that an `HttpRoutes[F]` is just a type alias for
`Kleisli[OptionT[F, *], Request[F], Response[F]]`.  This provides a minimal
foundation for declaring services and executing them on blaze or a
servlet container.  While this foundation is composable, it is not
highly productive.  Most service authors will seek a higher level DSL.


## Add the http4s-dsl to your build

One option is the http4s-dsl.  It is officially supported by the
http4s team, but kept separate from core in order to encourage
multiple approaches for different needs.

This tutorial assumes that http4s-dsl is on your classpath.  Add the
following to your build.sbt:

```scala
libraryDependencies ++= Seq(
  "org.http4s" %% "http4s-dsl" % http4sVersion,
)
```

All we need is a REPL to follow along at home:

```
$ sbt console
```

## The Simplest Service

We'll need the following imports to get started:

```scala mdoc:silent
import cats.effect._
import cats.syntax.all._
import org.http4s._, org.http4s.dsl.io._, org.http4s.implicits._
```

If you're in a REPL, we also need a runtime:

```scala mdoc:silent:nest
import cats.effect.unsafe.IORuntime
implicit val runtime: IORuntime = cats.effect.unsafe.IORuntime.global
```

The central concept of http4s-dsl is pattern matching.  An
`HttpRoutes[F]` is declared as a simple series of case statements.  Each
case statement attempts to match and optionally extract from an
incoming `Request[F]`.  The code associated with the first matching case
is used to generate a `F[Response[F]]`.

The simplest case statement matches all requests without extracting
anything.  The right hand side of the request must return a
`F[Response[F]]`.

In the following we use `cats.effect.IO` as the effect type `F`.

```scala mdoc
val service = HttpRoutes.of[IO] {
  case _ =>
    IO(Response(Status.Ok))
}
```

## Testing the Service

One beautiful thing about the `HttpRoutes[F]` model is that we don't
need a server to test our route.  We can construct our own request
and experiment directly in the REPL.

```scala mdoc
val getRoot = Request[IO](Method.GET, uri"/")

val io = service.orNotFound.run(getRoot)
```

Where is our `Response[F]`?  It hasn't been created yet.  We wrapped it
in an `IO`.  In a real service, generating a `Response[F]` is likely to
be an asynchronous operation with side effects, such as invoking
another web service or querying a database, or maybe both.  Operating
in a `F` gives us control over the sequencing of operations and
lets us reason about our code like good functional programmers.  It is
the `HttpRoutes[F]`'s job to describe the task, and the server's job to
run it.

But here in the REPL, it's up to us to run it:

```scala mdoc
val response = io.unsafeRunSync()
```

Cool.


## Generating Responses

We'll circle back to more sophisticated pattern matching of requests,
but it will be a tedious affair until we learn a more succinct way of
generating `F[Response]`s.


### Status codes

http4s-dsl provides a shortcut to create an `F[Response]` by
applying a status code:

```scala mdoc
val okIo = Ok()
val ok = okIo.unsafeRunSync()
```

This simple `Ok()` expression succinctly says what we mean in a
service:

```scala mdoc
HttpRoutes.of[IO] {
  case _ => Ok()
}.orNotFound.run(getRoot).unsafeRunSync()
```

This syntax works for other status codes as well.  In our example, we
don't return a body, so a `204 No Content` would be a more appropriate
response:

```scala mdoc
HttpRoutes.of[IO] {
  case _ => NoContent()
}.orNotFound.run(getRoot).unsafeRunSync()
```

### Headers

http4s adds a minimum set of headers depending on the response, e.g:

```scala mdoc
Ok("Ok response.").unsafeRunSync().headers
```

Extra headers can be added using `putHeaders`, for example to specify cache policies:

```scala mdoc:silent
import org.http4s.headers.`Cache-Control`
import org.http4s.CacheDirective.`no-cache`
import cats.data.NonEmptyList
```

```scala mdoc
Ok("Ok response.", `Cache-Control`(NonEmptyList(`no-cache`(), Nil)))
  .unsafeRunSync().headers
```

http4s defines all the well known headers directly, but sometimes you need to
define custom headers, typically prefixed by an `X-`. In simple cases you can
construct a `Header` instance by hand:

```scala mdoc
Ok("Ok response.", "X-Auth-Token" -> "value")
  .unsafeRunSync().headers
```

### Cookies

http4s has special support for Cookie headers using the `Cookie` type to add
and invalidate cookies. Adding a cookie will generate the correct `Set-Cookie` header:

```scala mdoc
Ok("Ok response.").map(_.addCookie(ResponseCookie("foo", "bar")))
  .unsafeRunSync().headers
```

`Cookie` can be further customized to set, e.g., expiration, the secure flag, httpOnly, flag, etc

```scala mdoc
val cookieResp = {
  for {
    resp <- Ok("Ok response.")
    now <- HttpDate.current[IO]
<<<<<<< HEAD
} yield resp.addCookie(ResponseCookie("foo", "bar", 
    expires = Some(now), httpOnly = true, secure = true))
=======
  } yield resp.addCookie(ResponseCookie("foo", "bar", 
      expires = Some(now), httpOnly = true, secure = true))
>>>>>>> 75cf4b3c
}
cookieResp.unsafeRunSync().headers
```

To request a cookie to be removed on the client, you need to set the cookie value
to empty. http4s can do that with `removeCookie`:

```scala mdoc
Ok("Ok response.").map(_.removeCookie("foo")).unsafeRunSync().headers
```

### Responding with a Body

#### Simple Bodies

Most status codes take an argument as a body.  In http4s, `Request[F]`
and `Response[F]` bodies are represented as a
`fs2.Stream[F, Byte]`.  It's also considered good
HTTP manners to provide a `Content-Type` and, where known in advance,
`Content-Length` header in one's responses.

All of this hassle is neatly handled by http4s' [EntityEncoder]s.
We'll cover these in more depth in another tutorial.  The important point
for now is that a response body can be generated for any type with an
implicit `EntityEncoder` in scope.  http4s provides several out of the
box:

```scala mdoc
Ok("Received request.").unsafeRunSync()

import java.nio.charset.StandardCharsets.UTF_8
Ok("binary".getBytes(UTF_8)).unsafeRunSync()
```

Per the HTTP specification, some status codes don't support a body.
http4s prevents such nonsense at compile time:

```scala mdoc:fail
NoContent("does not compile")
```

#### Asynchronous Responses

While http4s prefers `F[_]: Async`, you may be working with libraries that
use standard library `Future`s.  Some relevant imports:

```scala mdoc
import scala.concurrent.Future
import scala.concurrent.ExecutionContext.Implicits.global
```

You can respond with a `Future` of any type that has an
`EntityEncoder` by lifting it into `IO` or any `F[_]` that suspends future.
Note: unlike `IO`, wrapping a side effect in `Future` does not
suspend it, and the resulting expression would still be side
effectful, unless we wrap it in `IO`:

`IO.fromFuture` requires an implicit `ContextShift`, to ensure that the
suspended future is shifted to the correct thread pool.

```scala mdoc:nest
val io = Ok(IO.fromFuture(IO(Future {
  println("I run when the future is constructed.")
  "Greetings from the future!"
})))
io.unsafeRunSync()
```

As good functional programmers who like to delay our side effects, we
of course prefer to operate in `F`s:

```scala mdoc:nest
val io = Ok(IO {
  println("I run when the IO is run.")
  "Mission accomplished!"
})
io.unsafeRunSync()
```

Note that in both cases, a `Content-Length` header is calculated.
http4s waits for the `Future` or `F` to complete before wrapping it
in its HTTP envelope, and thus has what it needs to calculate a
`Content-Length`.

#### Streaming Bodies

Streaming bodies are supported by returning a `fs2.Stream`.
Like `IO`, the stream may be of any type that has an
`EntityEncoder`.

An intro to `Stream` is out of scope, but we can glimpse the
power here.  This stream emits the elapsed time every 100 milliseconds
for one second:

```scala mdoc:silent
import fs2.Stream
import scala.concurrent.duration._
```

```scala mdoc
val drip: Stream[IO, String] =
  Stream.awakeEvery[IO](100.millis).map(_.toString).take(10)
```

We can see it for ourselves in the REPL:

```scala mdoc
val dripOutIO = drip
  .through(fs2.text.lines)
<<<<<<< HEAD
  .evalMap(s => { IO{println(s); s} })
=======
  .through(_.evalMap(s => {IO{println(s); s}}))
>>>>>>> 75cf4b3c
  .compile
  .drain
dripOutIO.unsafeRunSync()
```

When wrapped in a `Response[F]`, http4s will flush each chunk of a
`Stream` as they are emitted.  Note that a stream's length can't
generally be anticipated before it runs, so this triggers chunked
transfer encoding:

```scala mdoc
Ok(drip)
```

## Matching and Extracting Requests

A `Request` is a regular `case class` - you can destructure it to extract its
values. By extension, you can also `match/case` it with different possible
destructurings. To build these different extractors, you can make use of the
DSL.

### The `->` object

More often, you extract the `Request` into a HTTP `Method` and path
info via the `->` object.  On the left side is the method, and on the
right side, the path info.  The following matches a request to `GET
/hello`:

```scala mdoc
HttpRoutes.of[IO] {
  case GET -> Root / "hello" => Ok("hello")
}
```

Methods such as `GET` are typically found in `org.http4s.Method`, but are imported automatically as part of the DSL. 

### Path Info

Path matching is done on the request's `pathInfo`.  Path info is the
request's URI's path after the following:

* the mount point of the service
* the prefix, if the service is composed with a `Router`
* the prefix, if the service is rewritten with `TranslateUri`

Matching on `request.pathInfo` instead of `request.uri.path` allows
multiple services to be composed without rewriting all the path
matchers.

### Matching Paths

A request to the root of the service is matched with the `Root`
extractor.  `Root` consumes the leading slash of the path info.  The
following matches requests to `GET /`:

```scala mdoc:silent
HttpRoutes.of[IO] {
  case GET -> Root => Ok("root")
}
```

We usually match paths in a left-associative manner with `Root` and
`/`.  Each `"/"` after the initial slash delimits a path segment, and
is represented in the DSL with the '/' extractor.  Segments can be
matched as literals or made available through standard Scala pattern
matching.  For example, the following service responds with "Hello,
Alice!" to `GET /hello/Alice`:

```scala mdoc:silent
HttpRoutes.of[IO] {
  case GET -> Root / "hello" / name => Ok(s"Hello ${name}!")
}
```

The above assumes only one path segment after `"hello"`, and would not
match `GET /hello/Alice/Bob`.  To match to an arbitrary depth, we need
a right-associative `/:` extractor.  In this case, there is no `Root`,
and the final pattern is a `Path` of the remaining segments.  This would
say `"Hello, Alice and Bob!"`

```scala mdoc:silent
HttpRoutes.of[IO] {
  case GET -> "hello" /: rest => Ok(s"""Hello, ${rest.segments.mkString(" and ")}!""")
}
```

To match a file extension on a segment, use the `~` extractor:

```scala mdoc:silent
HttpRoutes.of[IO] {
  case GET -> Root / file ~ "json" => Ok(s"""{"response": "You asked for $file"}""")
}
```

### Handling Path Parameters

Path params can be extracted and converted to a specific type but are
`String`s by default. There are numeric extractors provided in the form
of `IntVar` and `LongVar`, as well as `UUIDVar` extractor for `java.util.UUID`.

```scala mdoc
def getUserName(userId: Int): IO[String] = ???

val usersService = HttpRoutes.of[IO] {
  case GET -> Root / "users" / IntVar(userId) =>
    Ok(getUserName(userId))
}
```

If you want to extract a variable of type `T`, you can provide a custom extractor
object which implements `def unapply(str: String): Option[T]`, similar to the way
in which `IntVar` does it.

```scala mdoc:silent
import java.time.LocalDate
import scala.util.Try
import org.http4s.client.dsl.io._
```

```scala mdoc
object LocalDateVar {
  def unapply(str: String): Option[LocalDate] = {
    if (!str.isEmpty)
      Try(LocalDate.parse(str)).toOption
    else
      None
  }
}

def getTemperatureForecast(date: LocalDate): IO[Double] = IO(42.23)

val dailyWeatherService = HttpRoutes.of[IO] {
  case GET -> Root / "weather" / "temperature" / LocalDateVar(localDate) =>
    Ok(getTemperatureForecast(localDate)
      .map(s"The temperature on $localDate will be: " + _))
}

val req = GET(uri"/weather/temperature/2016-11-05")
dailyWeatherService.orNotFound(req).unsafeRunSync()
```

### Handling Matrix Path Parameters

[Matrix path parameters](https://www.w3.org/DesignIssues/MatrixURIs.html) can be extracted using `MatrixVar`.

```scala mdoc:silent
import org.http4s.dsl.impl.MatrixVar
```

In following example, we extract the `first` and `last` matrix path parameters. 
By default, matrix path parameters are extracted as `String`s.

```scala mdoc
object FullNameExtractor extends MatrixVar("name", List("first", "last"))

val greetingService = HttpRoutes.of[IO] {
  case GET -> Root / "hello" / FullNameExtractor(first, last) / "greeting" =>
    Ok(s"Hello, $first $last.")
}

greetingService
  .orNotFound(GET(uri"/hello/name;first=john;last=doe/greeting"))
  .unsafeRunSync()
```

Like standard path parameters, matrix path parameters can be extracted as numeric types using `IntVar` or `LongVar`.

```scala mdoc
object FullNameAndIDExtractor extends MatrixVar("name", List("first", "last", "id"))

val greetingWithIdService = HttpRoutes.of[IO] {
  case GET -> Root / "hello" / FullNameAndIDExtractor(first, last, IntVar(id)) / "greeting" =>
    Ok(s"Hello, $first $last. Your User ID is $id.")
}

greetingWithIdService
  .orNotFound(GET(uri"/hello/name;first=john;last=doe;id=123/greeting"))
  .unsafeRunSync()
```

### Handling Query Parameters
A query parameter needs to have a `QueryParamDecoderMatcher` provided to
extract it. In order for the `QueryParamDecoderMatcher` to work there needs to
be an implicit `QueryParamDecoder[T]` in scope. `QueryParamDecoder`s for simple
types can be found in the `QueryParamDecoder` object. There are also
`QueryParamDecoderMatcher`s available which can be used to
return optional or validated parameter values.

In the example below we're finding query params named `country` and `year` and
then parsing them as a `String` and `java.time.Year`.

```scala mdoc:silent
import java.time.Year
```

```scala mdoc
object CountryQueryParamMatcher extends QueryParamDecoderMatcher[String]("country")

implicit val yearQueryParamDecoder: QueryParamDecoder[Year] =
  QueryParamDecoder[Int].map(Year.of)

object YearQueryParamMatcher extends QueryParamDecoderMatcher[Year]("year")

def getAverageTemperatureForCountryAndYear(country: String, year: Year): IO[Double] = ???

val averageTemperatureService = HttpRoutes.of[IO] {
  case GET -> Root / "weather" / "temperature" :? CountryQueryParamMatcher(country) +& YearQueryParamMatcher(year) =>
    Ok(getAverageTemperatureForCountryAndYear(country, year)
<<<<<<< HEAD
      .map(s"Average temperature for $country in $year was: " + _))  
=======
      .map(s"Average temperature for $country in $year was: " + _))
>>>>>>> 75cf4b3c
}
```

To support a `QueryParamDecoderMatcher[Instant]`, consider `QueryParamCodec#instantQueryParamCodec`. That
outputs a `QueryParamCodec[Instant]`, which offers both a `QueryParamEncoder[Instant]` and `QueryParamDecoder[Instant]`.

```scala mdoc:silent:warn
implicit val isoInstantCodec: QueryParamCodec[Instant] =
  QueryParamCodec.instantQueryParamCodec(DateTimeFormatter.ISO_INSTANT)

object IsoInstantParamMatcher extends QueryParamDecoderMatcher[Instant]("timestamp")
```

#### Optional Query Parameters

To accept an optional query parameter a `OptionalQueryParamDecoderMatcher` can be used.

```scala mdoc:silent
import java.time.Year
```

```scala mdoc:nest
implicit val yearQueryParamDecoder: QueryParamDecoder[Year] =
  QueryParamDecoder[Int].map(Year.of)

object OptionalYearQueryParamMatcher 
  extends OptionalQueryParamDecoderMatcher[Year]("year")

def getAverageTemperatureForCurrentYear: IO[String] = ???
def getAverageTemperatureForYear(y: Year): IO[String] = ???

val routes2 = HttpRoutes.of[IO] {
  case GET -> Root / "temperature" :? OptionalYearQueryParamMatcher(maybeYear) =>
    maybeYear match {
      case None =>
        Ok(getAverageTemperatureForCurrentYear)
      case Some(year) =>
        Ok(getAverageTemperatureForYear(year))
    }
}
```

#### Missing Required Query Parameters

A request with a missing required query parameter will fall through to the following `case` statements and may eventually return a 404. To provide contextual error handling, optional query parameters or fallback routes can be used.

#### Invalid Query Parameter Handling

To validate query parsing you can use `ValidatingQueryParamDecoderMatcher` which returns a `ParseFailure` if the parameter cannot be decoded. Be careful not to return the raw invalid value in a `BadRequest` because it could be used for [Cross Site Scripting](https://www.owasp.org/index.php/Cross-site_Scripting_(XSS)) attacks.

```scala mdoc:nest
implicit val yearQueryParamDecoder: QueryParamDecoder[Year] =
  QueryParamDecoder[Int]
    .emap(i => Try(Year.of(i))
    .toEither
    .leftMap(t => ParseFailure(t.getMessage, t.getMessage)))

object YearQueryParamMatcher extends ValidatingQueryParamDecoderMatcher[Year]("year")

val routes = HttpRoutes.of[IO] {
  case GET -> Root / "temperature" :? YearQueryParamMatcher(yearValidated) =>
    yearValidated.fold(
      parseFailures => BadRequest("unable to parse argument year"),
      year => Ok(getAverageTemperatureForYear(year))
    )
}
```

#### Optional Invalid Query Parameter Handling

Consider `OptionalValidatingQueryParamDecoderMatcher[A]` given the power that
  `Option[cats.data.ValidatedNel[org.http4s.ParseFailure, A]]` provides.

```scala mdoc:nest
object LongParamMatcher extends OptionalValidatingQueryParamDecoderMatcher[Long]("long")

val routes = HttpRoutes.of[IO] {
  case GET -> Root / "number" :? LongParamMatcher(maybeNumber) =>

    val _: Option[cats.data.ValidatedNel[org.http4s.ParseFailure, Long]] = maybeNumber

    maybeNumber match {
        case Some(n) =>
            n.fold(
              parseFailures => BadRequest("unable to parse argument 'long'"),
              year => Ok(n.toString)
            )
        case None => BadRequest("missing number")
    }
}
```

[EntityEncoder]: ../api/org/http4s/EntityEncoder$<|MERGE_RESOLUTION|>--- conflicted
+++ resolved
@@ -178,13 +178,8 @@
   for {
     resp <- Ok("Ok response.")
     now <- HttpDate.current[IO]
-<<<<<<< HEAD
-} yield resp.addCookie(ResponseCookie("foo", "bar", 
-    expires = Some(now), httpOnly = true, secure = true))
-=======
   } yield resp.addCookie(ResponseCookie("foo", "bar", 
       expires = Some(now), httpOnly = true, secure = true))
->>>>>>> 75cf4b3c
 }
 cookieResp.unsafeRunSync().headers
 ```
@@ -294,11 +289,7 @@
 ```scala mdoc
 val dripOutIO = drip
   .through(fs2.text.lines)
-<<<<<<< HEAD
   .evalMap(s => { IO{println(s); s} })
-=======
-  .through(_.evalMap(s => {IO{println(s); s}}))
->>>>>>> 75cf4b3c
   .compile
   .drain
 dripOutIO.unsafeRunSync()
@@ -507,11 +498,7 @@
 val averageTemperatureService = HttpRoutes.of[IO] {
   case GET -> Root / "weather" / "temperature" :? CountryQueryParamMatcher(country) +& YearQueryParamMatcher(year) =>
     Ok(getAverageTemperatureForCountryAndYear(country, year)
-<<<<<<< HEAD
-      .map(s"Average temperature for $country in $year was: " + _))  
-=======
       .map(s"Average temperature for $country in $year was: " + _))
->>>>>>> 75cf4b3c
 }
 ```
 
