
# The http4s DSL

Recall from earlier that an `HttpRoutes[F]` is just a type alias for
`Kleisli[OptionT[F, *], Request[F], Response[F]]`.  This provides a minimal
foundation for declaring services and executing them on blaze or a
servlet container.  While this foundation is composable, it is not
highly productive.  Most service authors will seek a higher level DSL.


## Add the http4s-dsl to your build

One option is the http4s-dsl.  It is officially supported by the
http4s team, but kept separate from core in order to encourage
multiple approaches for different needs.

This tutorial assumes that http4s-dsl is on your classpath.  Add the
following to your build.sbt:

```scala
libraryDependencies ++= Seq(
  "org.http4s" %% "http4s-dsl" % http4sVersion,
)
```

All we need is a REPL to follow along at home:

```
$ sbt console
```

## The Simplest Service

We'll need the following imports to get started:

```scala mdoc:silent
import cats.effect._
import cats.syntax.all._
import org.http4s._, org.http4s.dsl.io._, org.http4s.implicits._
```

If you're in a REPL, we also need a runtime:

```scala mdoc:silent:nest
import cats.effect.unsafe.IORuntime
implicit val runtime: IORuntime = cats.effect.unsafe.IORuntime.global
```

The central concept of http4s-dsl is pattern matching.  An
`HttpRoutes[F]` is declared as a simple series of case statements.  Each
case statement attempts to match and optionally extract from an
incoming `Request[F]`.  The code associated with the first matching case
is used to generate a `F[Response[F]]`.

The simplest case statement matches all requests without extracting
anything.  The right hand side of the request must return a
`F[Response[F]]`.

In the following we use `cats.effect.IO` as the effect type `F`.

```scala mdoc
val service = HttpRoutes.of[IO] {
  case _ =>
    IO(Response(Status.Ok))
}
```

## Testing the Service

One beautiful thing about the `HttpRoutes[F]` model is that we don't
need a server to test our route.  We can construct our own request
and experiment directly in the REPL.

```scala mdoc
val getRoot = Request[IO](Method.GET, uri"/")

val io = service.orNotFound.run(getRoot)
```

Where is our `Response[F]`?  It hasn't been created yet.  We wrapped it
in an `IO`.  In a real service, generating a `Response[F]` is likely to
be an asynchronous operation with side effects, such as invoking
another web service or querying a database, or maybe both.  Operating
in a `F` gives us control over the sequencing of operations and
lets us reason about our code like good functional programmers.  It is
the `HttpRoutes[F]`'s job to describe the task, and the server's job to
run it.

But here in the REPL, it's up to us to run it:

```scala mdoc
val response = io.unsafeRunSync()
```

Cool.


## Generating Responses

We'll circle back to more sophisticated pattern matching of requests,
but it will be a tedious affair until we learn a more succinct way of
generating `F[Response]`s.


<<<<<<< HEAD
### Status Codes
=======
### Status codes
>>>>>>> 0dae3070

http4s-dsl provides a shortcut to create an `F[Response]` by
applying a status code:

```scala mdoc
val okIo = Ok()
val ok = okIo.unsafeRunSync()
```

This simple `Ok()` expression succinctly says what we mean in a
service:

```scala mdoc
HttpRoutes.of[IO] {
  case _ => Ok()
}.orNotFound.run(getRoot).unsafeRunSync()
```

This syntax works for other status codes as well.  In our example, we
don't return a body, so a `204 No Content` would be a more appropriate
response:

```scala mdoc
HttpRoutes.of[IO] {
  case _ => NoContent()
}.orNotFound.run(getRoot).unsafeRunSync()
```

### Headers

http4s adds a minimum set of headers depending on the response, e.g:

```scala mdoc
Ok("Ok response.").unsafeRunSync().headers
```

Extra headers can be added using `putHeaders`, for example to specify cache policies:

```scala mdoc:silent
import org.http4s.headers.`Cache-Control`
import org.http4s.CacheDirective.`no-cache`
import cats.data.NonEmptyList
```

```scala mdoc
Ok("Ok response.", `Cache-Control`(NonEmptyList(`no-cache`(), Nil)))
  .unsafeRunSync().headers
```

http4s defines all the well known headers directly, but sometimes you need to
define custom headers, typically prefixed by an `X-`. In simple cases you can
construct a `Header` instance by hand:

```scala mdoc
Ok("Ok response.", "X-Auth-Token" -> "value")
  .unsafeRunSync().headers
```

### Cookies

http4s has special support for Cookie headers using the `Cookie` type to add
and invalidate cookies. Adding a cookie will generate the correct `Set-Cookie` header:

```scala mdoc
Ok("Ok response.").map(_.addCookie(ResponseCookie("foo", "bar")))
  .unsafeRunSync().headers
```

`Cookie` can be further customized to set, e.g., expiration, the secure flag, httpOnly, flag, etc

```scala mdoc
val cookieResp = {
  for {
    resp <- Ok("Ok response.")
    now <- HttpDate.current[IO]
  } yield resp.addCookie(ResponseCookie("foo", "bar", 
<<<<<<< HEAD
    expires = Some(now), httpOnly = true, secure = true))
=======
      expires = Some(now), httpOnly = true, secure = true))
>>>>>>> 0dae3070
}
cookieResp.unsafeRunSync().headers
```

To request a cookie to be removed on the client, you need to set the cookie value
to empty. http4s can do that with `removeCookie`:

```scala mdoc
Ok("Ok response.").map(_.removeCookie("foo")).unsafeRunSync().headers
```

### Responding with a Body

#### Simple Bodies

Most status codes take an argument as a body.  In http4s, `Request[F]`
and `Response[F]` bodies are represented as a
`fs2.Stream[F, Byte]`.  It's also considered good
HTTP manners to provide a `Content-Type` and, where known in advance,
`Content-Length` header in one's responses.

All of this hassle is neatly handled by http4s' [EntityEncoder]s.
We'll cover these in more depth in another tutorial.  The important point
for now is that a response body can be generated for any type with an
implicit `EntityEncoder` in scope.  http4s provides several out of the
box:

```scala mdoc
Ok("Received request.").unsafeRunSync()

import java.nio.charset.StandardCharsets.UTF_8
Ok("binary".getBytes(UTF_8)).unsafeRunSync()
```

Per the HTTP specification, some status codes don't support a body.
http4s prevents such nonsense at compile time:

```scala mdoc:fail
NoContent("does not compile")
```

#### Asynchronous Responses

While http4s prefers `F[_]: Async`, you may be working with libraries that
use standard library `Future`s.  Some relevant imports:

```scala mdoc
import scala.concurrent.Future
import scala.concurrent.ExecutionContext.Implicits.global
```

You can respond with a `Future` of any type that has an
`EntityEncoder` by lifting it into `IO` or any `F[_]` that suspends future.
Note: unlike `IO`, wrapping a side effect in `Future` does not
suspend it, and the resulting expression would still be side
effectful, unless we wrap it in `IO`:

`IO.fromFuture` requires an implicit `ContextShift`, to ensure that the
suspended future is shifted to the correct thread pool.

```scala mdoc:nest
val io = Ok(IO.fromFuture(IO(Future {
  println("I run when the future is constructed.")
  "Greetings from the future!"
})))
io.unsafeRunSync()
```

As good functional programmers who like to delay our side effects, we
of course prefer to operate in `F`s:

```scala mdoc:nest
val io = Ok(IO {
  println("I run when the IO is run.")
  "Mission accomplished!"
})
io.unsafeRunSync()
```

Note that in both cases, a `Content-Length` header is calculated.
http4s waits for the `Future` or `F` to complete before wrapping it
in its HTTP envelope, and thus has what it needs to calculate a
`Content-Length`.

#### Streaming Bodies

Streaming bodies are supported by returning a `fs2.Stream`.
Like `IO`, the stream may be of any type that has an
`EntityEncoder`.

An intro to `Stream` is out of scope, but we can glimpse the
power here.  This stream emits the elapsed time every 100 milliseconds
for one second:

```scala mdoc:silent
import fs2.Stream
import scala.concurrent.duration._
```

```scala mdoc
val drip: Stream[IO, String] =
  Stream.awakeEvery[IO](100.millis).map(_.toString).take(10)
```

We can see it for ourselves in the REPL:

```scala mdoc
val dripOutIO = drip
  .through(fs2.text.lines)
  .evalMap(s => { IO{println(s); s} })
  .compile
  .drain
dripOutIO.unsafeRunSync()
```

When wrapped in a `Response[F]`, http4s will flush each chunk of a
`Stream` as they are emitted.  Note that a stream's length can't
generally be anticipated before it runs, so this triggers chunked
transfer encoding:

```scala mdoc
Ok(drip)
```

## Matching and Extracting Requests

A `Request` is a regular `case class` - you can destructure it to extract its
values. By extension, you can also `match/case` it with different possible
destructurings. To build these different extractors, you can make use of the
DSL.

### The `->` object

More often, you extract the `Request` into a HTTP `Method` and path
info via the `->` object.  On the left side is the method, and on the
right side, the path info.  The following matches a request to `GET
/hello`:

```scala mdoc
HttpRoutes.of[IO] {
  case GET -> Root / "hello" => Ok("hello")
}
```

Methods such as `GET` are typically found in `org.http4s.Method`, but are imported automatically as part of the DSL. 

### Path Info

Path matching is done on the request's `pathInfo`.  Path info is the
request's URI's path after the following:

* the mount point of the service
* the prefix, if the service is composed with a `Router`
* the prefix, if the service is rewritten with `TranslateUri`

Matching on `request.pathInfo` instead of `request.uri.path` allows
multiple services to be composed without rewriting all the path
matchers.

### Matching Paths

A request to the root of the service is matched with the `Root`
extractor.  `Root` consumes the leading slash of the path info.  The
following matches requests to `GET /`:

```scala mdoc:silent
HttpRoutes.of[IO] {
  case GET -> Root => Ok("root")
}
```

We usually match paths in a left-associative manner with `Root` and
`/`.  Each `"/"` after the initial slash delimits a path segment, and
is represented in the DSL with the '/' extractor.  Segments can be
matched as literals or made available through standard Scala pattern
matching.  For example, the following service responds with "Hello,
Alice!" to `GET /hello/Alice`:

```scala mdoc:silent
HttpRoutes.of[IO] {
  case GET -> Root / "hello" / name => Ok(s"Hello ${name}!")
}
```

The above assumes only one path segment after `"hello"`, and would not
match `GET /hello/Alice/Bob`.  To match to an arbitrary depth, we need
a right-associative `/:` extractor.  In this case, there is no `Root`,
and the final pattern is a `Path` of the remaining segments.  This would
say `"Hello, Alice and Bob!"`

```scala mdoc:silent
HttpRoutes.of[IO] {
  case GET -> "hello" /: rest => Ok(s"""Hello, ${rest.segments.mkString(" and ")}!""")
}
```

To match a file extension on a segment, use the `~` extractor:

```scala mdoc:silent
HttpRoutes.of[IO] {
  case GET -> Root / file ~ "json" => Ok(s"""{"response": "You asked for $file"}""")
}
```

### Handling Path Parameters

Path params can be extracted and converted to a specific type but are
`String`s by default. There are numeric extractors provided in the form
of `IntVar` and `LongVar`, as well as `UUIDVar` extractor for `java.util.UUID`.

```scala mdoc
def getUserName(userId: Int): IO[String] = ???

val usersService = HttpRoutes.of[IO] {
  case GET -> Root / "users" / IntVar(userId) =>
    Ok(getUserName(userId))
}
```

If you want to extract a variable of type `T`, you can provide a custom extractor
object which implements `def unapply(str: String): Option[T]`, similar to the way
in which `IntVar` does it.

```scala mdoc:silent
import java.time.LocalDate
import scala.util.Try
import org.http4s.client.dsl.io._
```

```scala mdoc
object LocalDateVar {
  def unapply(str: String): Option[LocalDate] = {
    if (!str.isEmpty)
      Try(LocalDate.parse(str)).toOption
    else
      None
  }
}

def getTemperatureForecast(date: LocalDate): IO[Double] = IO(42.23)

val dailyWeatherService = HttpRoutes.of[IO] {
  case GET -> Root / "weather" / "temperature" / LocalDateVar(localDate) =>
    Ok(getTemperatureForecast(localDate)
      .map(s"The temperature on $localDate will be: " + _))
}

val req = GET(uri"/weather/temperature/2016-11-05")
dailyWeatherService.orNotFound(req).unsafeRunSync()
```

### Handling Matrix Path Parameters

[Matrix path parameters](https://www.w3.org/DesignIssues/MatrixURIs.html) can be extracted using `MatrixVar`.

```scala mdoc:silent
import org.http4s.dsl.impl.MatrixVar
```

In following example, we extract the `first` and `last` matrix path parameters. 
By default, matrix path parameters are extracted as `String`s.

```scala mdoc
object FullNameExtractor extends MatrixVar("name", List("first", "last"))

val greetingService = HttpRoutes.of[IO] {
  case GET -> Root / "hello" / FullNameExtractor(first, last) / "greeting" =>
    Ok(s"Hello, $first $last.")
}

greetingService
  .orNotFound(GET(uri"/hello/name;first=john;last=doe/greeting"))
  .unsafeRunSync()
```

Like standard path parameters, matrix path parameters can be extracted as numeric types using `IntVar` or `LongVar`.

```scala mdoc
object FullNameAndIDExtractor extends MatrixVar("name", List("first", "last", "id"))

val greetingWithIdService = HttpRoutes.of[IO] {
  case GET -> Root / "hello" / FullNameAndIDExtractor(first, last, IntVar(id)) / "greeting" =>
    Ok(s"Hello, $first $last. Your User ID is $id.")
}

greetingWithIdService
  .orNotFound(GET(uri"/hello/name;first=john;last=doe;id=123/greeting"))
  .unsafeRunSync()
```

### Handling Query Parameters
<<<<<<< HEAD

=======
>>>>>>> 0dae3070
A query parameter needs to have a `QueryParamDecoderMatcher` provided to
extract it. In order for the `QueryParamDecoderMatcher` to work there needs to
be an implicit `QueryParamDecoder[T]` in scope. `QueryParamDecoder`s for simple
types can be found in the `QueryParamDecoder` object. There are also
`QueryParamDecoderMatcher`s available which can be used to
return optional or validated parameter values.

In the example below we're finding query params named `country` and `year` and
then parsing them as a `String` and `java.time.Year`.

```scala mdoc:silent
import java.time.Year
```

```scala mdoc
object CountryQueryParamMatcher extends QueryParamDecoderMatcher[String]("country")

implicit val yearQueryParamDecoder: QueryParamDecoder[Year] =
  QueryParamDecoder[Int].map(Year.of)

object YearQueryParamMatcher extends QueryParamDecoderMatcher[Year]("year")

def getAverageTemperatureForCountryAndYear(country: String, year: Year): IO[Double] = ???

val averageTemperatureService = HttpRoutes.of[IO] {
  case GET -> Root / "weather" / "temperature" :? CountryQueryParamMatcher(country) +& YearQueryParamMatcher(year) =>
    Ok(getAverageTemperatureForCountryAndYear(country, year)
      .map(s"Average temperature for $country in $year was: " + _))
}
```

To support a `QueryParamDecoderMatcher[Instant]`, consider `QueryParamCodec#instantQueryParamCodec`. That
outputs a `QueryParamCodec[Instant]`, which offers both a `QueryParamEncoder[Instant]` and `QueryParamDecoder[Instant]`.

```scala mdoc:silent:warn
implicit val isoInstantCodec: QueryParamCodec[Instant] =
  QueryParamCodec.instantQueryParamCodec(DateTimeFormatter.ISO_INSTANT)

object IsoInstantParamMatcher extends QueryParamDecoderMatcher[Instant]("timestamp")
```

#### Optional Query Parameters

To accept an optional query parameter a `OptionalQueryParamDecoderMatcher` can be used.

```scala mdoc:silent
import java.time.Year
```

```scala mdoc:nest
implicit val yearQueryParamDecoder: QueryParamDecoder[Year] =
  QueryParamDecoder[Int].map(Year.of)

object OptionalYearQueryParamMatcher 
  extends OptionalQueryParamDecoderMatcher[Year]("year")

def getAverageTemperatureForCurrentYear: IO[String] = ???
def getAverageTemperatureForYear(y: Year): IO[String] = ???

val routes2 = HttpRoutes.of[IO] {
  case GET -> Root / "temperature" :? OptionalYearQueryParamMatcher(maybeYear) =>
    maybeYear match {
      case None =>
        Ok(getAverageTemperatureForCurrentYear)
      case Some(year) =>
        Ok(getAverageTemperatureForYear(year))
    }
}
```

#### Missing Required Query Parameters

A request with a missing required query parameter will fall through to the following `case` statements and may eventually return a 404. To provide contextual error handling, optional query parameters or fallback routes can be used.

#### Invalid Query Parameter Handling

To validate query parsing you can use `ValidatingQueryParamDecoderMatcher` which returns a `ParseFailure` if the parameter cannot be decoded. Be careful not to return the raw invalid value in a `BadRequest` because it could be used for [Cross Site Scripting](https://www.owasp.org/index.php/Cross-site_Scripting_(XSS)) attacks.

```scala mdoc:nest
implicit val yearQueryParamDecoder: QueryParamDecoder[Year] =
  QueryParamDecoder[Int]
    .emap(i => Try(Year.of(i))
    .toEither
    .leftMap(t => ParseFailure(t.getMessage, t.getMessage)))

object YearQueryParamMatcher extends ValidatingQueryParamDecoderMatcher[Year]("year")

val routes = HttpRoutes.of[IO] {
  case GET -> Root / "temperature" :? YearQueryParamMatcher(yearValidated) =>
    yearValidated.fold(
      parseFailures => BadRequest("unable to parse argument year"),
      year => Ok(getAverageTemperatureForYear(year))
    )
}
```

#### Optional Invalid Query Parameter Handling

Consider `OptionalValidatingQueryParamDecoderMatcher[A]` given the power that
  `Option[cats.data.ValidatedNel[org.http4s.ParseFailure, A]]` provides.

```scala mdoc:nest
object LongParamMatcher extends OptionalValidatingQueryParamDecoderMatcher[Long]("long")

val routes = HttpRoutes.of[IO] {
  case GET -> Root / "number" :? LongParamMatcher(maybeNumber) =>

    val _: Option[cats.data.ValidatedNel[org.http4s.ParseFailure, Long]] = maybeNumber

    maybeNumber match {
        case Some(n) =>
            n.fold(
              parseFailures => BadRequest("unable to parse argument 'long'"),
              year => Ok(n.toString)
            )
        case None => BadRequest("missing number")
    }
}
```

[EntityEncoder]: ../api/org/http4s/EntityEncoder$<|MERGE_RESOLUTION|>--- conflicted
+++ resolved
@@ -102,11 +102,7 @@
 generating `F[Response]`s.
 
 
-<<<<<<< HEAD
 ### Status Codes
-=======
-### Status codes
->>>>>>> 0dae3070
 
 http4s-dsl provides a shortcut to create an `F[Response]` by
 applying a status code:
@@ -183,11 +179,7 @@
     resp <- Ok("Ok response.")
     now <- HttpDate.current[IO]
   } yield resp.addCookie(ResponseCookie("foo", "bar", 
-<<<<<<< HEAD
-    expires = Some(now), httpOnly = true, secure = true))
-=======
       expires = Some(now), httpOnly = true, secure = true))
->>>>>>> 0dae3070
 }
 cookieResp.unsafeRunSync().headers
 ```
@@ -479,10 +471,7 @@
 ```
 
 ### Handling Query Parameters
-<<<<<<< HEAD
-
-=======
->>>>>>> 0dae3070
+
 A query parameter needs to have a `QueryParamDecoderMatcher` provided to
 extract it. In order for the `QueryParamDecoderMatcher` to work there needs to
 be an implicit `QueryParamDecoder[T]` in scope. `QueryParamDecoder`s for simple
