<<<<<<< HEAD

=======
>>>>>>> 0dae3070
# Streaming

Streaming lies at the heart of the http4s model of HTTP, in the literal sense that `EntityBody[F]`
is just a type alias for `Stream[F, Byte]`. Please see [entity] for details. This means
HTTP streaming is provided by both http4s' service support and its client support.


## Streaming responses from your service

Because `EntityBody[F]`s are streams anyway, returning a stream as a response from your service is
simplicity itself:

```scala mdoc:silent
import scala.concurrent.duration._

import cats.effect._
import fs2.Stream
import org.http4s._
import org.http4s.dsl.io._

// An infinite stream of the periodic elapsed time
val seconds = Stream.awakeEvery[IO](1.second)

val routes = HttpRoutes.of[IO] {
  case GET -> Root / "seconds" =>
    Ok(seconds.map(_.toString)) // `map` `toString` because there's no `EntityEncoder` for `Duration`
}
```

Streams are returned to the client as chunked HTTP responses automatically. You don't need to provide the header yourself.

For a more realistic example of streaming results from database queries to the client, please see the
[ScalaSyd 2015] example. In particular, if you want to stream JSON responses, please take note of how
it converts a stream of JSON objects to a JSON array, which is friendlier to clients.

## Consuming Streams with the Client

The http4s [client] supports consuming chunked HTTP responses as a stream, again because the
`EntityBody[F]` is a stream anyway. http4s' `Client` interface consumes streams with the `streaming`
function, which takes a `Request[F]` and a `Response[F] => Stream[F, A]` and returns a
`Stream[F, A]`. Since an `EntityBody[F]` is just a `Stream[F, Byte]`, then, the easiest way
to consume a stream is just:

```scala
client.stream(req).flatMap(_.body)
```

That gives you a `Stream[F, Byte]`, but you probably want something other than a `Byte`.
Here's some code intended to consume [Twitter's streaming APIs], which return a stream of JSON.

First, let's assume we want to use [Circe] for JSON support. Please see [json] for details.

```scala
libraryDependencies ++= Seq(
  "org.http4s" %% "http4s-circe" % "@{version.http4s.doc}",
  "io.circe" %% "circe-generic" % "@{version.circe}"
)
```

Next, we want _streaming_ JSON. Because http4s is streaming in its bones, it relies on [jawn] for
streaming JSON support. Most popular JSON libraries, including Circe, provide jawn support, as
the code below shows. What's left is to integrate jawn's streaming parsing with fs2's Stream.
That's done by [jawn-fs2], which http4s' Circe module depends on transitively.

Because Twitter's Streaming APIs literally return a stream of JSON objects, _not_ a JSON array,
we want to use jawn-fs2's `parseJsonStream`.

Finally, Twitter's Streaming APIs also require OAuth authentication. So our example is an OAuth
example as a bonus!

Putting it all together into a small app that will print the JSON objects forever:

```scala mdoc:reset:silent
import org.http4s._
import org.http4s.blaze.client._
import org.http4s.client.oauth1
import org.http4s.client.oauth1.ProtocolParameter._
import org.http4s.implicits._
import cats.effect._
import fs2.Stream
import fs2.io.stdout
import fs2.text.{lines, utf8}
import io.circe.Json
import org.typelevel.jawn.fs2._

class TWStream[F[_]: Async] {
  // jawn-fs2 needs to know what JSON AST you want
  implicit val f = new io.circe.jawn.CirceSupportParser(None, false).facade

  /* These values are created by a Twitter developer web app.
   * OAuth signing is an effect due to generating a nonce for each `Request`.
   */
  def sign(consumerKey: String, consumerSecret: String, 
<<<<<<< HEAD
           accessToken: String, accessSecret: String)
=======
             accessToken: String, accessSecret: String)
>>>>>>> 0dae3070
          (req: Request[F]): F[Request[F]] = {
    val consumer = Consumer(consumerKey, consumerSecret)
    val token    = Token(accessToken, accessSecret)
    oauth1.signRequest(
      req,
      consumer,
      Some(token),
      realm = None,
      timestampGenerator = Timestamp.now,
      nonceGenerator = Nonce.now,
    )
  }

  /* Create a http client, sign the incoming `Request[F]`, stream the `Response[IO]`, and
   * `parseJsonStream` the `Response[F]`.
   * `sign` returns a `F`, so we need to `Stream.eval` it to use a for-comprehension.
   */
  def jsonStream(consumerKey: String, consumerSecret: String, 
<<<<<<< HEAD
                 accessToken: String, accessSecret: String)
                (req: Request[F]): Stream[F, Json] =
=======
                   accessToken: String, accessSecret: String)
                  (req: Request[F]): Stream[F, Json] =
>>>>>>> 0dae3070
    for {
      client <- BlazeClientBuilder[F].stream
      sr  <- Stream.eval(sign(consumerKey, consumerSecret, accessToken, accessSecret)(req))
      res <- client.stream(sr).flatMap(_.body.chunks.parseJsonStream)
    } yield res

  /* Stream the sample statuses.
   * Plug in your four Twitter API values here.
   * We map over the Circe `Json` objects to pretty-print them with `spaces2`.
   * Then we `to` them to fs2's `lines` and then to `stdout` `Sink` to print them.
   */
  val stream: Stream[F, Unit] = {
    val req = Request[F](Method.GET, 
                uri"https://stream.twitter.com/1.1/statuses/sample.json")
    val s   = jsonStream("<consumerKey>", "<consumerSecret>", 
                "<accessToken>", "<accessSecret>")(req)
<<<<<<< HEAD
    s.map(_.spaces2).through(lines).through(utf8Encode).through(stdout)
=======
    s.map(_.spaces2).through(lines).through(utf8.encode).through(stdout)
>>>>>>> 0dae3070
  }

  /** Compile our stream down to an effect to make it runnable */
  def run: F[Unit] =
    stream.compile.drain
}
```

`TWStream` runs any effect type supported by cats-effect.  We need to
pick a concrete effect, such as `cats.effect.IO`, to actually run it.
We'll make use of `cats.effect.IOApp`, which defines a program in terms
in the form `run(args: List[String]): IO[ExitCode]`:

```scala mdoc:silent
object TWStreamApp extends IOApp {
  def run(args: List[String]) =
    (new TWStream[IO]).run.as(ExitCode.Success)
}
```

[client]: ../client
[entity]: ../entity
[ScalaSyd 2015]: https://bitbucket.org/da_terry/scalasyd-doobie-http4s
[json]: ../json
[jawn]: https://github.com/non/jawn
[jawn-fs2]: https://github.com/typelevel/jawn-fs2
[Twitter's streaming APIs]: https://dev.twitter.com/streaming/overview
[circe]: https://circe.github.io/circe/<|MERGE_RESOLUTION|>--- conflicted
+++ resolved
@@ -1,7 +1,4 @@
-<<<<<<< HEAD
 
-=======
->>>>>>> 0dae3070
 # Streaming
 
 Streaming lies at the heart of the http4s model of HTTP, in the literal sense that `EntityBody[F]`
@@ -95,11 +92,7 @@
    * OAuth signing is an effect due to generating a nonce for each `Request`.
    */
   def sign(consumerKey: String, consumerSecret: String, 
-<<<<<<< HEAD
            accessToken: String, accessSecret: String)
-=======
-             accessToken: String, accessSecret: String)
->>>>>>> 0dae3070
           (req: Request[F]): F[Request[F]] = {
     val consumer = Consumer(consumerKey, consumerSecret)
     val token    = Token(accessToken, accessSecret)
@@ -118,13 +111,8 @@
    * `sign` returns a `F`, so we need to `Stream.eval` it to use a for-comprehension.
    */
   def jsonStream(consumerKey: String, consumerSecret: String, 
-<<<<<<< HEAD
                  accessToken: String, accessSecret: String)
                 (req: Request[F]): Stream[F, Json] =
-=======
-                   accessToken: String, accessSecret: String)
-                  (req: Request[F]): Stream[F, Json] =
->>>>>>> 0dae3070
     for {
       client <- BlazeClientBuilder[F].stream
       sr  <- Stream.eval(sign(consumerKey, consumerSecret, accessToken, accessSecret)(req))
@@ -141,11 +129,7 @@
                 uri"https://stream.twitter.com/1.1/statuses/sample.json")
     val s   = jsonStream("<consumerKey>", "<consumerSecret>", 
                 "<accessToken>", "<accessSecret>")(req)
-<<<<<<< HEAD
     s.map(_.spaces2).through(lines).through(utf8Encode).through(stdout)
-=======
-    s.map(_.spaces2).through(lines).through(utf8.encode).through(stdout)
->>>>>>> 0dae3070
   }
 
   /** Compile our stream down to an effect to make it runnable */
