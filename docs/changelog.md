# Changelog

Maintenance branches are merged before each new release. This change log is
ordered chronologically, so each release contains all changes described below it.

<<<<<<< HEAD
# v1.0.0-M35 (2022-07-25)

This release is the latest milestone in the 1.x series, and is _not_ binary compatible with previous 1.0 milestones. It also includes the changes from v0.23.13 and updates fs2 to v3.2.11 which includes a security patch for [GHSA-2cpx-6pqp-wf35](https://github.com/typelevel/fs2/security/advisories/GHSA-2cpx-6pqp-wf35).
=======
# v0.23.15 (2022-08-22)

This release is binary compatible with the 0.23.x series.
>>>>>>> 0bbf8d43

## What's Changed

### http4s-core
<<<<<<< HEAD
* Remove redundant collection converting in `Query#multiParams` by @danicheg in https://github.com/http4s/http4s/pull/6514
* Remove `BackendBuilder#allocate` by @danicheg in https://github.com/http4s/http4s/pull/6540

### Behind the scenes
* 0.23 -> main by @armanbilge in https://github.com/http4s/http4s/pull/6551
* 0.23 -> main by @armanbilge in https://github.com/http4s/http4s/pull/6563
* 0.23 -> main by @armanbilge in https://github.com/http4s/http4s/pull/6565
* 0.23 -> main by @armanbilge in https://github.com/http4s/http4s/pull/6567

**Full Changelog**: https://github.com/http4s/http4s/compare/v1.0.0-M34...v1.0.0-M35
=======

* Prettify error messages when parsing by @danicheg in https://github.com/http4s/http4s/pull/6541
* Rewrite hashcode computation for `Uri.Path` by @FrancescoSerra in https://github.com/http4s/http4s/pull/6555
* Simplify type signature for internal logger by @bplommer in https://github.com/http4s/http4s/pull/6628
* Add SourceMap header by @cobr123 in https://github.com/http4s/http4s/pull/6622
* Update fs2-core, fs2-io to 3.2.12 in series/0.23 by @http4s-steward in https://github.com/http4s/http4s/pull/6603
* Update literally to 1.1.0 in series/0.23 by @http4s-steward in https://github.com/http4s/http4s/pull/6583

### http4s-server

* WebSocketBuilder2: make constructor public by @gvolpe in https://github.com/http4s/http4s/pull/6575
* Cross-compile `GZip` middlewares for JS by @armanbilge in https://github.com/http4s/http4s/pull/6606

### http4s-client

* Fix request logger to log in the case of no request body, when `logBody=true` by @dzanot in https://github.com/http4s/http4s/pull/6535
* Cross-compile `GZip` middlewares for JS by @armanbilge in https://github.com/http4s/http4s/pull/6606

### http4s-ember-core

* Set `serverNames` TLS parameter for ember h2 by @armanbilge in https://github.com/http4s/http4s/pull/6579
* Ember H2 - Do not respond to WindowUpdate with Ping by @ChristopherDavenport in https://github.com/http4s/http4s/pull/6593
* Ember H2 Connection Header Compliance by @ChristopherDavenport in https://github.com/http4s/http4s/pull/6600
* Don't backtrack in request/response prelude parsing by @TimWSpence in https://github.com/http4s/http4s/pull/6578
* Ember Core - H2Server - Split for comprehension by @diesalbla in https://github.com/http4s/http4s/pull/6613

### http4s-ember-server

* Always respond to client close frame with 1000 "normal closure" by @yurique in https://github.com/http4s/http4s/pull/6594
* Parse all WebSocket frames in a `Chunk` in ember-server by @buntec in https://github.com/http4s/http4s/pull/6587

### Documentation

* Fix typo: Add missing comma by @mikela in https://github.com/http4s/http4s/pull/6589
* Tweak client page by @danicheg in https://github.com/http4s/http4s/pull/6605
* Update quickstart guide to include Scala 3 branch by @dsusviela in https://github.com/http4s/http4s/pull/6620

### Behind the scenes

* Release v0.23.14 by @armanbilge in https://github.com/http4s/http4s/pull/6568
* Update http4s-circe, http4s-ember-client, ... to 0.23.14 in series/0.23 by @http4s-steward in https://github.com/http4s/http4s/pull/6570
* flake.lock: Update by @http4s-steward in https://github.com/http4s/http4s/pull/6571
* Update sbt-scoverage to 2.0.1 in series/0.23 by @http4s-steward in https://github.com/http4s/http4s/pull/6573
* Update sbt-native-packager to 1.9.10 in series/0.23 by @http4s-steward in https://github.com/http4s/http4s/pull/6599
* Update sbt-scoverage to 2.0.2 in series/0.23 by @http4s-steward in https://github.com/http4s/http4s/pull/6601
* flake.lock: Update by @http4s-steward in https://github.com/http4s/http4s/pull/6602
* Update scalafmt-core to 3.5.9 in series/0.23 by @http4s-steward in https://github.com/http4s/http4s/pull/6609
* flake.lock: Update by @http4s-steward in https://github.com/http4s/http4s/pull/6615
* Update sbt-native-packager to 1.9.11 in series/0.23 by @http4s-steward in https://github.com/http4s/http4s/pull/6616

## New Contributors

* @mikela made their first contribution in https://github.com/http4s/http4s/pull/6589
* @buntec made their first contribution in https://github.com/http4s/http4s/pull/6587
* @dzanot made their first contribution in https://github.com/http4s/http4s/pull/6535
* @TimWSpence made their first contribution in https://github.com/http4s/http4s/pull/6578
* @dsusviela made their first contribution in https://github.com/http4s/http4s/pull/6620
* @cobr123 made their first contribution in https://github.com/http4s/http4s/pull/6622

**Full Changelog**: https://github.com/http4s/http4s/compare/v0.23.14...v0.23.15
>>>>>>> 0bbf8d43

# v0.23.14 (2022-07-25)

This release is binary compatible with 0.23.x and updates fs2 to v3.2.11 which includes a security patch for [GHSA-2cpx-6pqp-wf35](https://github.com/typelevel/fs2/security/advisories/GHSA-2cpx-6pqp-wf35).

## What's Changed

### http4s-core
* Deprecate `BackendBuilder#allocate` by @danicheg in https://github.com/http4s/http4s/pull/6556
* Don't instantiate redundant `List` in `Path#addSegment` by @danicheg in https://github.com/http4s/http4s/pull/6557
* Don't override `endsWithSlash` when adding an empty `Path` segment by @danicheg in https://github.com/http4s/http4s/pull/6564
* Update to fs2 3.2.11 by @armanbilge in https://github.com/http4s/http4s/pull/6566

### http4s-server
* fix typo in `Throttle` middleware `httpAapp->httpApp` by @jbwheatley in https://github.com/http4s/http4s/pull/6501

### http4s-ember-core
* Ember-Core: reimplement "combineArrays" by @diesalbla in https://github.com/http4s/http4s/pull/6518
* H2 Settings Acknowledgments do not need to block progress by @ChristopherDavenport in https://github.com/http4s/http4s/pull/6553

### http4s-ember-server
* Ember-Server: WebSocketHelper rewrite / optimisation by @diesalbla in https://github.com/http4s/http4s/pull/6388

### Documentation
* Release note tweaks for v0.23.13 by @rossabaker in https://github.com/http4s/http4s/pull/6494
* Don't use `Stream` in JSON client example by @armanbilge in https://github.com/http4s/http4s/pull/6511
* Add Hireproof to adopters by @taig in https://github.com/http4s/http4s/pull/6536
* Remove references to `HttpService` in `testing.md` by @danicheg in https://github.com/http4s/http4s/pull/6548
* Fix Blaze Doc for Websocket Server by @ChristopherDavenport in https://github.com/http4s/http4s/pull/6560
* Freshen up `Middleware` docs by @danicheg in https://github.com/http4s/http4s/pull/6554

### Behind the scenes
* Update http4s-circe, http4s-ember-client, ... to 0.23.13 in series/0.23 by @http4s-steward in https://github.com/http4s/http4s/pull/6493
* Update sbt-scoverage to 2.0.0 in series/0.23 by @http4s-steward in https://github.com/http4s/http4s/pull/6495
* Update sbt-scalajs, scalajs-compiler, ... to 1.10.1 in series/0.23 by @http4s-steward in https://github.com/http4s/http4s/pull/6496
* Update locales-minimal-en_us-db to 1.4.1 in series/0.23 by @http4s-steward in https://github.com/http4s/http4s/pull/6502
* Update cats-effect, cats-effect-std, ... to 3.3.13 in series/0.23 by @http4s-steward in https://github.com/http4s/http4s/pull/6503
* Update fs2-core, fs2-io to 3.2.9 in series/0.23 by @http4s-steward in https://github.com/http4s/http4s/pull/6505
* Create `.git-blame-ignore-revs` by @armanbilge in https://github.com/http4s/http4s/pull/6506
* Custom branch for update flake action by @armanbilge in https://github.com/http4s/http4s/pull/6498
* Smite `Seq` in tests by @danicheg in https://github.com/http4s/http4s/pull/6507
* Update cats-parse to 0.3.8 in series/0.23 by @http4s-steward in https://github.com/http4s/http4s/pull/6509
* flake.lock: Update by @http4s-steward in https://github.com/http4s/http4s/pull/6510
* Update jawn-parser to 1.4.0 in series/0.23 by @http4s-steward in https://github.com/http4s/http4s/pull/6513
* Update fs2-core, fs2-io to 3.2.10 in series/0.23 by @http4s-steward in https://github.com/http4s/http4s/pull/6522
* Update sbt to 1.7.0 in series/0.23 by @http4s-steward in https://github.com/http4s/http4s/pull/6527
* Update sbt to 1.7.1 in series/0.23 by @http4s-steward in https://github.com/http4s/http4s/pull/6530
* Update netty-buffer, netty-codec-http to 4.1.79.Final in series/0.23 by @http4s-steward in https://github.com/http4s/http4s/pull/6529
* Update cats-effect, cats-effect-std, ... to 3.3.14 in series/0.23 by @http4s-steward in https://github.com/http4s/http4s/pull/6532
* Update log4cats-core, log4cats-noop, ... to 2.4.0 in series/0.23 by @http4s-steward in https://github.com/http4s/http4s/pull/6534
* Update to update-flake-lock v10 by @armanbilge in https://github.com/http4s/http4s/pull/6531
* Update sbt-http4s-org to 0.14.4 in series/0.23 by @http4s-steward in https://github.com/http4s/http4s/pull/6537
* flake.lock: Update by @http4s-steward in https://github.com/http4s/http4s/pull/6546

## New Contributors
* @jbwheatley made their first contribution in https://github.com/http4s/http4s/pull/6501

**Full Changelog**: https://github.com/http4s/http4s/compare/v0.23.13...v0.23.14

# v1.0.0-M34 (2022-07-05)

This release is the latest milestone in the 1.x series, and is _not_ binary compatible with previous 1.0 milestones.  It also includes the changes from v0.23.13.

## What's Changed
### http4s-core
* Remove `CollectionCompat` by @danicheg in https://github.com/http4s/http4s/pull/6508
### http4s-server
* Address the entity model in the server's `RequestLogger` by @danicheg in https://github.com/http4s/http4s/pull/6323
* Fix regression of `Router#define` by @danicheg in https://github.com/http4s/http4s/pull/6371
* Relax `server.middleware.Caching` constraints by @danicheg in https://github.com/http4s/http4s/pull/6490
### http4s-client
* Take into account the `Entity` model in the `ResponseLogger` by @danicheg in https://github.com/http4s/http4s/pull/6319
### Behind the scenes
* Merge 0.23 -> main by @armanbilge in https://github.com/http4s/http4s/pull/6430
* vault, scala-java-time updates via 0.23 by @armanbilge in https://github.com/http4s/http4s/pull/6443
* Ignore cats updates on main by @armanbilge in https://github.com/http4s/http4s/pull/6472
* 0.23 -> main by @armanbilge in https://github.com/http4s/http4s/pull/6499

**Full Changelog**: https://github.com/http4s/http4s/compare/v1.0.0-M33...v1.0.0-M34

# v0.23.13 (2022-06-25)

This release is binary compatible with 0.23.x, and additionally includes the fixes in v0.22.14.

## What's Changed
### http4s-core
* Add `EntityDecoder[EventStream]` by @armanbilge in https://github.com/http4s/http4s/pull/6413
* Update to Vault 3.2.1 by @armanbilge in https://github.com/http4s/http4s/pull/6431
* Update scala-java-time to 2.4.0 by @typelevel-steward in https://github.com/http4s/http4s/pull/6434
* Update scodec-bits to 1.1.34 in series/0.23 by @http4s-steward in https://github.com/http4s/http4s/pull/6455
* Update fs2-core, fs2-io to 3.2.8 in series/0.23 by @http4s-steward in https://github.com/http4s/http4s/pull/6461
* Update cats-core, cats-laws to 2.8.0 in series/0.23 by @http4s-steward in https://github.com/http4s/http4s/pull/6471
* Add Ordering for MediaRange by @FrancescoSerra in https://github.com/http4s/http4s/pull/6486
* Add `Host#fromIp4sHost` method by @danicheg in https://github.com/http4s/http4s/pull/6489
* Make Uri.Path.merge compliant by @FrancescoSerra in https://github.com/http4s/http4s/pull/6481
### http4s-server
* Compose multiple subsequent `Message#putHeaders` calls by @danicheg in https://github.com/http4s/http4s/pull/6459
### http4s-ember-core
* Encoding of response with empty body by @christiankjaer in https://github.com/http4s/http4s/pull/6444
* Update log4cats-core, log4cats-noop, ... to 2.3.2 in series/0.23 by @http4s-steward in https://github.com/http4s/http4s/pull/6478
### Documentation
* Added note on possible circe import error in docs by @cgoldammer in https://github.com/http4s/http4s/pull/6450
* Add Wide Angle Analytics in adopters by @jrozanski in https://github.com/http4s/http4s/pull/6454
* Add sample curl command to quickstart.md by @ajelden in https://github.com/http4s/http4s/pull/6488
* Release v0.23.13 by @rossabaker in https://github.com/http4s/http4s/pull/6492
### Behind the scenes
* Cleanup unnecessary projects by @armanbilge in https://github.com/http4s/http4s/pull/6410
* Update http4s-circe, http4s-ember-client to 0.23.12 in series/0.23 by @scala-steward in https://github.com/http4s/http4s/pull/6414
* Ember-Core - H2Client - Rewrite without alternative. by @diesalbla in https://github.com/http4s/http4s/pull/6422
* Merge 0.22 -> 0.23 by @armanbilge in https://github.com/http4s/http4s/pull/6429
* Enable Scaladoc Linking Warnings by @isomarcte in https://github.com/http4s/http4s/pull/4027
* Add a Scala Steward workflow by @rossabaker in https://github.com/http4s/http4s/pull/6432
* Delete steward.yml by @rossabaker in https://github.com/http4s/http4s/pull/6438
* Update .mergify.yml by @armanbilge in https://github.com/http4s/http4s/pull/6439
* Update scodec-bits to 1.1.33 by @typelevel-steward in https://github.com/http4s/http4s/pull/6436
* Update scalafmt-core to 3.5.8 in series/0.23 by @http4s-steward in https://github.com/http4s/http4s/pull/6442
* Workflow to update flake weekly by @rossabaker in https://github.com/http4s/http4s/pull/6437
* flake.lock: Update by @http4s-steward in https://github.com/http4s/http4s/pull/6445
* Server Metrics Middleware by @diesalbla in https://github.com/http4s/http4s/pull/6246
* Ember-Core H2Server: replace pull with a recursive function by @diesalbla in https://github.com/http4s/http4s/pull/6424
* Throttle Server middleware: use recursion by @diesalbla in https://github.com/http4s/http4s/pull/6267
* Fix steward name in mergify config by @armanbilge in https://github.com/http4s/http4s/pull/6448
* Update sbt-http4s-org to 0.14.1 in series/0.23 by @http4s-steward in https://github.com/http4s/http4s/pull/6447
* MultipartParser: use `Pull.done` instead of Pull.pure. by @diesalbla in https://github.com/http4s/http4s/pull/6449
* Ember-Core H2Server: extract method to send initial request by @diesalbla in https://github.com/http4s/http4s/pull/6425
* Ember-Client: no Alternative by @diesalbla in https://github.com/http4s/http4s/pull/6426
* Backport of `Router#define` test by @danicheg in https://github.com/http4s/http4s/pull/6451
* Update sbt-http4s-org to 0.14.2 in series/0.23 by @http4s-steward in https://github.com/http4s/http4s/pull/6452
* Setup scoverage by @armanbilge in https://github.com/http4s/http4s/pull/6456
* Run coverage job for PRs, but don't upload results by @armanbilge in https://github.com/http4s/http4s/pull/6457
* flake.lock: Update by @http4s-steward in https://github.com/http4s/http4s/pull/6458
* Update sbt-http4s-org to 0.14.3 in series/0.23 by @http4s-steward in https://github.com/http4s/http4s/pull/6463
* series/0.22 -> series/0.23 by @armanbilge in https://github.com/http4s/http4s/pull/6465
* Remove scalafix migrations, plugin cleanup by @http4s-steward in https://github.com/http4s/http4s/pull/6460
* Update scala-library, scala-reflect to 2.12.16 in series/0.23 by @http4s-steward in https://github.com/http4s/http4s/pull/6462
* Update netty-buffer, netty-codec-http to 4.1.78.Final in series/0.23 by @http4s-steward in https://github.com/http4s/http4s/pull/6468
* flake.lock: Update by @http4s-steward in https://github.com/http4s/http4s/pull/6466
* flake.lock: Update by @http4s-steward in https://github.com/http4s/http4s/pull/6480
* Update scala3-library, ... to 3.1.3 in series/0.23 by @http4s-steward in https://github.com/http4s/http4s/pull/6482
* Test control on time based tests by @FrancescoSerra in https://github.com/http4s/http4s/pull/6469
* Merge 0.22.14 -> 0.23 by @rossabaker in https://github.com/http4s/http4s/pull/6487

## New Contributors
* @christiankjaer made their first contribution in https://github.com/http4s/http4s/pull/6444
* @cgoldammer made their first contribution in https://github.com/http4s/http4s/pull/6450
* @jrozanski made their first contribution in https://github.com/http4s/http4s/pull/6454
* @leoniv made their first contribution in https://github.com/http4s/http4s/pull/6473
* @FrancescoSerra made their first contribution in https://github.com/http4s/http4s/pull/6469
* @ajelden made their first contribution in https://github.com/http4s/http4s/pull/6488

**Full Changelog**: https://github.com/http4s/http4s/compare/v0.23.12...v0.23.13

# v0.22.14 (2022-06-23)

This release is binary compatible with 0.22.x series.  Routine maintenance has stopped on 0.22.x, but we'll continue to entertain patches from the community.  All users are encouraged to upgrade to 0.23 (the latest stable series, on Cats-Effect 3).

## What's Changed
### http4s-core
* Fix Content-Disposition filename encoding by @leoniv in https://github.com/http4s/http4s/pull/6473
* Add filename property to Content-Disposition by @rossabaker in https://github.com/http4s/http4s/pull/6485
### Documentation
* Point upgrade docs at scalafix published in series/0.22 by @armanbilge in https://github.com/http4s/http4s/pull/6464
### Behind the scenes
* Delete hard-coded Scaladoc url by @armanbilge in https://github.com/http4s/http4s/pull/6402
* Update to sbt-http4s-org 0.13.4 by @armanbilge in https://github.com/http4s/http4s/pull/6428

## New Contributors
* @leoniv made their first contribution in https://github.com/http4s/http4s/pull/6473

**Full Changelog**: https://github.com/http4s/http4s/compare/v0.22.13...v0.22.14

# v1.0.0-M33 (2022-05-25)

This is the latest milestone in the 1.x series.  It is binary incompatible with http4s-1.0.0-M32.

This is the first 1.x release after "The Great Schism", described in v0.23.12.  Because 1.0 isn't stable yet, all ancillary repositories will need to be released for this version.  If there is one that you would like to maintain, please look for the "Maintainers wanted!" issue in the repository of interest.

Additional to the below, this release includes all changes in v0.23.12.

## What's Changed
### http4s-core
* Remove deprecated things by @danicheg in https://github.com/http4s/http4s/pull/6156
* Override `toString` for `Entity` by @danicheg in https://github.com/http4s/http4s/pull/6168
* Fix `Request`/`Response` scaladoc by @danicheg in https://github.com/http4s/http4s/pull/6171
* Covariant `Message`s: minimum viable PR by @bplommer in https://github.com/http4s/http4s/pull/5712
* Tweak `Message#withEmptyBody` by @danicheg in https://github.com/http4s/http4s/pull/6288
* Remove `http4s.EmptyBody` by @danicheg in https://github.com/http4s/http4s/pull/6296
* Message - Use Strict Entity for string responses by @diesalbla in https://github.com/http4s/http4s/pull/6299
* Make Part and Multipart covariant by @diesalbla in https://github.com/http4s/http4s/pull/6304
* Fix `Request#productElement` and `Response#productElement` by @danicheg in https://github.com/http4s/http4s/pull/6372
* Add info about the entity into the `toString` of `Request` and `Response` by @danicheg in https://github.com/http4s/http4s/pull/6373
* Resubmit idempotent requests with only pure entities in `Retry` middleware by @danicheg in https://github.com/http4s/http4s/pull/6379
### http4s-laws
* Address the `Entity` model in `Arbitrary[Entity[*]]` by @danicheg in https://github.com/http4s/http4s/pull/6369
### http4s-server
* Relax `authentication#challenged` constraints by @danicheg in https://github.com/http4s/http4s/pull/6253
* Use Strict entities where possible by @diesalbla in https://github.com/http4s/http4s/pull/6306
* Take into account the `Entity` model in the `EntityLimiter` by @danicheg in https://github.com/http4s/http4s/pull/6320
### http4s-client
* Fix `Client` scaladoc by @danicheg in https://github.com/http4s/http4s/pull/6188
* Remove deprecated `Client.fetch`, `DefaultClient.fetch` by @danicheg in https://github.com/http4s/http4s/pull/6187
### http4s-ember-core
* ember: Add support for strict entities, look for content-length only once by @wjoel in https://github.com/http4s/http4s/pull/6317
### http4s-node-serverless
* Removed. Serverless integrations are developed in https://github.com/typelevel/feral
### Documentation
* Tweak `Entity` docs by @danicheg in https://github.com/http4s/http4s/pull/6375
### Behind the scenes
* Release v0.21.33 by @rossabaker in https://github.com/http4s/http4s/pull/6147
* Restore changes to versions page on main by @armanbilge in https://github.com/http4s/http4s/pull/6148
* Remove deprecated execution contexts by @rossabaker in https://github.com/http4s/http4s/pull/6124
* Ignore http4s-crypto updates on main by @armanbilge in https://github.com/http4s/http4s/pull/6217
* Merge 0.23 -> main by @rossabaker in https://github.com/http4s/http4s/pull/6193
* Merge 0.23 -> main by @armanbilge in https://github.com/http4s/http4s/pull/6250
* Message - remoteHost: define without OptionT. by @diesalbla in https://github.com/http4s/http4s/pull/6257
* Merge `series/0.23` into `main` by @danicheg in https://github.com/http4s/http4s/pull/6282
* Ignore `scala-lang` updates by @danicheg in https://github.com/http4s/http4s/pull/6293
* Tweak `BodyCache#hasNoBody` by @danicheg in https://github.com/http4s/http4s/pull/6289
* Ignore discipline updates on main by @armanbilge in https://github.com/http4s/http4s/pull/6309
* Reduce use of `covary` method. by @diesalbla in https://github.com/http4s/http4s/pull/6230
* Merge `series/0.23` into `main` by @danicheg in https://github.com/http4s/http4s/pull/6311
* Ignore `okio` updates by @danicheg in https://github.com/http4s/http4s/pull/6315
* Address the entity model in the `DefaultHead` by @danicheg in https://github.com/http4s/http4s/pull/6324
* Address the entity model in the `Client#fromHttpApp` by @danicheg in https://github.com/http4s/http4s/pull/6325
* ignore scodec updates on main by @armanbilge in https://github.com/http4s/http4s/pull/6337
* Ignore `log4cats` updates by @danicheg in https://github.com/http4s/http4s/pull/6341
* Ignore `scalacheck-effect-munit` updates by @danicheg in https://github.com/http4s/http4s/pull/6347
* Ignore updates for all log4cats modules by @danicheg in https://github.com/http4s/http4s/pull/6346
* Merge `0.23` -> `main` by @danicheg in https://github.com/http4s/http4s/pull/6348
* Merge `series/0.23` into `main` by @danicheg in https://github.com/http4s/http4s/pull/6378
* Get ip4s updates from series/0.23 by @rossabaker in https://github.com/http4s/http4s/pull/6384
* Ignore `circe` updates by @danicheg in https://github.com/http4s/http4s/pull/6400
* Merge 0.23.12 to main by @rossabaker in https://github.com/http4s/http4s/pull/6416

## New Contributors
* @teigen made their first contribution in https://github.com/http4s/http4s/pull/6057
* @takapi327 made their first contribution in https://github.com/http4s/http4s/pull/6166
* @zainab-ali made their first contribution in https://github.com/http4s/http4s/pull/6098
* @dragonfly-ai made their first contribution in https://github.com/http4s/http4s/pull/6203
* @CharlesAHunt made their first contribution in https://github.com/http4s/http4s/pull/6036
* @OnAirEntertainment-Scala made their first contribution in https://github.com/http4s/http4s/pull/6385

**Full Changelog**: https://github.com/http4s/http4s/compare/v1.0.0-M32...v1.0.0-M33
* Ignore `java-websocket` updates by @danicheg in https://github.com/http4s/http4s/pull/6275
* Merge `series/0.22` into `series/0.23` by @danicheg in https://github.com/http4s/http4s/pull/6278
* Spin off servlet, jetty-server, and tomcat modules by @rossabaker in https://github.com/http4s/http4s/pull/6240
* Update scalacheck to 1.16.0 in series/0.23 by @scala-steward in https://github.com/http4s/http4s/pull/6264
* Update discipline-core to 1.5.1 in series/0.23 by @scala-steward in https://github.com/http4s/http4s/pull/6303
* Merge `series/0.22` into `series/0.23` by @danicheg in https://github.com/http4s/http4s/pull/6310
* Tweak unused args suppressing by @danicheg in https://github.com/http4s/http4s/pull/6300
* Remove update ignorings in Scala Steward conf for the 0.23 by @danicheg in https://github.com/http4s/http4s/pull/6333
* Update log4cats-core, log4cats-noop, ... to 2.3.0 in series/0.23 by @scala-steward in https://github.com/http4s/http4s/pull/6340
* Merge 0.22 -> 0.23 by @armanbilge in https://github.com/http4s/http4s/pull/6343
* Update scalacheck-effect, ... to 1.0.4 in series/0.23 by @scala-steward in https://github.com/http4s/http4s/pull/6345
* Update scodec-bits to 1.1.31 in series/0.23 by @scala-steward in https://github.com/http4s/http4s/pull/6330
* Server - ContextRouter - Simpler Code  by @diesalbla in https://github.com/http4s/http4s/pull/6241
* Fix test name by @armanbilge in https://github.com/http4s/http4s/pull/6351
* Use UTC for JS tests, remove tzdb test dep by @armanbilge in https://github.com/http4s/http4s/pull/6350
* Delete servlet and jetty-server srcs by @armanbilge in https://github.com/http4s/http4s/pull/6354
* Bye-bye boopickle by @armanbilge in https://github.com/http4s/http4s/pull/6353
* Actually delete boopickle srcs by @armanbilge in https://github.com/http4s/http4s/pull/6359
* Update log4cats-core, log4cats-noop, ... to 2.3.1 in series/0.23 by @scala-steward in https://github.com/http4s/http4s/pull/6362
* Only create scalafix job for 2.13 by @armanbilge in https://github.com/http4s/http4s/pull/6361
* Update scala3-library, ... to 3.1.2 in series/0.23 by @scala-steward in https://github.com/http4s/http4s/pull/6291
* Update netty-buffer, netty-codec-http to 4.1.77.Final in series/0.23 by @scala-steward in https://github.com/http4s/http4s/pull/6364
* Ember-Core: merge evalMap blocks in writeLoop by @diesalbla in https://github.com/http4s/http4s/pull/6162
* Ember-Core microptimisation: avoid lists by @diesalbla in https://github.com/http4s/http4s/pull/6161
* Publish internal scalafixes by @armanbilge in https://github.com/http4s/http4s/pull/6268
* Bye-bye scala-xml by @armanbilge in https://github.com/http4s/http4s/pull/6352
* Parallelize some requests in `RetrySuite` by @danicheg in https://github.com/http4s/http4s/pull/6380
* Update ip4s-core, ip4s-test-kit to 3.1.3 in series/0.23 by @scala-steward in https://github.com/http4s/http4s/pull/6382
* Promote using of `Headers#contains` by @danicheg in https://github.com/http4s/http4s/pull/6386
* Use `GenTemporal` for proceeding with timeouts by @danicheg in https://github.com/http4s/http4s/pull/6391
* JS refactoring in preparation for client backend schism by @armanbilge in https://github.com/http4s/http4s/pull/6390
* Use `parTraverse` in tests by @danicheg in https://github.com/http4s/http4s/pull/6393
* Update locales-minimal-en_us-db to 1.4.0 in series/0.23 by @scala-steward in https://github.com/http4s/http4s/pull/6399
* Update circe-core, circe-generic, ... to 0.14.2 in series/0.23 by @scala-steward in https://github.com/http4s/http4s/pull/6398
* Publish `http4s-client-testkit` module by @armanbilge in https://github.com/http4s/http4s/pull/6394
* Make Node.js interop APIs private by @armanbilge in https://github.com/http4s/http4s/pull/6404
* Update cats-effect, cats-effect-laws, ... to 3.3.12 in series/0.23 by @scala-steward in https://github.com/http4s/http4s/pull/6406
* Ember Core: write readLoop without Streams. by @diesalbla in https://github.com/http4s/http4s/pull/6163
### http4s-circe
* Update to circe 0.14.2 by @armanbilge in https://github.com/http4s/http4s/pull/6401

## New Contributors
* @teigen made their first contribution in https://github.com/http4s/http4s/pull/6057
* @takapi327 made their first contribution in https://github.com/http4s/http4s/pull/6166
* @zainab-ali made their first contribution in https://github.com/http4s/http4s/pull/6098
* @dragonfly-ai made their first contribution in https://github.com/http4s/http4s/pull/6203
* @CharlesAHunt made their first contribution in https://github.com/http4s/http4s/pull/6036
* @OnAirEntertainment-Scala made their first contribution in https://github.com/http4s/http4s/pull/6385

**Full Changelog**: https://github.com/http4s/http4s/compare/v0.23.11...v0.23.12

# v0.22.13 (2022-05-20)

This release is binary compatible with 0.22.x series. 
Routine maintenance has stopped on 0.22.x, but we'll continue to entertain patches from the community.
All users are encouraged to upgrade to 0.23 (the latest stable series, on Cats-Effect 3). 


* http4s-core
    * Remove redundant draining of request/response body by @danicheg in https://github.com/http4s/http4s/pull/6128
    * Use predefined Close connection header by @danicheg in https://github.com/http4s/http4s/pull/6167
    * Fix comment in org.http4s.Message.scala by @takapi327 in https://github.com/http4s/http4s/pull/6166
    * Render a trailing newline on multipart close-delimiter by @rossabaker in https://github.com/http4s/http4s/pull/6170
    * Add mapK to MetricsOps by @hamnis in https://github.com/http4s/http4s/pull/6172
    * Add Random shim for Cats-Effect 2 by @rossabaker in https://github.com/http4s/http4s/pull/6165
    * Add Scalafix explicit result type rule by @danicheg in https://github.com/http4s/http4s/pull/6134
    * Add withContentLength and toStrict helpers to Message by @rossabaker in https://github.com/http4s/http4s/pull/6176
    * Improvements to multipart boundaries by @rossabaker in https://github.com/http4s/http4s/pull/6169
    * Update cats-parse to 0.3.7 in series/0.22 by @scala-steward in https://github.com/http4s/http4s/pull/6224
    * Fix `SelectOpsMultiple#renderString` by @danicheg in https://github.com/http4s/http4s/pull/6307
    * Update fs2-core, fs2-io, ... to 2.5.11 in series/0.22 by @scala-steward in https://github.com/http4s/http4s/pull/6322
    * Update to Cats Effect 2.5.5 by @armanbilge in https://github.com/http4s/http4s/pull/6392

* http4s-server
    * Routing on variable segments by @teigen in https://github.com/http4s/http4s/pull/6057
    * Resolve #6068 digestauth challenge redux by @blast-hardcheese in https://github.com/http4s/http4s/pull/6138
    * Integrate Random into DigestAuth by @rossabaker in https://github.com/http4s/http4s/pull/6177
    * Update scalafmt-core to 3.5.0 in series/0.22 by @scala-steward in https://github.com/http4s/http4s/pull/6223
    * Deprecate PushSupport by @rossabaker in https://github.com/http4s/http4s/pull/6247

* http4s-client
    * Clarify connection lifecycle by @rossabaker in https://github.com/http4s/http4s/pull/6313

* http4s-blaze-core
    * Use tryScheduling within IdleTimeoutStage by @hamnis in https://github.com/http4s/http4s/pull/6198
    * Remove synchronizations in `TestHead`, `QueueTestHead`, `SlowTestHead` by @danicheg in https://github.com/http4s/http4s/pull/6249

* http4s-blaze-server
    * Clean up `BlazeServerBuilder` scaladoc by @danicheg in https://github.com/http4s/http4s/pull/6180
    * Blaze server enhancements by @danicheg in https://github.com/http4s/http4s/pull/6179

* http4s-blaze-client
    * Fix counting of current allocated connections in the blaze client pool manager by @danicheg in https://github.com/http4s/http4s/pull/6254
    * Roll back the #6254 by @danicheg in https://github.com/http4s/http4s/pull/6332

* http4s-tomcat
    * Update tomcat-catalina, tomcat-coyote, ... to 9.0.62 in series/0.22 by @scala-steward in https://github.com/http4s/http4s/pull/6214
    
* http4s-scala-xml
    * Update scala-xml to 2.1.0 in series/0.22 by @scala-steward in https://github.com/http4s/http4s/pull/6234
    
* http4s-async-http-client
    * Update netty-buffer, netty-codec-http to 4.1.76.Final in series/0.22 by @scala-steward in https://github.com/http4s/http4s/pull/6292

* Behind the scenes
    * Add unidocs project to root aggregate by @armanbilge in https://github.com/http4s/http4s/pull/6129
    * Update tomcat-catalina, tomcat-coyote, ... to 9.0.60 in series/0.22 by @scala-steward in https://github.com/http4s/http4s/pull/6132
    * Update http4s-circe, http4s-ember-client to 0.23.11 in series/0.22 by @scala-steward in https://github.com/http4s/http4s/pull/6149
    * Merge after 0.21.33 by @rossabaker in https://github.com/http4s/http4s/pull/6153
    * Don't override api url by @armanbilge in https://github.com/http4s/http4s/pull/6158
    * Fix StatusSpec sanitization property by @rossabaker in https://github.com/http4s/http4s/pull/6184
    * Update sbt-doctest to 0.10.0 in series/0.22 by @scala-steward in https://github.com/http4s/http4s/pull/6190
    * Update sbt-http4s-org to 0.13.1 in series/0.22 by @scala-steward in https://github.com/http4s/http4s/pull/6197
    * Pin http4s-crypto to 0.1.x in 0.22 by @armanbilge in https://github.com/http4s/http4s/pull/6218
    * Update jetty-client, jetty-http, ... to 9.4.46.v20220331 in series/0.22 by @scala-steward in https://github.com/http4s/http4s/pull/6220
    * Update scalafmt-core to 3.5.1 in series/0.22 by @scala-steward in https://github.com/http4s/http4s/pull/6256
    * Update sbt-scalafix, scalafix-core, ... to 0.10.0 in series/0.22 by @scala-steward in https://github.com/http4s/http4s/pull/6260
    * Update Java-WebSocket to 1.5.3 in series/0.22 by @scala-steward in https://github.com/http4s/http4s/pull/6270
    * Fix deprecated since versions by @danicheg in https://github.com/http4s/http4s/pull/6279
    * Remove ignoring some files for `doctest` by @danicheg in https://github.com/http4s/http4s/pull/6284
    * Update sbt-http4s-org to 0.13.2 in series/0.22 by @scala-steward in https://github.com/http4s/http4s/pull/6287
    * Update scalafmt-core to 3.5.2 in series/0.22 by @scala-steward in https://github.com/http4s/http4s/pull/6318
    * Upgrade jawn-fs2, keypool, log4cats, vault to last CE2 versions by @rossabaker in https://github.com/http4s/http4s/pull/6383

* New Contributors
    * @teigen made their first contribution in https://github.com/http4s/http4s/pull/6057
    * @takapi327 made their first contribution in https://github.com/http4s/http4s/pull/6166

**Full Changelog**: https://github.com/http4s/http4s/compare/v0.22.12...v0.22.13

# v0.21.33 (2022-03-18)

This is a courtesy release for the 0.21.x series.  This series remains officially unmaintained except for urgent security patches.  It is binary compatible with the 0.21.x series.

* http4s-ember-core
    * Support parsing response bodies without Content-Length in ember (0.21) by @wemrysi in https://github.com/http4s/http4s/pull/6136

* Behind the scenes
    * Build tweaks in case there's another 0.21 by @rossabaker in https://github.com/http4s/http4s/pull/6034

**Full Changelog**: https://github.com/http4s/http4s/compare/v0.21.32...v0.21.33

# v1.0.0-M32 (2022-03-18)

This is a milestone release.  It is binary incompatible with previous releases.  It includes the changes through v0.23.11.

http4s-async-http-client is deprecated, and planned to be removed in the next milestone.  Please plan accordingly.

* http4s-core
    * Optimize `EntityDecoder.{collectBinary|collectByteVector|error|void}` by @danicheg in https://github.com/http4s/http4s/pull/6112

* http4s-server
    * Optimize `ResponseLogger` and `RequestLogger` by @danicheg in https://github.com/http4s/http4s/pull/6110

* http4s-blaze-core
    * Optimize Http1Writer for cases when the entity is Empty or Strict by @wjoel in https://github.com/http4s/http4s/pull/6080
    * Avoid draining body on error/cancel for Entity.Strict and Empty by @wjoel in https://github.com/http4s/http4s/pull/6091
    * Collect entity from parser, support Entity.Strict and Empty by @wjoel in https://github.com/http4s/http4s/pull/6090

* http4s-blaze-client
    * Remove deprecated `BlazeClientBuilder` by @danicheg in https://github.com/http4s/http4s/pull/6109

* http4s-servlet
    * Remove redundant draining of response body in `Http4sServlet`  by @danicheg in https://github.com/http4s/http4s/pull/6116

* http4s-prometheus
    * Update simpleclient, simpleclient_common, ... to 0.15.0 by @scala-steward in https://github.com/http4s/http4s/pull/6007

* Documentation
    * Fresh up the version page by @danicheg in https://github.com/http4s/http4s/pull/6008

* Behind the scenes
    * Scala.js updates come from 0.23 by @armanbilge in https://github.com/http4s/http4s/pull/6046
    * Update sbt-buildinfo to 0.11.0 by @scala-steward in https://github.com/http4s/http4s/pull/6061
    * Merge 0.23 -> main by @armanbilge in https://github.com/http4s/http4s/pull/6056
    * Merge `series/0.23` into `main` by @danicheg in https://github.com/http4s/http4s/pull/6101
    * Merge 0.23 -> main by @armanbilge in https://github.com/http4s/http4s/pull/6141

* New Contributors
    * @wjoel made their first contribution in https://github.com/http4s/http4s/pull/6080

**Full Changelog**: https://github.com/http4s/http4s/compare/v0.23.11...v1.0.0-M32

# v0.23.11 (2022-03-18)

This is a maintenance release, binary compatible with the 0.23.x series.  It also includes the changes in 0.22.12.

* http4s-core
    * Update sbt-scalajs, scalajs-compiler, ... to 1.9.0 in series/0.23 by @scala-steward in https://github.com/http4s/http4s/pull/6045
    * Update http4s-crypto to 0.2.2 in series/0.23 by @scala-steward in https://github.com/http4s/http4s/pull/6053
    * Update fs2-core, fs2-io, ... to 3.2.5 in series/0.23 by @scala-steward in https://github.com/http4s/http4s/pull/6065
    * Update cats-effect, cats-effect-laws, ... to 3.3.7 in series/0.23 by @scala-steward in https://github.com/http4s/http4s/pull/6093

* http4s-server
    * Add Additional ErrorHandling Options by @ChristopherDavenport in https://github.com/http4s/http4s/pull/6047

* http4s-client
    * Make `WSClient` and friends public by @armanbilge in https://github.com/http4s/http4s/pull/6005
    * Add OptionT Based Versions Of expectOption* by @isomarcte in https://github.com/http4s/http4s/pull/6135

* http4s-ember-core
    * Replace npm hpack.js with pure Scala.js hpack by @armanbilge in https://github.com/http4s/http4s/pull/6009

* http4s-ember-client
    * Add scaladocs for EmberClientBuilder by @valencik in https://github.com/http4s/http4s/pull/5999
    * Fix ember client cancellation bug by @ChristopherDavenport in https://github.com/http4s/http4s/pull/6085

* http4s-blaze-core
    * Optimize CachingChunkWriter for Chunk.empty case by @wjoel in https://github.com/http4s/http4s/pull/6092
    * Add micro-opts for `CachingChunkWriter` by @danicheg in https://github.com/http4s/http4s/pull/6096
    * Further reduce ExecutionContexts in blaze by @rossabaker in https://github.com/http4s/http4s/pull/6118

* http4s-servlet
    * Adds the async timeout as a method param by @yuferpegom in https://github.com/http4s/http4s/pull/6037
    * Use blocking EC in the `BlockingServletIo` by @danicheg in https://github.com/http4s/http4s/pull/6133

* Behind the scenes
    * Merge Jetty forward from 0.22 by @rossabaker in https://github.com/http4s/http4s/pull/6020
    * Merge 0.22 into 0.23 by @armanbilge in https://github.com/http4s/http4s/pull/6004
    * Merge 0.22 -> 0.23 by @armanbilge in https://github.com/http4s/http4s/pull/6031
    * Build tweaks in case there's another 0.21 by @rossabaker in https://github.com/http4s/http4s/pull/6034
    * Merge 0.22 -> 0.23 by @armanbilge in https://github.com/http4s/http4s/pull/6054
    * Update cats-effect, cats-effect-laws, ... to 3.3.6 in series/0.23 by @scala-steward in https://github.com/http4s/http4s/pull/6073
    * Caching Middleware - Small Rewrites by @diesalbla in https://github.com/http4s/http4s/pull/6066
    * Ignore `sbt-buildinfo` updates by @danicheg in https://github.com/http4s/http4s/pull/6084
    * Update Scala Steward config by @danicheg in https://github.com/http4s/http4s/pull/6089
    * Message: add pipeBodyThrough method by @diesalbla in https://github.com/http4s/http4s/pull/6011
    * Merge 0.22 -> 0.23 by @rossabaker in https://github.com/http4s/http4s/pull/6094
    * Remove unused ExecutionContexts in blaze-core by @rossabaker in https://github.com/http4s/http4s/pull/6100
    * Deprecate internal Trampoline by @rossabaker in https://github.com/http4s/http4s/pull/6119
    * Backport mergify config to 0.23 by @armanbilge in https://github.com/http4s/http4s/pull/6126
    * Merge 0.22 -> 0.23 by @armanbilge in https://github.com/http4s/http4s/pull/6125
    * Fix the unidoc artifact by @armanbilge in https://github.com/http4s/http4s/pull/6142

* New Contributors
    * @yuferpegom made their first contribution in https://github.com/http4s/http4s/pull/6037

**Full Changelog**: https://github.com/http4s/http4s/compare/v0.23.10...v0.23.11

# v0.22.12 (2022-03-14)

This is a maintenance release, binary compatible with the 0.22.x series.  It also includes all the bugfixes from 0.21.32.

* http4s-core
    * More tolerant cookie parsing by @kailuowang in https://github.com/http4s/http4s/pull/6082

* http4s-tomcat
    * Update tomcat-catalina, tomcat-coyote, ... to 9.0.59 in series/0.22 by @scala-steward in https://github.com/http4s/http4s/pull/6075

* http4s-jetty-server
    * Upgrade to jetty-9.4.45.v20220203 on series/0.22 by @rossabaker in https://github.com/http4s/http4s/pull/6023

* http4s-async-http-client
    * Update netty-buffer, netty-codec-http to 4.1.75.Final in series/0.22 by @scala-steward in https://github.com/http4s/http4s/pull/6102
    * Deprecate async-http-client by @rossabaker in https://github.com/http4s/http4s/pull/6114

* Documentation
    * docs: remove workarounds for issues in Laika 0.18.0 by @jenshalm in https://github.com/http4s/http4s/pull/6021
    * Docs: ember supports websockets by @Daenyth in https://github.com/http4s/http4s/pull/6097

* Behind the scenes
    * Update http4s-circe, http4s-ember-client to 0.23.10 in series/0.22 by @scala-steward in https://github.com/http4s/http4s/pull/6002
    * Add convenience methods to `WSConnectionHighLevel` by @armanbilge in https://github.com/http4s/http4s/pull/6001
    * Update scalafmt-core to 3.4.1 in series/0.22 by @scala-steward in https://github.com/http4s/http4s/pull/6006
    * Update scalafmt-core to 3.4.2 in series/0.22 by @scala-steward in https://github.com/http4s/http4s/pull/6010
    * Ignore Jetty HTTP/2 updates by @rossabaker in https://github.com/http4s/http4s/pull/6022
    * Update netty-buffer, netty-codec-http to 4.1.74.Final in series/0.22 by @scala-steward in https://github.com/http4s/http4s/pull/6025
    * Update sbt-http4s-org to 0.12.0 in series/0.22 by @scala-steward in https://github.com/http4s/http4s/pull/6024
    * Update slf4j-api to 1.7.36 in series/0.22 by @scala-steward in https://github.com/http4s/http4s/pull/6030
    * Build tweaks in case there's another 0.21 by @rossabaker in https://github.com/http4s/http4s/pull/6034
    * Update scalafmt-core to 3.4.3 in series/0.22 by @scala-steward in https://github.com/http4s/http4s/pull/6038
    * Update sbt-native-packager to 1.9.8 in series/0.22 by @scala-steward in https://github.com/http4s/http4s/pull/6043
    * Update sbt-http4s-org to 0.12.1 in series/0.22 by @scala-steward in https://github.com/http4s/http4s/pull/6052
    * Update sbt-native-packager to 1.9.9 in series/0.22 by @scala-steward in https://github.com/http4s/http4s/pull/6070
    * Update sbt-http4s-org to 0.12.2 in series/0.22 by @scala-steward in https://github.com/http4s/http4s/pull/6081
    * Update sbt-buildinfo to 0.11.0 in series/0.22 by @scala-steward in https://github.com/http4s/http4s/pull/6062
    * Update logback-classic to 1.2.11 in series/0.22 by @scala-steward in https://github.com/http4s/http4s/pull/6088
    * Type annotations for public API things by @danicheg in https://github.com/http4s/http4s/pull/5822
    * Update metrics-core, metrics-json to 4.2.9 in series/0.22 by @scala-steward in https://github.com/http4s/http4s/pull/6099
    * Update sbt-http4s-org to 0.13.0 in series/0.22 by @scala-steward in https://github.com/http4s/http4s/pull/6103
    * Merge 0.21 -> 0.22 by @rossabaker in https://github.com/http4s/http4s/pull/6121
    * Exclude series/0.21 from release notes by @rossabaker in https://github.com/http4s/http4s/pull/6122
    * Simplify website configuration by @armanbilge in https://github.com/http4s/http4s/pull/6087

* New Contributors
    * @Daenyth made their first contribution in https://github.com/http4s/http4s/pull/6097

**Full Changelog**: https://github.com/http4s/http4s/compare/v0.22.11...v0.22.12

# v0.21.32 (2022-02-09)

This is an unplanned bugfix release for the 0.21.x series.  This series remains officially unmaintained except for urgent security patches.  It plugs a tiny leak on the server backends when a resource is canceled between acquisition and compiling its body.

* http4s-servlet
    * Flush the prelude in non-blocking Servlet IO by @rossabaker in https://github.com/http4s/http4s/pull/6027
    * Render continually between response prelude and body by @rossabaker in https://github.com/http4s/http4s/pull/6028

* http4s-blaze-server
    * Render continually between response prelude and body by @rossabaker in https://github.com/http4s/http4s/pull/6028

* http4s-ember-server
    * Render continually between response prelude and body by @rossabaker in https://github.com/http4s/http4s/pull/6028

* Behind the scenes
    * Merge series/0.20 to series/0.21 by @rossabaker in https://github.com/http4s/http4s/pull/5818

**Full Changelog**: https://github.com/http4s/http4s/compare/v0.21.31...v0.21.32

# v1.0.0-M31 (2022-02-04)

This is the latest milestone release in the 1.0 series.  It breaks binary compatibility and drops support for Scala 2.12.  Scala 2.12 is still supported in the 0.22.x and 0.23.x series.

This merges forward all the changes from 0.22.9, 0.22.10, 0.22.11, 0.23.8, 0.23.9, and 0.23.10.

* http4s-core
    * Minimal slice from #4509 (Entity rethinking) by @bplommer in https://github.com/http4s/http4s/pull/5754
    * Add Strict entity by @bplommer in https://github.com/http4s/http4s/pull/5807
    * Drop Scala 2.12 from 1.0 by @armanbilge in https://github.com/http4s/http4s/pull/5337

* http4s-client
    * Simplify logger type signatures by @bplommer in https://github.com/http4s/http4s/pull/5805

* http4s-server
    * Simplify logger type signatures by @bplommer in https://github.com/http4s/http4s/pull/5805

* http4s-scalatags
    * Update scalatags to 0.11.1 by @scala-steward in https://github.com/http4s/http4s/pull/5903

* http4s-prometheus-metrics
    * Update simpleclient, simpleclient_common, ... to 0.14.1 by @scala-steward in https://github.com/http4s/http4s/pull/5817

* Documentation
    * Promote http4s.js a bit by @armanbilge in https://github.com/http4s/http4s/pull/5771
    * Reword partial unification instructions in readme by @bplommer in https://github.com/http4s/http4s/pull/5894

* Behind the scenes
    * Merge 0.23 to main by @rossabaker in https://github.com/http4s/http4s/pull/5703
    * Clean up `build.sbt` by @danicheg in https://github.com/http4s/http4s/pull/5711
    * Update sbt to 1.5.6 by @scala-steward in https://github.com/http4s/http4s/pull/5710
    * Merge `series/0.23` into `main` by @danicheg in https://github.com/http4s/http4s/pull/5719
    * Merge `series/0.23` into `main` by @danicheg in https://github.com/http4s/http4s/pull/5734
    * Merge `series/0.23` into `main` by @danicheg in https://github.com/http4s/http4s/pull/5759
    * Convert Entity to an ADT with an empty case by @bplommer in https://github.com/http4s/http4s/pull/5760
    * Merge branch `series/0.23` into `main` by @danicheg in https://github.com/http4s/http4s/pull/5779
    * Add Strict entity by @bplommer in https://github.com/http4s/http4s/pull/5804
    * Revert "Add Strict entity" pending further review by @bplommer in https://github.com/http4s/http4s/pull/5806
    * Set 2022 in the `README` by @danicheg in https://github.com/http4s/http4s/pull/5828
    * Scala-steward exclusions in `main` by @bplommer in https://github.com/http4s/http4s/pull/5830
    * Merge 0.23 into main by @armanbilge in https://github.com/http4s/http4s/pull/5832
    * Merge `series/0.23` into `main` by @danicheg in https://github.com/http4s/http4s/pull/5839
    * Added SurfsUp app by @manocha-aman in https://github.com/http4s/http4s/pull/5845
    * Add scala-java-locales to steward ignores on main by @armanbilge in https://github.com/http4s/http4s/pull/5854
    * Merge `series/0.23` into `main` by @danicheg in https://github.com/http4s/http4s/pull/5889
    * Fix scala-steward.conf syntax by @rossabaker in https://github.com/http4s/http4s/pull/5902
    * Merge `series/0.23` into `main` by @danicheg in https://github.com/http4s/http4s/pull/5925
    * Add module labeling to mergify config by @armanbilge in https://github.com/http4s/http4s/pull/5941
    * Merge 0.23 into main by @rossabaker in https://github.com/http4s/http4s/pull/5934
    * Auto-label docs PRs with mergify by @armanbilge in https://github.com/http4s/http4s/pull/5980
    * Merge 0.23 into main by @armanbilge in https://github.com/http4s/http4s/pull/5986
    * Merge from 0.23.10 by @rossabaker in https://github.com/http4s/http4s/pull/6000

* New Contributors
    * @manocha-aman made their first contribution in https://github.com/http4s/http4s/pull/5845

**Full Changelog**: https://github.com/http4s/http4s/compare/v1.0.0-M30...v1.0.0-M31

# v0.23.10 (2022-02-03)

This is a maintenance release, binary compatible with 0.23.x.  It also includes merges of all the changes in 0.22.10.

* http4s-ember-core
    * Don't force npm onto ember.js users by @armanbilge in https://github.com/http4s/http4s/pull/5992

* Documentation
    * Use ember in docs by @valencik in https://github.com/http4s/http4s/pull/5970
    * Update static content docs, fix deprecations by @valencik in https://github.com/http4s/http4s/pull/5973
    * Tweak json.md to work on scala 2.13 by @valencik in https://github.com/http4s/http4s/pull/5984
    * Mdoc warnings v23 by @valencik in https://github.com/http4s/http4s/pull/5979
    * Remove most mdoc nest modifiers by @valencik in https://github.com/http4s/http4s/pull/5977

* Behind the scenes
    * Update scala3-library, ... to 3.1.1 in series/0.23 by @scala-steward in https://github.com/http4s/http4s/pull/5985
    * Merge 0.22 to 0.23 by @armanbilge in https://github.com/http4s/http4s/pull/5987
    * Merge from 0.22 by @rossabaker in https://github.com/http4s/http4s/pull/5995
    * Improve the `WSClient` API by @armanbilge in https://github.com/http4s/http4s/pull/5974

**Full Changelog**: https://github.com/http4s/http4s/compare/v0.23.9...v0.23.10

# v0.22.11 (2022-02-02)

This is a bugfix release, binary compatible with the 0.22.x series.

* http4s-dsl
    * Fix regression in routing dsl by @hamnis in https://github.com/http4s/http4s/pull/5991

* http4s-server
    * Respect URI locality in UrlFormLifter by @dfahritdinov in https://github.com/http4s/http4s/pull/5994

* http4s-dropwizard-metrics
    * Update metrics-core, metrics-json to 4.2.8 in series/0.22 by @scala-steward in https://github.com/http4s/http4s/pull/5993

* Behind the scenes
    * Update scalafmt-core to 3.4.0 in series/0.22 by @scala-steward in https://github.com/http4s/http4s/pull/5969
    * Update http4s-circe, http4s-ember-client to 0.23.9 in series/0.22 by @scala-steward in https://github.com/http4s/http4s/pull/5972
    * Update sbt-http4s-org to 0.11.1 in series/0.22 by @scala-steward in https://github.com/http4s/http4s/pull/5968
    * Update sbt to 1.6.2 in series/0.22 by @scala-steward in https://github.com/http4s/http4s/pull/5976
    * Improve `WSClient` API by @armanbilge in https://github.com/http4s/http4s/pull/5975

* New Contributors
    * @dfahritdinov made their first contribution in https://github.com/http4s/http4s/pull/5994

**Full Changelog**: https://github.com/http4s/http4s/compare/v0.22.10...v0.22.11

# v0.23.9 (2022-01-29)

This release is binary compatible with the 0.23.x series.  It merges forward the changes of v0.22.10.

The signficant new feature is HTTP/2 support for Ember.  Turn it on with a `.withHttp2` on either the `EmberClientBuilder` or `EmberServerBuilder`.

* http4s-ember-core
    * Ember H2 support by @ChristopherDavenport in https://github.com/http4s/http4s/pull/5657

* Behind the scenes
    * Ignore slf4j-api by @rossabaker in https://github.com/http4s/http4s/pull/5949
    * Remove janky thread pool from BlazeHttp1ClientSuite by @rossabaker in https://github.com/http4s/http4s/pull/5945
    * Clean up Throwables in HTTP/2 by @rossabaker in https://github.com/http4s/http4s/pull/5955
    * Fix HTTP/2 warnings and restore compiler settings by @rossabaker in https://github.com/http4s/http4s/pull/5954
    * Get http4s upgrades for build from 0.22 by @rossabaker in https://github.com/http4s/http4s/pull/5958
    * Merge from 0.22 by @rossabaker in https://github.com/http4s/http4s/pull/5957
    * Update cats-effect, cats-effect-laws, ... to 3.3.5 in series/0.23 by @scala-steward in https://github.com/http4s/http4s/pull/5967

**Full Changelog**: https://github.com/http4s/http4s/compare/v0.23.8...v0.23.9

# v0.22.10 (2022-01-28)

This release is focused on the client.  The blaze-client is substantially refactored internally to improve resource safety.  A new internal websocket client is published for implementation across repos.  We expect to release this as a public API in the next release.

* http4s-core
    * Update slf4j-api to 1.7.35 in series/0.22 by @scala-steward in https://github.com/http4s/http4s/pull/5947

* http4s-blaze-client
    * Resourcify blaze client by @RafalSumislawski in https://github.com/http4s/http4s/pull/5385
    * Add withMaxIdleDuration setter to BlazeClientBuilder by @rossabaker in https://github.com/http4s/http4s/pull/5950

* Behind the scenes
    * Update http4s-circe, http4s-ember-client to 0.23.8 in series/0.22 by @scala-steward in https://github.com/http4s/http4s/pull/5952
    * Remove mdoc/laika sbt plugins by @armanbilge in https://github.com/http4s/http4s/pull/5963
    * Create WebSocket client API by @armanbilge in https://github.com/http4s/http4s/pull/5520
    * Privatize web socket client pending concrete implementation by @rossabaker in https://github.com/http4s/http4s/pull/5965

**Full Changelog**: https://github.com/http4s/http4s/compare/v0.22.9...v0.22.10

# v0.23.8 (2022-01-25)

This is a maintenance release, binary compatible with the 0.23.x series.  It additionally includes a merge forward of the changes in v0.22.9.

Scala.js users must upgrade to at least 1.8.0 as of this release.

* http4s-core
    * Update sbt-scalajs, scalajs-compiler, ... to 1.8.0 in series/0.23 by @scala-steward in https://github.com/http4s/http4s/pull/5716
    * Update fs2-core, fs2-io, ... to 3.2.4 in series/0.23 by @scala-steward in https://github.com/http4s/http4s/pull/5788
    * Update cats-effect, cats-effect-laws, ... to 3.3.4 in series/0.23 by @scala-steward in https://github.com/http4s/http4s/pull/5838
    * Update locales-minimal-en_us-db to 1.3.0 in series/0.23 by @scala-steward in https://github.com/http4s/http4s/pull/5853

* http4s-server
    * cross-platforming server FileService by @yurique in https://github.com/http4s/http4s/pull/5758
    * Fix FileService Config linking on JS by @armanbilge in https://github.com/http4s/http4s/pull/5825
    * Deprecate the `BracketRequestResponse#exitCaseToOutcome` by @danicheg in https://github.com/http4s/http4s/pull/5875

* http4s-ember-core
    * Support parsing response bodies without Content-Length in ember by @wemrysi in https://github.com/http4s/http4s/pull/5881

* http4s-ember-server
    * Update jnr-unixsocket to 0.38.17 in series/0.23 by @scala-steward in https://github.com/http4s/http4s/pull/5827

* http4s-ember-client
    * Remove jvm log4cats dependency in ember client js by @kubukoz in https://github.com/http4s/http4s/pull/5757

* http4s-jetty-server
    * Use blocking thread pool on joining Jetty's thread pool by @danicheg in https://github.com/http4s/http4s/pull/5886

* http4s-jetty-client
    * Use blocking thread pool in the `JettyClient#resource` by @danicheg in https://github.com/http4s/http4s/pull/5897

* http4s-jawn
    * Update jawn-fs2 to 2.2.0 in series/0.23 by @scala-steward in https://github.com/http4s/http4s/pull/5821

* http4s-prometheus-metrics
    * Use blocking thread pool in the Prometheus metrics by @danicheg in https://github.com/http4s/http4s/pull/5887

* Documentation
    * Remove some outdated params in scaladocs by @danicheg in https://github.com/http4s/http4s/pull/5729
    * Remove mentioning of `ContextShift` in the AHC scaladoc by @danicheg in https://github.com/http4s/http4s/pull/5885

* Behind the scenes
    * Update jnr-unixsocket to 0.38.15 in series/0.23 by @scala-steward in https://github.com/http4s/http4s/pull/5681
    * Netty based ServerScaffold (0.23) by @RafalSumislawski in https://github.com/http4s/http4s/pull/5587
    * Merge 0.22 to 0.23 by @rossabaker in https://github.com/http4s/http4s/pull/5701
    * Merge branch `series/0.22` into `series/0.23` by @danicheg in https://github.com/http4s/http4s/pull/5718
    * Merge `series/0.22` into `series/0.23` by @danicheg in https://github.com/http4s/http4s/pull/5730
    * Merge `series/0.22` into `series/0.23` by @danicheg in https://github.com/http4s/http4s/pull/5753
    * Code cleanup (mostly variance-related) by @bplommer in https://github.com/http4s/http4s/pull/5755
    * Update cats-effect, cats-effect-laws, ... to 3.3.1 in series/0.23 by @scala-steward in https://github.com/http4s/http4s/pull/5770
    * Merge branch `series/0.22` into `series/0.23` by @danicheg in https://github.com/http4s/http4s/pull/5778
    * Update cats-effect, cats-effect-laws, ... to 3.3.2 in series/0.23 by @scala-steward in https://github.com/http4s/http4s/pull/5801
    * Update cats-effect, cats-effect-laws, ... to 3.3.3 in series/0.23 by @scala-steward in https://github.com/http4s/http4s/pull/5803
    * Merge series/0.20 to series/0.21 by @rossabaker in https://github.com/http4s/http4s/pull/5818
    * Merge `series/0.22` into `series/0.23` by @danicheg in https://github.com/http4s/http4s/pull/5833
    * Re-enable broken ember client test by @armanbilge in https://github.com/http4s/http4s/pull/5840
    * Enable fatal warnings in `lint`/`quicklint` commands by @danicheg in https://github.com/http4s/http4s/pull/5843
    * FileService Server Middleware: readability by @diesalbla in https://github.com/http4s/http4s/pull/5837
    * Merge from v0.22 by @rossabaker in https://github.com/http4s/http4s/pull/5847
    * Steward exclusions in 0.23 for dependencies merged forward from 0.22 by @bplommer in https://github.com/http4s/http4s/pull/5856
    * Merge series/0.22 into series/0.23 by @bplommer in https://github.com/http4s/http4s/pull/5860
    * Auto-select available port for ember suites by @armanbilge in https://github.com/http4s/http4s/pull/5848
    * Refactor some `Resource` usage by @danicheg in https://github.com/http4s/http4s/pull/5884
    * Merge `series/0.22` into `series/0.23` by @danicheg in https://github.com/http4s/http4s/pull/5888
    * Update log4cats-noop, log4cats-slf4j, ... to 2.2.0 in series/0.23 by @scala-steward in https://github.com/http4s/http4s/pull/5891
    * Use `port` syntax by @danicheg in https://github.com/http4s/http4s/pull/5896
    * Add sbt-http4s-org to steward ignores by @armanbilge in https://github.com/http4s/http4s/pull/5924
    * Non-deadlocking RouterInServletSuite by @rossabaker in https://github.com/http4s/http4s/pull/5928
    * Merge scalafmt-core forward from 0.22 by @rossabaker in https://github.com/http4s/http4s/pull/5933
    * Merge 0.22 -> 0.23 by @rossabaker in https://github.com/http4s/http4s/pull/5926
    * Merge from 0.22 by @rossabaker in https://github.com/http4s/http4s/pull/5940
    * Delete zombie specs2 code by @rossabaker in https://github.com/http4s/http4s/pull/5943
    * Replace our TestExecutionContext by @rossabaker in https://github.com/http4s/http4s/pull/5944

**Full Changelog**: https://github.com/http4s/http4s/compare/v0.23.7...v0.23.8

# v0.22.9 (2022-01-24)

This release is binary compatible with 0.22.x series.  The jawn upgrade mitigates [CVE-2022-21653](https://github.com/typelevel/jawn/security/advisories/GHSA-vc89-hccf-rq55) out of the box for `http4s-play-json`.

* http4s-core
    * Add `Trailer` header by @danicheg in https://github.com/http4s/http4s/pull/5614
    * Model If-Range header by @mcarolan in https://github.com/http4s/http4s/pull/5613
    * Make the output of `asCurl` more human-readable by @danicheg in https://github.com/http4s/http4s/pull/5786
    * Path info index fix by @RafalSumislawski in https://github.com/http4s/http4s/pull/5793
    * Law-driven-design of Path#concat and Path#splitAt by @RafalSumislawski in https://github.com/http4s/http4s/pull/5794
    * Add Request#isIdempotent by @rossabaker in https://github.com/http4s/http4s/pull/5859
    * Update slf4j-api to 1.7.33 in series/0.22 by @scala-steward in https://github.com/http4s/http4s/pull/5869
    * Add `EntityEncoder[F, ByteVector]` by @sideeffffect in https://github.com/http4s/http4s/pull/5907

* http4s-laws
    * Update discipline to 1.4.0 by @rossabaker in https://github.com/http4s/http4s/pull/5696

* http4s-client
    * Add `apply`-builder for `Http4sClientDsl` by @armanbilge in https://github.com/http4s/http4s/pull/5742
    * Deprecate client.Connection and client.ConnectionBuilder by @rossabaker in https://github.com/http4s/http4s/pull/5871

* http4s-server
    * HttpMethodOverrider: simplify by @diesalbla in https://github.com/http4s/http4s/pull/5835

* http4s-ember-core
    * Update log4cats-slf4j, log4cats-testing to 1.5.1 in series/0.22 by @scala-steward in https://github.com/http4s/http4s/pull/5880

* http4s-ember-client
    * Disable logging for Ember client internal retry by @RaasAhsan in https://github.com/http4s/http4s/pull/5496

* http4s-blaze-core
    * Update blaze-http to 0.15.3 in series/0.22 by @scala-steward in https://github.com/http4s/http4s/pull/5873

* http4s-blaze-client
    * Fix customDnsResolver in BlazeClientBuilder by @rossabaker in https://github.com/http4s/http4s/pull/5864
    * Stale connection mitigation in blaze-client by @rossabaker in https://github.com/http4s/http4s/pull/5861
    * maxIdleDuration on blaze connections by @rossabaker in https://github.com/http4s/http4s/pull/5899

* http4s-tomcat
    * Update tomcat-catalina, tomcat-coyote, ... to 9.0.58 in series/0.22 by @scala-steward in https://github.com/http4s/http4s/pull/5915

* http4s-async-http-client
    * Update netty-buffer, netty-codec-http to 4.1.73.Final in series/0.22 by @scala-steward in https://github.com/http4s/http4s/pull/5857

* http4s-jawn
    * Update jawn-parser to 1.3.2 in series/0.22 by @scala-steward in https://github.com/http4s/http4s/pull/5815
    * Update jawn-fs2 to 1.2.0 in series/0.22 by @scala-steward in https://github.com/http4s/http4s/pull/5820

* http4s-dropwizard-metrics
    * Update metrics-core, metrics-json to 4.2.7 in series/0.22 by @scala-steward in https://github.com/http4s/http4s/pull/5763

* Documentation
    * Fix scaladoc references to `io.chrisdavenport.vault` in the `series/0.22` by @danicheg in https://github.com/http4s/http4s/pull/5765
    * Fix some scaladoc references to headers by @danicheg in https://github.com/http4s/http4s/pull/5766
    * Fix links to the license on the site by @danicheg in https://github.com/http4s/http4s/pull/5829
    * Fix some links in the scaladoc by @danicheg in https://github.com/http4s/http4s/pull/5876

* Behind the scenes
    * Update http4s-circe, http4s-ember-client to 0.23.7 in series/0.22 by @scala-steward in https://github.com/http4s/http4s/pull/5693
    * Update tomcat-catalina, tomcat-coyote, ... to 9.0.56 in series/0.22 by @scala-steward in https://github.com/http4s/http4s/pull/5687
    * Configure mergify & release notes by @armanbilge in https://github.com/http4s/http4s/pull/5690
    * Update metrics-core, metrics-json to 4.2.5 in series/0.22 by @scala-steward in https://github.com/http4s/http4s/pull/5698
    * Netty based ServerScaffold (0.22)  by @RafalSumislawski in https://github.com/http4s/http4s/pull/5601
    * Fix of the #5691 for `series/0.22` by @danicheg in https://github.com/http4s/http4s/pull/5700
    * Update netty-buffer, netty-codec-http to 4.1.71.Final in series/0.22 by @scala-steward in https://github.com/http4s/http4s/pull/5705
    * Update sbt to 1.5.6 in series/0.22 by @scala-steward in https://github.com/http4s/http4s/pull/5713
    * Introduce blaze-client connection reuse tests by @RafalSumislawski in https://github.com/http4s/http4s/pull/5319
    * Mark the failing tests as flaky because they sometimes pass by @RafalSumislawski in https://github.com/http4s/http4s/pull/5728
    * Update laika-sbt to 0.18.1 in series/0.22 by @scala-steward in https://github.com/http4s/http4s/pull/5726
    * Speed up shutdown of NioEventLoopGroups by @RafalSumislawski in https://github.com/http4s/http4s/pull/5723
    * Update netty-buffer, netty-codec-http to 4.1.72.Final in series/0.22 by @scala-steward in https://github.com/http4s/http4s/pull/5732
    * Update logback-classic to 1.2.8 in series/0.22 by @scala-steward in https://github.com/http4s/http4s/pull/5738
    * Mark one more connection reuse test as flaky by @RafalSumislawski in https://github.com/http4s/http4s/pull/5735
    * `Http1ClientStageSuite` purity by @RafalSumislawski in https://github.com/http4s/http4s/pull/5741
    * Update sbt to 1.5.7 in series/0.22 by @scala-steward in https://github.com/http4s/http4s/pull/5747
    * Update logback-classic to 1.2.9 in series/0.22 by @scala-steward in https://github.com/http4s/http4s/pull/5751
    * Update sbt to 1.5.8 in series/0.22 by @scala-steward in https://github.com/http4s/http4s/pull/5768
    * Collection micro-opts by @danicheg in https://github.com/http4s/http4s/pull/5767
    * Rm `sbt-updates` plugin by @danicheg in https://github.com/http4s/http4s/pull/5777
    * Improve ClientTimeoutSuite by @RafalSumislawski in https://github.com/http4s/http4s/pull/5761
    * Update logback-classic to 1.2.10 in series/0.22 by @scala-steward in https://github.com/http4s/http4s/pull/5781
    * Update sbt to 1.6.0 in series/0.22 by @scala-steward in https://github.com/http4s/http4s/pull/5790
    * Update sbt to 1.6.1 in series/0.22 by @scala-steward in https://github.com/http4s/http4s/pull/5796
    * switch from tut to mdoc for 0.18.x by @niij in https://github.com/http4s/http4s/pull/5808
    * Replace deprecated object in the imports by @danicheg in https://github.com/http4s/http4s/pull/5810
    * Merge #5808 to 0.20 by @rossabaker in https://github.com/http4s/http4s/pull/5811
    * Merge series/0.20 to series/0.21 by @rossabaker in https://github.com/http4s/http4s/pull/5818
    * Merge branch 'series/0.21' into series/0.22 by @rossabaker in https://github.com/http4s/http4s/pull/5824
    * Refactor some `Http1Connection` methods by @danicheg in https://github.com/http4s/http4s/pull/5789
    * Update scalafmt-core to 3.2.2 in series/0.22 by @scala-steward in https://github.com/http4s/http4s/pull/5784
    * Update scalafmt-core to 3.3.1 in series/0.22 by @scala-steward in https://github.com/http4s/http4s/pull/5834
    * Fix the `lint` command by @danicheg in https://github.com/http4s/http4s/pull/5842
    * Update dev shell by @rossabaker in https://github.com/http4s/http4s/pull/5846
    * Fix description for pinned CE2 dependencies by @bplommer in https://github.com/http4s/http4s/pull/5855
    * Update sbt-scalafix to 0.9.34 in series/0.22 by @scala-steward in https://github.com/http4s/http4s/pull/5851
    * Upgrade typelevel-nix to pick up Metals by @rossabaker in https://github.com/http4s/http4s/pull/5863
    * Use loopback address for Netty scaffold by @armanbilge in https://github.com/http4s/http4s/pull/5901
    * Update to sbt-http4s-org 0.10.0 by @armanbilge in https://github.com/http4s/http4s/pull/5900
    * Update scalafmt-core to 3.3.2 in series/0.22 by @scala-steward in https://github.com/http4s/http4s/pull/5910
    * Enable snapshots for 0.22 by @armanbilge in https://github.com/http4s/http4s/pull/5908
    * Revert "Enable snapshots for 0.22" (#5908) by @rossabaker in https://github.com/http4s/http4s/pull/5920
    * Add `scalafixInternalRules` to root project by @armanbilge in https://github.com/http4s/http4s/pull/5918
    * Update sbt-http4s-org to 0.10.1 in series/0.22 by @scala-steward in https://github.com/http4s/http4s/pull/5922
    * Update scalafmt-core to 3.3.3 in series/0.22 by @scala-steward in https://github.com/http4s/http4s/pull/5931
    * Update sbt-http4s-org to 0.11.0 in series/0.22 by @scala-steward in https://github.com/http4s/http4s/pull/5935
    * remove empty excludes from release notes config by @armanbilge in https://github.com/http4s/http4s/pull/5937
    * Push behind-the-scenes label down the changelog by @rossabaker in https://github.com/http4s/http4s/pull/5939

* New Contributors
    * @niij made their first contribution in https://github.com/http4s/http4s/pull/5808
    * @mcarolan made their first contribution in https://github.com/http4s/http4s/pull/5613

**Full Changelog**: https://github.com/http4s/http4s/compare/v0.22.8...v0.22.9

# v1.0.0-M30 (2021-12-08)

This is the latest milestone of the 1.0 series.  It is not binary compatible with any previous version.

This milestone is the first to include Scala 3 support for http4s-scalatags.

* http4s-core
    * Make EntityEncoder covariant in its effect type by @bplommer in https://github.com/http4s/http4s/pull/5229
    * Use case object for access-control-allow-credentials by @bplommer in https://github.com/http4s/http4s/pull/5482

* http4s-scalatags
	* Update scalatags to 0.11.0 by @scala-steward in https://github.com/http4s/http4s/pull/5644
	* Publish http4s-scalatags for Scala 3 by @rossabaker in https://github.com/http4s/http4s/pull/5648

* Documentation
	* Clarify support levels by @rossabaker in https://github.com/http4s/http4s/pull/5445
	* Migrate Website to Laika by @jenshalm in https://github.com/http4s/http4s/pull/5313
	* Update website with SJS on 0.23, http4s-dom project by @armanbilge in https://github.com/http4s/http4s/pull/5453
	* Fix website logo by @armanbilge in https://github.com/http4s/http4s/pull/5459
	* Update all the urls to new http4s-dom site by @armanbilge in https://github.com/http4s/http4s/pull/5507
	* Fix markdown in readme by @bplommer in https://github.com/http4s/http4s/pull/5523
	* updated getting-help.md to point to discord by @barshirtcliff in https://github.com/http4s/http4s/pull/5513
	* EPUB download of the docs by @danicheg in https://github.com/http4s/http4s/pull/5640
	* website: add favicon by @jenshalm in https://github.com/http4s/http4s/pull/5656

* Behind the scenes
	* Non-trivial merge to main by @rossabaker in https://github.com/http4s/http4s/pull/5446
	* Fix ci on main by @armanbilge in https://github.com/http4s/http4s/pull/5514
	* Drop hugo from the Nix shell by @rossabaker in https://github.com/http4s/http4s/pull/5455
	* Non-trivial merge to main by @rossabaker in https://github.com/http4s/http4s/pull/5530
	* Merge branch `series/0.23` into `main` by @danicheg in https://github.com/http4s/http4s/pull/5664
	* Unpin `scalatags` in the Steward config by @danicheg in https://github.com/http4s/http4s/pull/5668
	* Merge 0.23 -> main by @armanbilge in https://github.com/http4s/http4s/pull/5673

* New Contributors
	* @jenshalm made their first contribution in https://github.com/http4s/http4s/pull/5313
	* @barshirtcliff made their first contribution in https://github.com/http4s/http4s/pull/5513

**Full Changelog**: https://github.com/http4s/http4s/compare/v1.0.0-M29...v1.0.0-M30

# v0.23.7 (2021-12-07)

This is a maintenance release, binary compatible with the 0.23.x series.  It additionally includes a merge forward of the changes in v0.22.8.

http4s-server and http4s-ember-server are now cross-built for the Scala.js platform.

Scala 3 users must upgrade to at least Scala 3.1.0 as of this release.

* http4s-core
    * Scala 3.1 and friends by @rossabaker in https://github.com/http4s/http4s/pull/5468
    * Implement `Request#remoteHost` via `ip4s.Dns` by @armanbilge in https://github.com/http4s/http4s/pull/5473
    * (scalajs linking) StaticFile: make staticFileKey a lazy val by @yurique in https://github.com/http4s/http4s/pull/5618
    * Update `cats-effect` version to 3.3.0 by @danicheg in https://github.com/http4s/http4s/pull/5619
    * Update ip4s-core, ip4s-test-kit to 3.1.2 in series/0.23 by @scala-steward in https://github.com/http4s/http4s/pull/5631
    * Update scodec-bits to 1.1.30 in series/0.23 by @scala-steward in https://github.com/http4s/http4s/pull/5632
    * Update fs2-core, fs2-io, ... to 3.2.3 in series/0.23 by @scala-steward in https://github.com/http4s/http4s/pull/5670

* http4s-server
    * Cross most of server (but `Server`) for JS on 0.23 by @armanbilge in https://github.com/http4s/http4s/pull/5563
    * Cross `Server` and ember server to JS in 0.23 by @armanbilge in https://github.com/http4s/http4s/pull/5663

* http4s-ember-server
    * Cross `Server` and ember server to JS in 0.23 by @armanbilge in https://github.com/http4s/http4s/pull/5663

* Documentation
    * Expand docs on client middlewares by @kubukoz in https://github.com/http4s/http4s/pull/5416
    * Port migration of the website to Laika for the `series/0.23` by @danicheg in https://github.com/http4s/http4s/pull/5548
    * EPUB download of the docs for the `series/0.23` by @danicheg in https://github.com/http4s/http4s/pull/5642
    * Fix scaladoc references to io.chrisdavenport.vault by @MasseGuillaume in https://github.com/http4s/http4s/pull/5622

* Behind the scenes
    * Update http4s-circe, http4s-ember-client to 0.23.6 in series/0.23 by @scala-steward in https://github.com/http4s/http4s/pull/5413
    * Non-trivial merge to 0.23 by @rossabaker in https://github.com/http4s/http4s/pull/5431
    * Non-trivial merge to 0.23 by @rossabaker in https://github.com/http4s/http4s/pull/5444
    * Pin scala-library_sjs1 by @rossabaker in https://github.com/http4s/http4s/pull/5448
    * Enable fatal warnings in CI for Scala 3.1 by @armanbilge in https://github.com/http4s/http4s/pull/5474
    * Use Scala 3 cross-compatible `@nowarn` by @armanbilge in https://github.com/http4s/http4s/pull/5518
    * Non-trivial merge to 0.23 by @rossabaker in https://github.com/http4s/http4s/pull/5506
    * Non-trivial merge into 0.23 by @rossabaker in https://github.com/http4s/http4s/pull/5529
    * Add scalafix linter for use of fs2 Sync compiler by @bplommer in https://github.com/
http4s/http4s/pull/5536
    * Non-trivial merge to 0.23 by @rossabaker in https://github.com/http4s/http4s/pull/5540
    * Fix or exclude scalafix warnings by @bplommer in https://github.com/http4s/http4s/pull/5549
    * Non-trivial merge into 0.23 by @rossabaker in https://github.com/http4s/http4s/pull/5557
    * Add sbt check for misplaced sources by @armanbilge in https://github.com/http4s/http4s/pull/5578
    * Use `MonadCancel` in the `Http1Writer.write` by @danicheg in https://github.com/http4s/http4s/pull/5600
    * Non-trivial merge to 0.23 by @rossabaker in https://github.com/http4s/http4s/pull/5602
    * Merge branch `series/0.22` into `series/0.23` by @danicheg in https://github.com/http4s/http4s/pull/5635
    * Update jnr-unixsocket to 0.38.14 in series/0.23 by @scala-steward in https://github.com/http4s/http4s/pull/5639
    * relax Client.translate bound on `G[_]` to MonadCancelThrow by @bpholt in https://github.com/http4s/http4s/pull/5634
    * EPUB download of the docs for the `series/0.22` by @danicheg in https://github.com/http4s/http4s/pull/5652
    * Merge branch `series/0.22` into `series/0.23` by @danicheg in https://github.com/http4s/http4s/pull/5653
    * Merge 0.22 to 0.23 by @rossabaker in https://github.com/http4s/http4s/pull/5669

* New Contributors
    * @yurique made their first contribution in https://github.com/http4s/http4s/pull/5618
    * @MasseGuillaume made their first contribution in https://github.com/http4s/http4s/pull/5622

**Full Changelog**: https://github.com/http4s/http4s/compare/v0.23.6...v0.23.7

# v0.22.8 (2021-12-07)

This is a maintenance release, binary compatible with the 0.22.x series.

* http4s-core
    * Update case-insensitive, ... to 1.2.0 in series/0.22 by @scala-steward in https://github.com/http4s/http4s/pull/5434
    * Fix Origin parsing on hosts starting with a number by @gaspb in https://github.com/http4s/http4s/pull/5504
    * Deprecate `DefaultCharset`, use `UTF-8` directly by @bplommer in https://github.com/http4s/http4s/pull/5512
    * Access control allow methods by @rcardin in https://github.com/http4s/http4s/pull/5376
    * Uri Path Segment Encoder by @zarthross in https://github.com/http4s/http4s/pull/5519
    * Update cats-parse to 0.3.6 in series/0.22 by @scala-steward in https://github.com/http4s/http4s/pull/5598
    * Update cats-core, cats-laws to 2.7.0 in series/0.22 by @scala-steward in https://github.com/http4s/http4s/pull/5625
    * Add DefaultQueryParamDecoderMatcher class by @sbly in https://github.com/http4s/http4s/pull/5564

* http4s-laws
    * Update discipline-core to 1.2.0 in series/0.22 by @scala-steward in https://github.com/http4s/http4s/pull/5418

* Various backends
    * Update log4cats-slf4j, log4cats-testing to 1.4.0 in series/0.22 by @scala-steward in https://github.com/http4s/http4s/pull/5638

* http4s-blaze-server
    * Make websocket buffer size configurable by @DeviLab in https://github.com/http4s/http4s/pull/5381

* http4s-async-http-client
    * Update netty-buffer, netty-codec-http to 4.1.70.Final in series/0.22 by @scala-steward in https://github.com/http4s/http4s/pull/5532

* http4s-okhttp-client
    * Update okhttp to 4.9.3 in series/0.22 by @scala-steward in https://github.com/http4s/http4s/pull/5605

* http4s-jawn
    * Update jawn-parser to 1.3.0 in series/0.22 by @scala-steward in https://github.com/http4s/http4s/pull/5580

* http4s-scalatags
    * Update scalatags to 0.10.0 in series/0.22 by @scala-steward in https://github.com/http4s/http4s/pull/5441

* http4s-tomcat
    * Update tomcat-catalina, tomcat-coyote, ... to 9.0.55 in series/0.22 by @scala-steward in https://github.com/http4s/http4s/pull/5584

* Scalafixes
    * Scalafix for CIString, Header, Headers for 0.22 by @bplommer in https://github.com/http4s/http4s/pull/5387
    * Add scalafix for User-Agent header change by @bplommer in https://github.com/http4s/http4s/pull/5388
    * Fix the package in the AHC scalafix by @rossabaker in https://github.com/http4s/http4s/pull/5643

* Documentation
    * QueryOps +? -> ++? doctest and migration guide by @zmccoy in https://github.com/http4s/http4s/pull/5379
    * Fix `scaladoc` for some `Headers` methods by @danicheg in https://github.com/http4s/http4s/pull/5491
    * Clean up Blaze examples: weaken TC constraints, address linter warnings by @bplommer in https://github.com/http4s/http4s/pull/5524
    * Port migration of the website to Laika for the `series/0.22` by @danicheg in https://github.com/http4s/http4s/pull/5551
    * Fix dead links to RFC by @danicheg in https://github.com/http4s/http4s/pull/5592
    * EPUB download of the docs for the `series/0.22` by @danicheg in https://github.com/http4s/http4s/pull/5652
    * Add favicon to the `0.22` website and docs by @danicheg in https://github.com/http4s/http4s/pull/5676
    * Update nav-docs.html by @rtar in https://github.com/http4s/http4s/pull/5481

* Behind the scenes
    * Update scala3-library to 3.0.2 in series/0.22 by @scala-steward in https://github.com/http4s/http4s/pull/5400
    * Update sbt-mdoc to 2.2.24 in series/0.22 by @scala-steward in https://github.com/http4s/http4s/pull/5424
    * Reproduce deadlocks in PoolManager by @RafalSumislawski in https://github.com/http4s/http4s/pull/5384
    * fix MatchError by @RafalSumislawski in https://github.com/http4s/http4s/pull/5383
    * Backport to 0.22: Expand docs on client middlewares by @kubukoz in https://github.com/http4s/http4s/pull/5430
    * Ember Server connection tests by @RaasAhsan in https://github.com/http4s/http4s/pull/5382
    * Pin dependencies for 0.22 by @rossabaker in https://github.com/http4s/http4s/pull/5443
    * Update sbt-unidoc to 0.5.0 in series/0.22 by @scala-steward in https://github.com/http4s/http4s/pull/5471
    * Mark some test-suites in the `blaze-client` as flaky by @danicheg in https://github.com/http4s/http4s/pull/5485
    * Thin ci matrix by @armanbilge in https://github.com/http4s/http4s/pull/5476
    * Port #5477 to the series/0.22 by @danicheg in https://github.com/http4s/http4s/pull/5483
    * Remove redundant setting in scalafix build by @bplommer in https://github.com/http4s/http4s/pull/5499
    * Remove redundant val in the `Header.Raw` constructor by @danicheg in https://github.com/http4s/http4s/pull/5500
    * Format sbt files, add command alias for pre-PR linting by @bplommer in https://github.com/http4s/http4s/pull/5498
    * Run Scalafix in CI by @bplommer in https://github.com/http4s/http4s/pull/5505
    * Use predefined names of headers instead of creating them in the `Headers` by @danicheg in https://github.com/http4s/http4s/pull/5492
    * Pin okio to 2.x by @rossabaker in https://github.com/http4s/http4s/pull/5522
    * Add custom scalafix rules by @bplommer in https://github.com/http4s/http4s/pull/5521
    * Update scalafmt by @bplommer in https://github.com/http4s/http4s/pull/5534
    * run scalafmt on series/0.22 by @bplommer in https://github.com/http4s/http4s/pull/5544
    * Send multiple chunks when testing chunked requests by @RafalSumislawski in https://github.com/http4s/http4s/pull/5552
    * Fix or exclude scalafix warnings by @bplommer in https://github.com/http4s/http4s/pull/5549
    * Add further scalafix rules by @bplommer in https://github.com/http4s/http4s/pull/5550
    * Update logback-classic to 1.2.7 in series/0.22 by @scala-steward in https://github.com/http4s/http4s/pull/5560
    * Don't ignore the `Part.covary` test suite in the `MultipartSuite` by @danicheg in https://github.com/http4s/http4s/pull/5576
    * Clean up `ServerTestRoutes` by @danicheg in https://github.com/http4s/http4s/pull/5575
    * Use an instance of `Arbitrary[Year]` from ScalaCheck by @danicheg in https://github.com/http4s/http4s/pull/5577
    * Update sbt-native-packager to 1.9.7 in series/0.22 by @scala-steward in https://github.com/http4s/http4s/pull/5589
    * Use `assertEquals` instead of `assert` by @danicheg in https://github.com/http4s/http4s/pull/5591
    * Use `Arbitrary[Uri]` in some tests by @danicheg in https://github.com/http4s/http4s/pull/5586
    * Remove redundant isScala3 from build.sbt by @bplommer in https://github.com/http4s/http4s/pull/5595
    * Add advice of using `assertEquals()` in the contributing guide by @danicheg in https://github.com/http4s/http4s/pull/5594
    * Don't ignore `covary` tests in the MessageSuite by @danicheg in https://github.com/http4s/http4s/pull/5596
    * Use `Bracket` in the `Http1Writer.write` by @danicheg in https://github.com/http4s/http4s/pull/5565
    * Update scalafmt-core to 3.1.2 in series/0.22 by @scala-steward in https://github.com/http4s/http4s/pull/5606
    * Update sbt-scalafix, scalafix-testkit to 0.9.33 in series/0.22 by @scala-steward in https://github.com/http4s/http4s/pull/5616
    * Close some resources in tests by @danicheg in https://github.com/http4s/http4s/pull/5633
    * Update scalafmt-core to 3.2.1 in series/0.22 by @scala-steward in https://github.com/http4s/http4s/pull/5650
    * Pin scalatags to 0.10 by @rossabaker in https://github.com/http4s/http4s/pull/5647
    * Update munit-cats-effect-2 to 1.0.7 in series/0.22 by @scala-steward in https://github.com/http4s/http4s/pull/5667
    * Update sbt-http4s-org to 0.9.0 in series/0.22 by @scala-steward in https://github.com/http4s/http4s/pull/5659
    * Add the fast path for `Uri.decode` implementation by @plokhotnyuk in https://github.com/http4s/http4s/pull/5556

* New Contributors
    * @DeviLab made their first contribution in https://github.com/http4s/http4s/pull/5381
    * @gaspb made their first contribution in https://github.com/http4s/http4s/pull/5504
    * @sbly made their first contribution in https://github.com/http4s/http4s/pull/5564
    * @plokhotnyuk made their first contribution in https://github.com/http4s/http4s/pull/5556

# v1.0.0-M29 (2021-10-11)

This is the latest development milestone in the 1.x series.  It is not binary compatible with previous milestones.  It includes all the changes through 0.23.6.

* http4s-server
    * Breaking changes
        * [#5346](https://github.com/http4s/http4s/pull/5346): Relax `Async` constraint to `Sync` in `CookieJar`, `ConcurrentRequests`, and `MaxActiveRequests` middleware.
    * Enhancements
        * [#5353](https://github.com/http4s/http4s/pull/5353): Include the `BodyCache` middleware that was introduced in 0.22 but not properly merged to main.

# v0.23.6 (2021-10-12)

This is a routine maintenance release.  It is binary compatible with the v0.22.x series and includes the changes in v0.22.7.

* http4s-core
    * Noteworthy refactorings
        * [#5340](https://github.com/http4s/http4s/pull/5340): Replace our internal `decode` with FS2's `decodeWithCharset`.  This only affects non-UTF-8 encodings.

* http4s-client
    * Breaking changes
        * [#5348](https://github.com/http4s/http4s/pull/5348): Scala.js only: remove `JavaNetClientBuilder`.  It already failed to link, and now it will fail to compile.
    * Bug fixes
        * [#5349](https://github.com/http4s/http4s/pull/5349): Fix deadlocks in `Retry` and `FollowRedirect` middlewares.  We no longer attempt to acquire a second connection before releasing the first, potentially starving the connection pool.

* Dependency updates
    * scalajs-1.7.1

# v0.22.7 (2021-10-12)

This is a routine maintenance release.  It is binary compatible with the v0.22.x series and includes the changes in v0.21.31.

* http4s-core
    * Enhancements
        * [#5165](https://github.com/http4s/http4s/pull/5165): Add `Keep-Alive` header.
    * Compatibility
        * [#5344](https://github.com/http4s/http4s/pull/5344): Reintroduce deprecated aliases at `Header.apply(String, String)`, `Header.of(Header.ToRaw*)`, and `util.CaseInsensitiveString` to ease migration from 0.21.x.

* http4s-server
    * Noteworthy refactoring
        * [#5189](https://github.com/http4s/http4s/pull/5189), [#5368](https://github.com/http4s/http4s/pull/5368): In `GZip`, use `fs2.compress.gzip` for compression.

* http4s-blaze-client
    * Compatibility
        * [#5344](https://github.com/http4s/http4s/pull/5344): Reintroduce deprecated alias for `org.http4s.client.blaze.BlazeClientBuilder` to ease migration from 0.21.x.

* http4s-blaze-server
    * Compatibility
        * [#5344](https://github.com/http4s/http4s/pull/5344): Reintroduce deprecated alias for `org.http4s.server.blaze.BlazeServerBuilder` to ease migration from 0.21.x.

* http4s-ember-core
    * Semantic change
        * [#5341](https://github.com/http4s/http4s/pull/5341): Add `EmberException.ReadTimeout` and `EmberException.RequestHeadersTimeout` (unobservable) to distinguish backend timeouts that close the connection from application `TimeoutExceptions` that can be handled to generate a `503` response or similar.

* Dependency updates

* fs2-2.5.10
* netty-4.1.69.Final
* scalacheck-effect-1.0.3

# v0.21.31 (2021-10-11)

This is a maintenance release.  The only changes are to increase forward source compatibility with 0.22.  It is binary compatible with the 0.21.x series.

* http4s-core
    * Compatibility
        * [#5291](https://github.com/http4s/http4s/pull/5291): Undeprecate `Headers.apply`.  Something similar exists in 0.22.

* http4s-blaze-server
    * Compatibility
        * [#5291](https://github.com/http4s/http4s/pull/5291): Add `org.http4s.blaze.server.BlazeServerBuilder` to `org.http4s.server.blaze.BlazeServerBuilder`.  In 0.22, the alias becomes the canonical name for consistency with the other backends.

* http4s-blaze-client
    * Compatibility
        * [#5291](https://github.com/http4s/http4s/pull/5291): Add `org.http4s.blaze.client.BlazeClientBuilder` to `org.http4s.client.blaze.BlazeClientBuilder`.  In 0.22, the alias becomes the canonical name for consistency with the other backends.

# v1.0.0-M28 (2021-10-06)

This is the latest development milestone in the 1.x series.  It is not binary compatible with previous milestones.

The http4s-dom-core, http4s-dom-fetch-client, and http4s-dom-service-worker modules have been moved to the [http4s-dom repo](https://github.com/http4s/http4s-dom) and are now on their own release cycle.

* Various modules
    * Noteworthy refactoring
        * [#5303](https://github.com/http4s/http4s/pull/5303): Many of the changes on the 1.x line were backported to 0.23.x.  This resynchronized those branches for continuing merges.  Nothing significant should have changed here that isn't already noted in 0.23.5.

* http4s-core
    * Breaking changes
        * [#5328](https://github.com/http4s/http4s/pull/5328): `HttpVersion#copy` is removed from the public API.  It was deprecated in 0.22.6.
        * [#5329](https://github.com/http4s/http4s/pull/5329): Custom status reason phrases are removed.  They were deprecated in 0.22.6.

* http4s-client
    * Breaking changes
        * [#5287](https://github.com/http4s/http4s/pull/5287): Weaken constraint on `DestinationAttribute` to `MonadCancelThrow`. Does not break source compatibility.

* http4s-server
    * Breaking changes
        * [#5327](https://github.com/http4s/http4s/pull/5327): `WebSocketBuilder2` is renamed back to `WebSocketBuilder`.  A deprecated alias is left as `WebSocketBuilder` to aid migration.

# v0.23.5 (2021-10-06)

This is a maintenance release.  It is binary compatible with 0.23.4, and includes the changes in 0.22.6.

Scala.js support is backported for a large subset of the modules present in 1.0.
Additional Scala.js-only modules for using http4s in the browser have been spun off as https://github.com/http4s/http4s-dom.

* http4s-core
    * Cross Builds
        * [#5298](https://github.com/http4s/http4s/pull/5298): Add support for Scala.js
    * Deprecations
        * [#5226](https://github.com/http4s/http4s/pull/5226): Migrate to the `fs2.io.file` APIs in `EntityDecoder`, `StaticFile`, and `Part`.

* http4s-laws
    * Cross Builds
        * [#5298](https://github.com/http4s/http4s/pull/5298): Add support for Scala.js

* http4s-client
    * Cross Builds
        * [#5298](https://github.com/http4s/http4s/pull/5298): Add support for Scala.js

* http4s-server
    * Deprecations
        * [#5226](https://github.com/http4s/http4s/pull/5226): Migrate to the `fs2.io.file` APIs in `FileService`.

* http4s-blaze-server
    * Bug fixes
        * [#5152](https://github.com/http4s/http4s/pull/5152): Pass a `WebSocketBuilder`, now named `WebSocketBuilder2`, when adding an `HttpApp`.  This, combined with the new `imapK` method, lets web socket applications vary the local effect.  Previously, this threw a `ClassCastException`.

* http4s-blaze-client
    * Enhancements
        * [#5201](https://github.com/http4s/http4s/pull/5201): Adds an `BlazeClientBuilder.apply` method that uses the `ExecutionContext` from the `Async[F]` instance.  The old constructor that required an explicit `ExecutionContext` is now deprecated.  Users who need a custom `ExecutionContext` for blaze should call `withExecutionContext`.

* http4s-ember-core
    * Cross Builds
        * [#5298](https://github.com/http4s/http4s/pull/5298): Add support for Scala.js

* http4s-ember-server
    * Bug fixes
        * [#5152](https://github.com/http4s/http4s/pull/5152): Pass a `WebSocketBuilder`, now named `WebSocketBuilder2`, when adding an `HttpApp`.  This, combined with the new `imapK` method, lets web socket applications vary the local effect.  Previously, this threw a `ClassCastException`.
    * Enhancements
        * [#5219](https://github.com/http4s/http4s/pull/5219): Add support for Unix sockets.  This works on Linux and Darwin, but not on Windows. Use the new `withUnixSocketConfig` method on `EmberServerBuilder` to bind to an `fs2.io.net.unixsocket.UnixSocketAddress`.

* http4s-ember-client
    * Cross Builds
        * [#5298](https://github.com/http4s/http4s/pull/5298): Add support for Scala.js
    * Enhancements
        * [#5219](https://github.com/http4s/http4s/pull/5219): Add support for Unix sockets.  This works on Linux and Darwin, but not on Windows.  Use the new `UnixSocket` middleware to route requests to an `fs2.io.net.unixsocket.UnixSocketAddress`.

* Dependency versions
    * fs2-3.1.4
    * ip4s-3.0.4

# v0.22.6 (2021-10-06)

This is a routine maintenance release.  It is binary compatible with v0.22.5 and includes the changes in v0.21.30.

* http4s-core
    * Enhancements
        * [#5189](https://github.com/http4s/http4s/pull/5189): Add `Order[HttpDate]` and `Hash[HttpDate]` instance
        * [#5265](https://github.com/http4s/http4s/pull/5265): Add `Ordering[QValue]` instance
        * [#5279](https://github.com/http4s/http4s/pull/5279): Add constants for `HTTP/3`, `HTTP/2` (deprecating `HTTP/2.0`), and `HTTP/0.9`.
        * [#5294](https://github.com/http4s/http4s/pull/5294): Implement `DNT` header
        * [#5296](https://github.com/http4s/http4s/pull/5296): Add `Accept-Post` header
    * Deprecation
        * [#5260](https://github.com/http4s/http4s/pull/5260): Deprecate `HttpVersion#copy`, which circumvents validation and could create out-of-bounds HTTP protocol versions.
        * [#5253](https://github.com/http4s/http4s/pull/5253): Deprecate custom status reason phrases.  They are a security risk for something that not all backends support and the spec does not require us to support.
        * [#5331](https://github.com/http4s/http4s/pull/5331): Deprecate `Status.apply`, which does not validate the code. Use `fromInt` instead.
    * Notable refactoring
        * [#5139](https://github.com/http4s/http4s/pull/5139): Add dependency on new `http4s-crypto` library, which abstracts the target platform.  All of its uses should be internal.  Scala.js support is added in later branches, but this aids maintenance.
        * [#5308](https://github.com/http4s/http4s/pull/5308): Use `Uri.unsafeFromString` in `Uri` literal macro to ease WartRemover usage.

* http4s-laws
    * Deprecation
        * [#5274](https://github.com/http4s/http4s/pull/5274): Deprecate `ArbitraryInstances`, which was redundant with the `arbitrary` object.  The latter is packaged consistently with Cats' arbitraries.

* http4s-server
    * Enhancements
        * [#5323](https://github.com/http4s/http4s/pull/5323): In `CORSPolicy`, add `withAllowHeadersStatic`, which supports a static list of `Access-Control-Allow-Headers` whether the `Access-Control-Request-Headers` values match or not.

* http4s-blaze-client
    * Semantic change
        * [#5032](https://github.com/http4s/http4s/pull/5032): Wrap `EOF` when borrowing a dead connection in a `java.net.SocketException` with information on which host failed.

* http4s-ember-client
    * Enhancements
        * [#5271](https://github.com/http4s/http4s/pull/5271): Eliminate exception allocation on the parser hot path
        * [#5290](https://github.com/http4s/http4s/pull/5290): Retry on `IOException` with `"Connection reset by peer"` or `"Broken pipe"` in the message

* http4s-ember-server
    * Semantic change
        * [#5286](https://github.com/http4s/http4s/pull/5286): On `requestHeaderTimeout` and `idleTimeout`, close the connection without rendering a `500 Internal Server Error` response.  The HTTP/1.1 spec is not prescrptive on this matter, but this behavior is more consistent with prevaling usage in http4s and a sampling of other servers.  Furthermore, an empty response is retriable (assuming request idempotence) by clients, whereas a `500 Internal Server Error` is not.

* Enhancements
    * [#5271](https://github.com/http4s/http4s/pull/5271): Eliminate exception allocation on the parser hot path

* Dependency updates
    * ip4s-2.0.4
    * jetty-9.4.44.v20210927
    * metrics-4.2.4
    * munit-cats-effect-1.0.6
    * okhttp-4.9.2
    * scodec-bits-1.2.29
    * tomcat-9.0.54

# v1.0.0-M27 (2021-09-21)

This release includes security patches for [GHSA-5vcm-3xc3-w7x3](https://github.com/http4s/http4s/security/advisories/GHSA-5vcm-3xc3-w7x3) for blaze-client, blaze-server, ember-client, ember-server, and jetty-client.  It forward-merges 0.23.4.

* http4s-dom-fetch-client
    * Enhancements
        * [#5101](https://github.com/http4s/http4s/pull/5101): Add a request timeout and new `FetchOptions` to configure the fetch client.

* http4s-dom-service-worker
    * Breaking changes
        * [#5089](https://github.com/http4s/http4s/pull/5089): Simplify service worker API and make safe(r).  The `ServerWorkerApp` is now replaced by a method that suspends into `SyncIO`.

# v0.23.4 (2021-09-21)

This release includes security patches for [GHSA-5vcm-3xc3-w7x3](https://github.com/http4s/http4s/security/advisories/GHSA-5vcm-3xc3-w7x3) for blaze-client, blaze-server, ember-client, ember-server, and jetty-client.  It is binary compatible with v0.22.4, and forward-merges 0.22.5.

* http4s-client
    * Enhancements
        * [#5190](https://github.com/http4s/http4s/pull/5190): Add an `effect` constructor for calculating effectual classifiers. Note that it is a mistake to consume the request body unless it is cached external to this call.

* Dependency updates
    * cats-effect-3.2.8
    * fs2-3.1.2
    * keypool-0.4.7

# v0.22.5 (2021-09-21)

This release includes security patches for [GHSA-5vcm-3xc3-w7x3](https://github.com/http4s/http4s/security/advisories/GHSA-5vcm-3xc3-w7x3) for blaze-client, blaze-server, ember-client, ember-server, and jetty-client.  It is binary compatible with v0.22.4, and forward-merges 0.21.29.

* http4s-core
    * Bug fixes
        * [#5166](https://github.com/http4s/http4s/pull/5166): Fix deduction of cipher lengths, and detect length of more ciphers
        * [#5196](https://github.com/http4s/http4s/pull/5196): Parse `Set-Cookie` headers with no space between the semi-colon delimeter and the next attribute.  Such cookies are invalid to emit per spec, but must be parsed per spec.
    * Enhancements
        * [#5168](https://github.com/http4s/http4s/pull/5168): Add `Ordering` instance for Oauth1 `ProtocolParameter`.
        * [#5176](https://github.com/http4s/http4s/pull/5176): Add model for the `X-Forwarded-Proto` header.
        * [#5195](https://github.com/http4s/http4s/pull/5195): Restore the `EntityDecoder[F, ByteVector]`.
        * [#5171](https://github.com/http4s/http4s/pull/5171): Add model for the `Access-Control-Max-Age` header.
        * [#5202](https://github.com/http4s/http4s/pull/5202): Use concrete types for overridden `Request` and `Response` methods. This should be transparent.
        * [#5175](https://github.com/http4s/http4s/pull/5175): Introduce a `HeaderCompanion` helper to reduce boilerplate when defining modeled headers.

* http4s-blaze-client
    * [#5158](https://github.com/http4s/http4s/pull/5158): Add a `resourceWithState` method to the `BlazeClientBuilder` for monitoring the connection pool.

* http4s-ember-core
    * Enhancements
        * [#5216](https://github.com/http4s/http4s/pull/5216): Improve performance of requet and response parsers

* http4s-ember-server
    * Bug fixes
        * [#5130](https://github.com/http4s/http4s/pull/5130): Populate `SecureSession` request attribute in ember-server.

* Dependency updates
    * cats-effect-2.5.4
    * netty-4.1.68
    * scalafix-0.9.31
    * tomcat-9.0.53

# v0.21.30 (2021-10-06)

This is a bugfix release. Routine maintenance has stopped on 0.21.x, but we'll continue to entertain PRs from the community.  It is binary compatible wit hthe 0.21.x series.

* blaze-client

    * Compatibility restorations

* [#5288](https://github.com/http4s/http4s/pull/5288): Allow `' '` when rendering URI. This is against the spec, but bug-compatible with previous versions and not a security threat. It has come up for users trimming strings from config. Starting in 0.22, such whitespace is encoded properly.

* ember-client

    * Bugfixes

* [#5247](https://github.com/http4s/http4s/pull/5247): Match on `ClosedChannelException` when detecting connections that terminated inside the pool.

    * Compatibility restorations

* [#5288](https://github.com/http4s/http4s/pull/5288): Allow `' '` when rendering URI. This is against the spec, but bug-compatible with previous versions and not a security threat. It has come up for users trimming strings from config. Starting in 0.22, such whitespace is encoded properly.

# v0.21.29 (2021-09-21)

This release includes security patches for blaze-client, blaze-server, ember-client, ember-server, and jetty-client.  It is binary compatible with the 0.21.x series.

* Various modules
    * [GHSA-5vcm-3xc3-w7x3](https://github.com/http4s/http4s/security/advisories/GHSA-5vcm-3xc3-w7x3): Patches a vulnerability when unencoded user inputs are rendered in the model.  Malicious characters in these inputs can be used in [splitting attacks](https://owasp.org/www-community/attacks/HTTP_Response_Splitting).
        * Header values.  `\r`, `\n`, and `\u0000` values are now replaced with spaces.
        * Header names.  Headers with invalid names are now dropped.
        * Status reason phrases.  Invalid phrases are now omitted.
        * URI authority registered names.  Requests with invalid reg-names now raise an exception.
        * URI paths.  Requests with invalid URI paths now raise an exception.

# v1.0.0-M26 (2021-09-02)

This release is a forward port of all the changes in v0.23.3.

# v0.23.3 (2021-09-02)

This is binary compatible with v0.23.3.  It includes the fixes in v0.22.2.

* http4s-ember-server
    * Bugfixes
        * [#5138](https://github.com/http4s/http4s/pull/5138): Correctly populate the `SecureSession` response attribute.

# v0.22.4 (2021-09-02)

This is binary compatibile with v0.22.3.  It includes the CORS bugfix in v0.21.28.

* http4s-server
    * Bugfixes
        * [#5130](https://github.com/http4s/http4s/pull/5130): Fix the parsing of empty `Origin` headers to be a parse failure instead of `Origin.Null`.

* Enhancements
    * [#5321](https://github.com/http4s/http4s/pull/5321): Add `BodyCaching` middleware.

* Dependency updates
    * scodec-bits-1.1.28

# v0.21.28 (2021-09-02)

This is a bugfix to yesterday's patch.  It is not a security issue, but a correctness issue.

This release is binary compatible with 0.21.x.

* http4s-server
    * Breaking changes
        * [#5144](https://github.com/http4s/http4s/pull/5144): In the `CORS` middleware, respond to preflight `OPTIONS` requests with a 200 status.  It was previously passing through to the wrapped `Http`, most of which won't respond to `OPTIONS`.  The breaking change is that the constraint is promoted from `Functor` to `Applicative`.  The `Functor` version is left for binary compatibility with a runtime warning.

# v1.0.0-M25 (2021-09-01)

This is the latest development release.  No binary compatibility is promised yet.  Includes all changes in v0.23.2.

* http4s-core
    * Breaking changes
        * [#5051](https://github.com/http4s/http4s/pull/5051): Per spec, `Access-Control-Allow-Headers` and `Access-Control-Expose-Headers` can be empty.
        * [#5082](https://github.com/http4s/http4s/pull/5082): Remodel `Origin` header. `Origin.Null` is changed to `Origin.null`.  The obsolete `Origin.HostList` is gone in favor of `Origin.Host` being an `Origin`.  Fixes parsing of an empty header to be an error instead of returning `null`.

* http4s-dom-core
    * Enhancements
        * [#5049](https://github.com/http4s/http4s/pull/5049): Implement `EntityEncoder` for `File` and `ReadableStream[Unit8Array]`.
        * [#5094](https://github.com/http4s/http4s/pull/5094), [#5103](https://github.com/http4s/http4s/pull/5103): Fix readable stream cancellation bug in Firefox

* Dependency updates
    * simpleclient-0.12.0 (Prometheus)
    * scalajs-dom-1.2.0

# v0.23.2 (2021-09-01)

This release includes a security patch to  [GHSA-52cf-226f-rhr6](https://github.com/http4s/http4s/security/advisories/GHSA-52cf-226f-rhr6), along with all changes in v0.22.3.

This release is binary compatible with the 0.23 series.

* http4s-core
    * Enhancements
        * [#5085](https://github.com/http4s/http4s/pull/5085): Make `EntityEncoder`s for `File`, `Path`, and `InputStream` implicit.  Since 0.23, they no longer require an explicit `Blocker` parameter, using Cats-Effect 3's runtime instead.

* http4s-blaze-server
    * Bug fixes
        * [#5118](https://github.com/http4s/http4s/pull/5118): Don't block the `TickWheelExecutor` on cancellation.  In-flight responses are canceled when a connection shuts down.  If the response cancellation hangs, it blocks the `TickWheelScheduler` thread.  When this thread blocks, subsequent scheduled events are not processed, and memory leaks with each newly scheduled event.
    * Enhancements
        * [#4782](https://github.com/http4s/http4s/pull/4782): Use `Async[F].executionContext` as a default `ExecutionContext` in `BlazeServerBuilder`.

* http4s-ember-server
    * [#5106](https://github.com/http4s/http4s/pull/5106): Demote noisy `WebSocket connection terminated with exception` message to trace-level logging on broken pipes.  This relies on exception message parsing and may not work well in all locales.

* Dependency updates
    * cats-effect-3.2.5
    * fs2-3.1.1

# v0.22.3 (2021-09-01)

This release includes a security patch to  [GHSA-52cf-226f-rhr6](https://github.com/http4s/http4s/security/advisories/GHSA-52cf-226f-rhr6), along with all changes in 0.21.26 and 0.21.27.

Binary compatible with 0.22.2 series, with the exception of static forwarders in `HttpApp.apply`, `HttpApp.local`.  Unless you are calling `HttpApp` from a language other than Scala, you are not affected.

* http4s-core
    * Binary breaking changes
        * [#5071](https://github.com/http4s/http4s/pull/5071): Weakens constraints on `HttpApp.apply` and `HttpApp.local` from `Sync` to `Defer`.  This change is technically binary breaking, but will only affect static methods called via interop from a language other than Scala.
    * Semantic changes
        * [#5073](https://github.com/http4s/http4s/pull/5073): `withEntity` now replaces any existing headers with the same name with the headers from the `EntityEncoder`.  In v0.21, known single headers were replaced and recurring headers were appended.  Beginning in 0.22.0, everything was appended, which commonly resulted in duplicate `Content-Type` headers.  There is no longer a global registry of headers to infer singleton vs. recurring semantics, but in practice, `EntityEncoder` headers are single, so this is more correct and more similar to the pre-0.22 behavior.
    * Bugfixes
        * [#5070](https://github.com/http4s/http4s/pull/5070): Fix `Accept-Language` parser on the wildcard (`*`) tag with a quality value
        * [#5105](https://github.com/http4s/http4s/pull/5105): Parse `UTF-8` charset tag on `Content-Disposition` filenames case-insensitively. This was a regression from 0.21.
    * Enhancements
        * [#5042](https://github.com/http4s/http4s/pull/5042): Add a modeled header for `Access-Control-Request-Method`.
        * [#5076](https://github.com/http4s/http4s/pull/5076): Create `Uri.Host` from an ip4s `IpAddress`
    * Documentation
        * [#5061](https://github.com/http4s/http4s/pull/5061): Document that the `Allow` header MUST return the allowed methods.
    * Dependency updates
        * blaze-0.15.2
* http4s-client
    * Enhancements
        * [#5023](https://github.com/http4s/http4s/pull/5023): Parameterize the signature algorithm in the OAuth 1 middleware.  HMAC-SHA256 and HMAC-SHA512 are now supported in addition to HMAC-SHA1.

* http4s-server
    * Bugfixes
        * [#5056](https://github.com/http4s/http4s/pull/5056): In `GZip` middleware, don't add a `Content-Encoding` header if the response type doesn't support an entity.
    * Enhancements
        * [#5112](https://github.com/http4s/http4s/pull/5112): Make `CORS` middleware configurable via `toHttpRoutes` and `toHttpApp` constructors.

* http4s-blaze-core
    * Bugfixes
        * [#5126](https://github.com/http4s/http4s/pull/5126): Upgrades to a Blaze version that uses a monotonic timer in the `TickWheelExecutor`.  This will improve scheduling correctness in the presence of an erratic clock.

* http4s-blaze-server
    * Bugfixes
        * [#5075](https://github.com/http4s/http4s/pull/5075): Render the blaze version correctly in the default startup banner

* http4s-ember-core
    * Bugfixes
        * [#5043](https://github.com/http4s/http4s/pull/5043): Fix several bugs where a body stream silenty ends if the peer closes its end of the socket without finishing writing. This now raises an error.

* http4s-ember-client
    * Bugfixes
        * [#5041](https://github.com/http4s/http4s/pull/5041): Don't keep alive HTTP/1.0 connections without a `Connection: keep-alive` header.

* http4s-ember-server
    * Deprecations
        * [#5040](https://github.com/http4s/http4s/pull/5040): `maxConcurrency` is renamed to `maxConnections`.  The former is now deprecated.

* http4s-dsl
    * Enhancements
        * [#5063](https://github.com/http4s/http4s/pull/5063): Added `->>` infix extractor for a resource-oriented view of routing. Use this to define resource paths only once, and generate proper `405` responses with a correct `Allow` header when the method is not handled.

* Dependency updates
    * blaze-0.15.2
    * netty-4.1.67

# v0.21.27 (2021-08-31)

This is a security release.  It is binary compatible with the 0.21.x series.

* http4s-server
    * Security patches [GHSA-52cf-226f-rhr6](https://github.com/http4s/http4s/security/advisories/GHSA-52cf-226f-rhr6):
        * Deprecates `apply` method that takes a `CORSConfig`, and `httpRoutes` anad `httpApp` that take no config.  The default configuration disables most actual CORS protection, and has several deficiences even when properly configured.  See the GHSA for a full discussion.  tl;dr: start from `CORS.policy`.
        * The deprecated implementation now ignores the `allowCredentials` setting when `anyOrigin` is true, and logs a warning.  If you insist on using the deprecated version, old behavior can be restored by setting `anyOrigin` to false and `allowOrigins` to `Function.const(true)`.
        * No longer renders an `Access-Control-Allow-Credentials: false` headerFor safety, the `allowCredentials` setting is now Please see the GHSA for a full discussion.
        * The replacement implementation, created from the new `CORS.policy`, additionally fixes the following defects:
        * No longer returns a `403 Forbidden` response when CORS checks fail.  The enforcement point of CORS is the user agent.  Any failing checks just suppress CORS headers in the http4s response.
        * Add  `Access-Control-Request-Headers` to the `Vary` header on preflight responses when it can affect the response. This is important for caching.
        * Validate the  `Access-Control-Request-Headers`, and return no CORS headers if any of the headers are disallowed.
        * Remote `Vary: Access-Control-Request-Method` and `Access-Control-Max-Age` headers from non-preflight responses.  These are only relevant in preflight checks.

* http4s-blaze-server
    * Bugfixes
        * [#5125](https://github.com/http4s/http4s/pull/5125): Upgrade to a blaze that uses monotonic time in the `TickWheelExecutor`. This is unrelated to the GHSA, but guards against a theoretical scheduling problem if the system clock is erratic.

* Dependency updates
    * blaze-0.14.18

# v0.21.26 (2021-08-12)

The 0.21 series is no longer actively maintained by the team, but we'll continue to entertain binary compatible patches.  All users are still encouraged to upgrade to 0.22 (for Cats-Effect 2) or 0.23 (the latest stable series, on Cats-Effect 3).

# v1.0.0-M24 (2020-08-07)

This release adds support for Scala.js, including an Ember client and server, serverless apps, a browser client backed by fetch, and browser service worker apps.

This is the first significant divergence from the 0.23 line since it was forked off an earlier 1.0 milestone.  It is not binary compatible with 0.23.x or 1.0.0-M23.

Includes all changes through 0.23.1.

* http4s-core
    * Subtle changes
        * [#4938](https://github.com/http4s/http4s/pull/4938): JsonDebugErrorHandler now logs the class name instead of the canonical class name, which is not supported in Scala.js.  The difference is some dots vs. dollar signs.  This is neither source nor binary breaking.
    * Enhancements
        * [#4938](https://github.com/http4s/http4s/pull/4938): Add Scala.js support

* http4s-laws
    * Breaking changes
        * [#4938](https://github.com/http4s/http4s/pull/4938): Binary compatibility is broken by replacing ip4s-testkit instances with a copy that suits our Scala.js needs.
    * Enhancements
        * [#4938](https://github.com/http4s/http4s/pull/4938): Add Scala.js support

* http4s-server
    * Breaking changes
        * [#4938](https://github.com/http4s/http4s/pull/4938): `DigestAuth` and `CSRF` middleware now require an `Async` constraint
        * [#4938](https://github.com/http4s/http4s/pull/4938): `Server.address` is now an `com.comast.ip4s.SocketAddress` instead of a `java.net.InetSocketAddress`.
    * Enhancements
        * [#4938](https://github.com/http4s/http4s/pull/4938): Add Scala.js support

* http4s-client
    * Breaking changes
        * [#4938](https://github.com/http4s/http4s/pull/4938): `oauth1.signRequest` now requires an `Async` constraint
    * Enhancements
        * [#4938](https://github.com/http4s/http4s/pull/4938): Add Scala.js support

* http4s-ember-core
    * Enhancements
        * [#4938](https://github.com/http4s/http4s/pull/4938): Add Scala.js support

* http4s-ember-client
    * Enhancements
        * [#4938](https://github.com/http4s/http4s/pull/4938): Add Scala.js support

* http4s-ember-server
    * Enhancements
        * [#4938](https://github.com/http4s/http4s/pull/4938): Add Scala.js support

* http4s-node-serverless
    * New module
        * [#4938](https://github.com/http4s/http4s/pull/4938): Run `HttpApp` in a serverless environment

* http4s-dom-core
    * New module
        * [#4938](https://github.com/http4s/http4s/pull/4938): Base library for DOM support.  Scala 2 only for now.

* http4s-dom-fetch-client
    * New module
        * [#4938](https://github.com/http4s/http4s/pull/4938): http4s-client backend built on browser fetch API.  Scala 2 only for now.

* http4s-dom-service-worker
        * [#4938](https://github.com/http4s/http4s/pull/4938): Run `HttpApp` in a service worker in the browser.  Scala 2 only for now.

* http4s-dsl
    * Enhancements
        * [#4938](https://github.com/http4s/http4s/pull/4938): Add Scala.js support

* http4s-boopickle
    * Enhancements
        * [#4938](https://github.com/http4s/http4s/pull/4938): Add Scala.js support

* http4s-jawn
    * Enhancements
        * [#4938](https://github.com/http4s/http4s/pull/4938): Add Scala.js support

* http4s-circe
    * Enhancements
        * [#4938](https://github.com/http4s/http4s/pull/4938): Add Scala.js support

* Dependency updates
    * circe-0.15.0-M1
    * scala-java-locales-1.2.1 (new)
    * scala-java-time-2.3.0 (new)
    * scala-js-dom-1.1.0 (new)

* [#5064](https://github.com/http4s/http4s/pull/5064): Add a conservative retry policy for dead connections.  Connections can be terminated on the server side while idling in our pool, which does not manifest until we attempt to read the response.  This is now raised as a `java.nio.channels.ClosedChannelException`.   A `retryPolicy` configuration has been added to the `EmberClientBuilder`.  The default policy handles the error and resubmits the request if:
    * The request method is idempotent OR has an `Idempotency-Key` header
    * Less than 2 attempts have been made
    * Ember detects that the connection was closed without reading any bytes

# v0.23.1 (2021-08-06)

Includes all changes through v0.22.2.

* Dependency updates
    * cats-effect-3.2.2
    * fs2-3.1.0
    * vault-3.0.4

# v0.22.2 (2021-08-06)

* http4s-core
    * Enhancements
        * [#5011](https://github.com/http4s/http4s/pull/5011): Add constant  for status code `418 I'm a teapot`. #save418 🫖
        * [#5013](https://github.com/http4s/http4s/pull/5013): Create `RequestPrelude` and `ResponsePrelude` views of `Request` and `Response`, respectively.  These projections omit the body and vault attributes, which permit an `Order` and `Hash` (and therefore `Eq`) instance that `Request` and `Response` do not.  These can be useful in logging, metrics, and caching.
    * Deprecations
        * [#5015](https://github.com/http4s/http4s/pull/5015): Deprecate the old `Uri.uri`, `MediaType.mediaType`, and `QValue.q` literals.  Intepolators for each are available via `org.http4s.implicits._`

* Dependency updates
    * cats-effect-2.5.3
    * tomcat-9.0.52

# v0.23.0 (2021-07-30)

This is the first production release with Cats-Effect 3 support.  All subsequent 0.23.x releases will be binary compatible with this.

Includes all changes through v0.22.1.

* http4s-core
    * Breaking changes
        * [#4997](https://github.com/http4s/http4s/pull/4997): Refresh MimeDB from the IANA registry.  It shuffles some constants in ways that offend MiMa, but you almost certainly won't notice.
    * Enhancements
        * [#4915](https://github.com/http4s/http4s/pull/4915): Add file-based multipart decoder with better resource handling.  This deprecates the priod `mixedMultipart` decoder in favor of a `mixedMultipartResource`, which cleans up temporary storage on release of the resource.  Please see the scaladoc for a usage example.

* Various modules
    * Breaking changes
        * [#4998](https://github.com/http4s/http4s/pull/4998): Removes everything deprecated since 0.20.0, over 24 months and three breaking releases ago.  See the pull request for a comprehensive list.
    * Refactoring
        * [#4986](https://github.com/http4s/http4s/pull/4986): Light refactoring of fs2 pipes in Ember and Blaze backends.  Should not be visible.

* Dependency updates
    * cats-effect-3.2.0
    * fs2-3.0.6
    * jawn-fs2-2.1.0
    * keypool-0.4.6

# v0.22.1 (2021-07-30)

* http4s-core
    * Bugfixes
        * [#4956](https://github.com/http4s/http4s/pull/4956): Catch non-fatal exceptions, notably `DateTimeException`, in `QueryParamDecoder`s.
    * Enhancements
        * [#4956](https://github.com/http4s/http4s/pull/4956): Add `QueryParamCodec`s for more `java.time` types.

* Documentation
        * [#5012](https://github.com/http4s/http4s/pull/5012): Document `MatrixVar` support;

* http4s-client
    * Bugfixes
        * [#4933](https://github.com/http4s/http4s/pull/4933): Append the `EntityDecoder`'s `Accept` headers to any explicit headers instead of replacing them.  This was a regression from the 0.21 line.

* http4s-boopickle
    * Cross builds
        * [#4991](https://github.com/http4s/http4s/pull/4991): `http4s-boopickle` is now cross-published for Scala 3

* Dependency updates
    * boopickle-1.4.0
    * cats-effect-2.5.2
    * dropwizard-metrics-4.2.3
    * scala-xml-2.0.1
    * slf4j-api-1.7.32

# v0.22.0

This is the first production release with Scala 3 support, and continues to support Cats-Effect 2.  All users of the 0.21 series are encouraged to upgrade to at least this version.  Users needing Cats-Effect 3 are invited to upgrade to http4s-0.23.

All subsequent 0.22.x releases will be binary compatible with this.

Includes all changes from v0.21.25.

* http4s-core
    * Bugfixes
        * [#4933](https://github.com/http4s/http4s/pull/4933): Don't eagerly parse non-matching headers
    * Breaking changes
        * [#4895](https://github.com/http4s/http4s/pull/4895): Refresh MimeDb.  This is pedantically incompatible, but we don't think you'll notice.

* http4s-dsl
    * Bugfixes
        * [#4923](https://github.com/http4s/http4s/pull/4923): Define `as` as an infix operator in Scala 3

* http4s-blaze-client
    * Documentation
        * [#4930](https://github.com/http4s/http4s/pull/4930): Add scaladoc to `BlazeClientBuilder`

* http4s-ember-server
    * Enhancements
        * [#4803](https://github.com/http4s/http4s/pull/4803): Add web socket support

* http4s-jetty-server
    * Bugfixes
        * [#4967](https://github.com/http4s/http4s/pull/4967): Fix error parsing IPv6 addresses

* Dependency updates
    * jawn-1.2.0
    * prometheus-client-0.11.0

# v0.21.25 (2021-07-18)

* http4s-blaze-client
    * Bugfixes
        * [#4831](https://github.com/http4s/http4s/pull/4831): Fix blaze-client handling of early responses
        * [#4958](https://github.com/http4s/http4s/pull/4958): Reuse idle timeout stage.  This also addresses a performance regression identified in v0.21.23.
    * Enhancements
        * [#4906](https://github.com/http4s/http4s/pull/4906): Recycle more connections than before

* Dependency updates
    * dropwizard-metrics-4.2.2
    * fs2-2.5.9
    * jetty-9.4.43
    * log4s-1.10.0
    * netty-4.1.66
    * slf4j-1.7.31
    * tomcat-9.0.50

# v1.0.0-M23 (2021-05-26)

Functionally equivalent to v0.23.0-RC1. Keeps the 1.0 milestones current as we continue our roadmap. Includes the [vulnerability fix](https://github.com/http4s/http4s-ghsa-6h7w-fc84-x7p6) to `StaticFile.fromUrl`.

# v0.23.0-RC1 (2021-05-26)

Includes the changes of v0.22.0-RC1, including the [vulnerability fix](https://github.com/http4s/http4s-ghsa-6h7w-fc84-x7p6) to `StaticFile.fromUrl`.

* http4s-core
    * Breaking changes
        * [#4884](https://github.com/http4s/http4s/pull/4884): Use `Monad` instead of `Defer` constraints on `HttpApp`, `HttpRoutes`, `AuthedRoutes`, `ContextRoutes`, and related syntax. This avoids diverging implicits when only a `Concurrent` constraint is available in Cats-Effect-3.
    * Noteworthy refactoring
        * [#4773](https://github.com/http4s/http4s/pull/4787): Refactor the internals of the `Multipart` parser.

* http4s-ember-client
    * Noteworthy refactoring
        * [#4882](https://github.com/http4s/http4s/pull/4882): Use `Network` instead of `Network.forAsync` to get the socket group.

* http4s-ember-server
    * Noteworthy refactoring
        * [#4882](https://github.com/http4s/http4s/pull/4882): Use `Network` instead of `Network.forAsync` to get the socket group.

# v0.22.0-RC1 (2021-05-26)

Includes the changes of 0.21.24, including the [vulnerability fix](https://github.com/http4s/http4s-ghsa-6h7w-fc84-x7p6) to `StaticFile.fromUrl`.

* http4s-core
    * Breaking changes
        * [#4787](https://github.com/http4s/http4s/pull/4787): Various header selection refinements:
        * `Header.Select#toRaw` now takes an `F[A]` and returns a `NonEmptyList[Header.Raw]`. This is necessary because headers without a `Semigroup` (e.g., `Set-Cookie`) can't be combined into a single header value.
        * The old `Header.Select#toRaw` is renamed to `toRaw1`.  This version still accepts a single value and returns a single raw header.
        * `Header.Select#from` now returns an `Option[Ior[NonEmptyList[ParseFailure], NonEmptyList[A]]]`. The `Ior` lets us return both a value and "warnings" when a repeating header contains both valid and invalid entries.
        * Add `Headers#getWithWarnings` to return the `Ior` result.
        * [#4788](https://github.com/http4s/http4s/pull/4788): Extend `ServerSentEvent` with comments.  The `data` field is now optional. `retry` is changed from a `Long` to a `FiniteDuration`.  `data` spanning multiple lines are now rendered as multiple `data:` fields per the spec.
    * Bugfixes
        * [#4873](https://github.com/http4s/http4s/pull/4873): Catch exceptions in `ParseResult.fromParser`. Don't throw when parsing a media range in the `Content-Type` parser.

* Dependency updates
    * blaze-0.15.1
    * circe-0.14.1
    * play-json-2.9.2 (downgrade)

# v0.21.24 (2021-05-26)

0.21 is EOL.  Bugfixes and community submissions will be considered for discretionary releases, but the development team will now focus on later branches.

Contains a vulnerability fix for `StaticFile.fromUrl`.

* http4s-blaze-core
    * Vulnerability fixes
        * [GHSA-6h7w-fc84-x7p6](https://github.com/http4s/http4s/security/advisories/GHSA-6h7w-fc84-x7p6): Don't leak the existence of a directory serverside when using `StaticFile.fromUrl` with non-file URLs.
    * Enhancements
        * [#4880](https://github.com/http4s/http4s/pull/4880): Handle exceptions when the tick wheel executor is shutdown as a warning instead of a stack trace error.

* http4s-ember-client
    * Enhancements
        * [#4881](https://github.com/http4s/http4s/pull/4881): Add `checkEndpointIdentification` flag to Ember. When true, sets `HTTPS` as the endpoint validation algorithm. Defaults to true.

* Dependency Updates
    * blaze-0.14.17

# v1.0.0-M22 (2021-05-21)

Functionally equivalent to v0.23.0-M1.  Keeps the 1.0 milestones current as we continue our roadmap.

# v0.23.0-M1 (2021-05-21)

We are opening an 0.23 series to offer full support for Scala 3 and Cats-Effect 3 while giving ourselves a bit more time to finish our more ambitious goals for 1.0.  We will release v0.23.0 with production support as soon as circe-0.14 is out.

This release picks up from v1.0.0-M21 with its Cats-Effect 3 support, and includes all improvements from v0.22.0-M8.

* Documentation
    * [#4845](https://github.com/http4s/http4s/pull/4845): Mention `Client.fromHttpApp`

* Dependency updates
    * cats-effect-3.1.0
    * fs2-3.0.4
    * ip4s-3.0.2
    * jawn-fs2-2.0.2
    * keypool-0.4.5
    * log4cats-2.1.1
    * scalacheck-effect-1.0.2
    * vault-3.0.3

# v0.22.0-M8 (2021-05-21)

Includes the changes of v0.21.23.  This is the first release with support for Scala 3.0.0.  We will release v0.22.0 with production support as circe-0.14 is out.

There are several package renames in the backends.  To help, we've provided a Scalafix:

1. Add to your `projects/plugins.sbt`:

   ```scala
   addSbtPlugin("ch.epfl.scala" % "sbt-scalafix" % "0.9.28")
   ```

2. Run the following:

   ```sh
   sbt ";scalafixEnable; scalafix github:http4s/http4s/v0_22"
   ```

* Crossbuilds
    * Adds Scala 3
    * Drops Scala-3.0.0-RC2

* http4s-async-http-client
    * Breaking changes
        * [#4854](https://github.com/http4s/http4s/pull/485)4: Rename package from `org.http4s.client.asynchttpclient` to `org.http4s.asynchttpclient`

* http4s-client
    * Breaking changes
        * [#4747](https://github.com/http4s/http4s/pull/4747): Move `ConnectionManager`, `PoolManager`, and `WaitQueueTimeoutException` into blaze-client and make private. It did not prove to be a generally useful connection pool outside blaze.

* http4s-core
    * Breaking changes
        * [#4757](https://github.com/http4s/http4s/pull/4757): Response is no longer a case class. It is not a proper product type, and no equality should be implied given the streaming bodies.
    * Bug fixes
        * [#4739](https://github.com/http4s/http4s/pull/4739): Postpone using query model until we need it.  Helps with various corner cases linked in the ticket.
        * [#4756](https://github.com/http4s/http4s/pull/4756): Tweak default `responseColor` of `Logger.colored` so it can be called.
        * [#4824](https://github.com/http4s/http4s/pull/4824): Fix `Message#removeCookie` to allow removing multiple cookies.
    * Enhancements
        * [#4797](https://github.com/http4s/http4s/pull/4797): Add `Header.ToRaw[Headers]` instance

* http4s-blaze-client
    * Breaking changes
        * [#4838](https://github.com/http4s/http4s/pull/4838): Rename package from `org.http4s.client.blaze` to `org.http4s.blaze.client`

* http4s-blaze-server
    * Breaking changes
        * [#4847](https://github.com/http4s/http4s/pull/4847): Rename package from `org.http4s.server.blaze` to `org.http4s.blaze.server`

* http4s-jetty-client
    * Breaking changes
        * [#4743](https://github.com/http4s/http4s/pull/4743): Rename package from `org.http4s.client.jetty` to `org.http4s.jetty.client`

* http4s-jetty-server
    * Breaking changes
        * [#4743](https://github.com/http4s/http4s/pull/4743): Rename package from `org.http4s.server.jetty` to `org.http4s.jetty.server`
        * [#4746](https://github.com/http4s/http4s/pull/4746): Module renamed from `http4s-jetty` to `http4s-jetty-server`.

* http4s-server
    * Breaking changes
        * [#4785](https://github.com/http4s/http4s/pull/4785): Remove unsued `Functor[G]` parameter to `AutoSlash` middleware
        * [#4827](https://github.com/http4s/http4s/pull/4827): Convert `CORSConfig` from a case class to an abstract type for future binary compatibility

* Dependency updates
    * blaze-0.15.0
    * cats-parse-0.3.4
    * case-insensitive-1.1.4
    * circe-0.14.0-M7
    * ip4s-2.0.3
    * jawn-1.1.2
    * jawn-fs2-1.1.3
    * keypool-0.3.5
    * literally-1.0.2
    * log4cats-1.3.1
    * log4s-1.10.0-M7
    * scala-xml-2.0.0
    * vault-2.1.13

# v0.21.23 (2021-05-16)

This is the final planned release in the 0.21 series.  Bugfixes and community submissions will be considered for discretionary releases, but the development team will now focus on later branches.

* http4s-blaze-client
    * Bugfixes
        * [#4810](https://github.com/http4s/http4s/pull/4810): Read from idle blaze-client connections to prevent retaining (and trying to use) half-closed connections.
        * [#4812](https://github.com/http4s/http4s/pull/4812): Remove request retry on EOF from blaze-client. This could theoretically resubmit non-idempotent requests. The problem the retry attempted to solve is mitigated by #4810.
        * [#4815](https://github.com/http4s/http4s/pull/4815): Fix "`IdleTimeoutStage` isn't connected" errors by waiting for the final write to finish before returning the connection to the pool.

* http4s-blaze-core
    * Bugfixes
        * [#4796](https://github.com/http4s/http4s/pull/4796): Reset the idle timeout after `readRequest` completes, not when it's called.  Affects both blaze-server and blaze-client.

* http4s-blaze-server
    * Bugfixes
        * [#4753](https://github.com/http4s/http4s/pull/4753): Distinguish between reserved and unknown websocket frame opcodes. Resolves a `MatchError`.
        * [#4792](https://github.com/http4s/http4s/pull/4792): Fixes HTTP/2 connections on modern JDKs by replacing legacy ALPN libraries.
        * [#4796](https://github.com/http4s/http4s/pull/4796): Reset idle timeout when `readRequest` completes, not when it's called.
    * Enhancements
        * [#4761](https://github.com/http4s/http4s/pull/4761): Use the `TickWheelExecutor` to schedule timeouts with less locking.  Change how the parser is acquired to reduce lock contention in `Http1ServerStage`.  Significant increases in throughput are observed on small requests with many cores.

* http4s-circe
    * Enhancements
        * [#4736](https://github.com/http4s/http4s/pull/4736): Add `streamJsonArrayDecoder`

* http4s-ember-core
    * Enhancements
        * [#4735](https://github.com/http4s/http4s/pull/4735): Simplify message parsing by parsing everything up to the `\r\n` in one pass. The max header size and max prelude size settings should keep memory consumption limited.

* http4s-ember-server
    * Bugfixes
        * [#4750](https://github.com/http4s/http4s/pull/4750): Drain the socket's read buffer only after the response is written to the socket. Resolves several flavors of network error.
        * [#4823](https://github.com/http4s/http4s/pull/4823): Implement persistent connection logic for HTTP/1.0 requests.

* http4s-jetty
    * Bugfixes
        * [#4783](https://github.com/http4s/http4s/pull/4783): Fix bug with shared `ThreadPool` being destroyed. Prefer a `Resource[F, ThreadPool]` whose lifecycle shares Jetty's.  For compatibility, prevent the default from being destroyed.

* http4s-server
    * Enhancements
        * [#4793](https://github.com/http4s/http4s/pull/4793): Make use of IPv4 vs. IPv6 as default address explicit. Applies to all backends.

* Dependency updates
    * blaze-0.14.16
    * cats-2.6.1
    * cats-effect-2.5.1
    * dropwizard-metrics-4.2.0
    * discipline-core-1.1.5
    * jackson-databind-2.12.3
    * fs2-2.5.6
    * scalacheck-1.15.4
    * scodec-bits-1.1.27
    * tomcat-9.0.46

# v1.0.0-M21 (2021-04-10)

Contains all the changes of v0.22.0-M7.

* Dependency updates
    * cats-effect-3.0.1
    * jawn-fs2-2.0.1
    * keypool-0.4.1
    * log4cats-2.0.1
    * vault-3.0.1

# v0.22.0-M7 (2021-04-10)

Contains all the changes of v0.21.22.

* Cross builds
    * Add Scala-3.0.0-RC2
    * Drop Scala-3.0.0-RC1

* http4s-play-json
    * There is not yet an http4s-play-json build for Scala 3.0.0-RC2 because play-json doesn't yet support it.  A PR is open upstream, and we will revive it in the next release.

* Dependency updates
    * blaze-0.15.0-M3
    * case-insensitive-1.1.2
    * cats-parse-0.3.2
    * circe-0.14.0-M5
    * ip4s-2.0.1
    * jawn-1.1.1
    * jawn-fs2-1.1.1
    * keypool-0.3.3
    * log4cats-1.2.2
    * log4s-1.10.0-M6
    * literally-1.0.0
    * scala-xml-2.0.0-RC1
    * vault-2.1.9

# v0.21.22 (2021-04-06)

* http4s-blaze-client
    * Enhancements
        * [#4699](https://github.com/http4s/http4s/pull/4699): Add custom DNS resolver support to `BlazeClientBuilder`

* http4s-ember-server
        * [#4715](https://github.com/http4s/http4s/pull/4715): Fix regression in SSL handshake resulting in Connection Refused errors

* Dependency upgrades
    * cats-2.5.0
    * cats-effect-2.4.1
    * fs2-2.5.4
    * netty-4.1.63
    * scodec-bits-1.1.25
    * tomcat-9.0.45
    * twirl-1.5.1

# v1.0.0-M20 (2021-03-29)

Includes all the changes of v0.21.21 and v0.22.0-M6.

* Dependency updates
    * cats-effect-3.0.0
    * fs2-3.0.0
    * jawn-fs2-2.0.0
    * keypool-0.4.0
    * log4cats-2.0.0
    * vault-3.0.0

# v0.22.0-M6 (2021-03-29)

Includes all the changes of v0.21.21.

* http4s-core
    * Breaking changes
        * [#4588](https://github.com/http4s/http4s/pull/4588): Additional consistency in modeled headers around `.value` (removed in favor of the typeclass) and `.parse` (present on the companion)
        * [#4580](https://github.com/http4s/http4s/pull/4580): Rename `Uri.Path.fromString` to `Uri.Path.unsafeFromString`.
        * [#4581](https://github.com/http4s/http4s/pull/4581): Rename `Query.fromString` to `Query.unsafeFromString`.
        * [#4602](https://github.com/http4s/http4s/pull/4602): Remove `ipv4` and `ipv6` macros that clash with ip4s'.
        * [#4603](https://github.com/http4s/http4s/pull/4603): Drop deprecated members of `org.http4s.util`.
        * [#4604](https://github.com/http4s/http4s/pull/4604): Fix rendering of UTF-8-encoded `Content-Disposition` parameters.  The `parameters` map is now keyed by a `CIString`.
        * [#4630](https://github.com/http4s/http4s/pull/4630): Use Typesafe Literally to implement the literal interpolators. This should have zero impact on user code, but does affect binary compatibility.

* http4s-dsl
    * Breaking changes
        * [#4640](https://github.com/http4s/http4s/pull/4640): Change `apply(Headers.ToRaw*)` syntax to `headers(Headers.Raw)`. The overload from 0.21 was ambiguous with the new header model in 0.22.

* http4s-boopickle
    * Breaking changes
        * [#4590](https://github.com/http4s/http4s/pull/4590): Move implicits to `org.http4s.booPickle.implicits._`. The thinking is evolving here, and this is likely to be reverted before 0.22.0 final.

* http4s-scala-xml
    * Breaking changes
        * [#4621](https://github.com/http4s/http4s/pull/4621): Revert the `implicits` decoding back to how it was in 0.21.  Set up safer defaults for the default `SAXParserFactory`, corresponding to what will be in scala-xml-2.0.

* Dependency updates
    * async-http-client-2.12.3
    * case-insensitive-1.1.0
    * jackson-databind-2.12.2
    * literally-1.0.0-RC1 (new)
    * log4cats-1.2.1
    * vault-2.1.8

# v0.21.21 (2021-03-29)

* http4s-client
    * Enhancements
        * [#4614](https://github.com/http4s/http4s/pull/4614): Support for `Idempotent-Key` header in `Retry` middleware
        * [#4636](https://github.com/http4s/http4s/pull/4636): Add `isErrorOrStatus` to `RetryPolicy` to support retrying on different response statuses than the default set

* http4s-server
    * Bugfixes
        * [#4638](https://github.com/http4s/http4s/pull/4646): In `Caching` middleware, don't send `private` alongside `no-store`. These are contradictory directives.
        * [#4654](https://github.com/http4s/http4s/pull/4654): Return a 404 instead of 500 when requesting a path whose parent is a file instead of a directory

* http4s-ember-client
    * Enhancements
        * [#4637](https://github.com/http4s/http4s/pull/4637): Clarify which timeout is firing in the error message

* http4s-ember-server
    * Bugfixes
        * [#4637](https://github.com/http4s/http4s/pull/4637): On reused connections, wait for the idle period, not the shorter header timeout, for the next byte.

* http4s-play-json
    * Enhancements
        * [#4595](https://github.com/http4s/http4s/pull/4595): Streamline `Writes[Uri]` and `Reads[Uri]` instances

* http4s-scala-xml
    * Bugfixes
        * [#4620](https://github.com/http4s/http4s/pull/4620): Make XML chraset inference compliant with RFC7303
    * Enhancements
        * [#4622](https://github.com/http4s/http4s/pull/4622): Encode `scala.xml.Elem` with an XML declaration, including the charset.

* Dependency updates
    * cats-effect-2.4.0
    * jetty-9.4.39
    * netty-4.1.60
    * scalatags-0.9.4
    * tomcat-9.0.44

# v1.0.0-M19 (2021-03-03)

This is the first 1.0 milestone with Scala 3 support.  Scala 3.0.0-RC1 is supported for all modules except http4s-boopickle, http4s-scalatags, and http4s-twirl.

This release contains all the changes of v0.22.0-M5.

# v0.22.0-M5 (2021-03-03)

This is the first release with Scala 3 support.  Scala 3.0.0-RC1 is supported for all modules except http4s-boopickle, http4s-scalatags, and http4s-twirl.

* http4s-core
    * Breaking: New header model

      This release brings a new model for headers.  The model based on subtyping and general type projection used through http4s-0.21 is replaced by a `Header` typeclass.

        * There is no longer a `Header.Parsed`.  All headers are stored in `Headers` as `Header.Raw`.
        * `Header.Raw` is no longer a subtype of `Header`.  `Header` is now a typeclass.
        * New modeled headers can be registered simply by providing an instance of `Header`. The global registry, `HttpHeaderParser`, is gone.
        * `Headers` are created and `put` via a `Header.ToRaw` magnet pattern.  Instances of `ToRaw` include `Raw`, case classes with a `Header` instance, `(String, String)` tuples, and `Foldable[Header.ToRaw]`.  This makes it convenient to create headers from types that don't share a subtyping relationship, and preserves a feel mostly compatible with the old `Headers.of`.
        * `HeaderKey` is gone. To retrieve headers from the `Headers`, object, pass the type in `[]` instead of `()` (e.g., `headers.get[Location]`).
        * `from` no longer exists on the companion object of modeled headers.  Use the `get[X]` syntax.
        * `unapply` no longer exists on most companion objects of modeled headers.  This use dto be an alias to `from`.
        * "Parsed" headers are no longer memoized, so calling `headers.get[X]` twice will reparse any header with a name matching `Header[X].name` a second time.  It is not believed that headers were parsed multiple times often in practice.  Headers are still not eagerly parsed, so performance is expected to remain about the same.
        * The `Header` instance carries a phantom type, `Recurring` or `Single`.  This information replaces the old `HeaderKey.Recurring` and `HeaderKey.Singleton` marker classes, and is used to determine whether we return the first header or search for multiple headers.
        * Given `h1: Headers` and `h2.Headers`, `h1.put(h2)` and `h1 ++ h2` now replace all headers in `h1` whose key appears in `h2`.  They previously replaced only singleton headers and appended recurring headers.  This behavior was surprising to users, and required the global registry.
        * An `add` operation is added, which requires a value with a `HeaderKey.Recurring` instance.  This operation appends to any existing headers.
        * `Headers#toList` is gone, but `Headers#headers` returns a `List[Header.Raw]`. The name was changed to call attention to the fact that the type changed to raw headers.

        * See [#4415](https://github.com/http4s/http4s/pull/4415), [#4526](https://github.com/http4s/http4s/pull/4526), [#4536](https://github.com/http4s/http4s/pull/4536), [#4538](https://github.com/http4s/http4s/pull/4538), [#4537](https://github.com/http4s/http4s/pull/4537), [#5430](https://github.com/http4s/http4s/pull/5430), [#4540](https://github.com/http4s/http4s/pull/4540), [#4542](https://github.com/http4s/http4s/pull/4542), [#4543](https://github.com/http4s/http4s/pull/4543), [#4546](https://github.com/http4s/http4s/pull/4546), [#4549](https://github.com/http4s/http4s/pull/4549), [#4551](https://github.com/http4s/http4s/pull/4551), [#4545](https://github.com/http4s/http4s/pull/4545), [#4547](https://github.com/http4s/http4s/pull/4547), [#4552](https://github.com/http4s/http4s/pull/4552), [#4555](https://github.com/http4s/http4s/pull/4555), [#4559](https://github.com/http4s/http4s/pull/4559), [#4556](https://github.com/http4s/http4s/pull/4556), [#4562](https://github.com/http4s/http4s/pull/4562), [#4558](https://github.com/http4s/http4s/pull/4558), [#4563](https://github.com/http4s/http4s/pull/4563), [#4564](https://github.com/http4s/http4s/pull/4564), [#4565](https://github.com/http4s/http4s/pull/4565), [#4566](https://github.com/http4s/http4s/pull/4566), [#4569](https://github.com/http4s/http4s/pull/4569), [#4571](https://github.com/http4s/http4s/pull/4571), [#4570](https://github.com/http4s/http4s/pull/4570), [#4568](https://github.com/http4s/http4s/pull/4568), [#4567](https://github.com/http4s/http4s/pull/4567), [#4537](https://github.com/http4s/http4s/pull/4537), [#4575](https://github.com/http4s/http4s/pull/4575), [#4576](https://github.com/http4s/http4s/pull/4576).

    * Other breaking changes
        * [#4554](https://github.com/http4s/http4s/pull/4554): Remove deprecated `DecodeResult` methods
    * Enhancements
        * [#4579](https://github.com/http4s/http4s/pull/4579): Regenerate MimeDB from the IANA registry

# v1.0.0-M18 (2021-03-02)

Includes changes from v0.22.0-M4.

* http4s-core
    * Breaking changes
        * [#4516](https://github.com/http4s/http4s/pull/4516): Replace `Defer: Applicative` constraint with `Monad` in `HttpRoutes.of` and `ContextRoutes.of`.  This should be source compatible for nearly all users.  Users who can't abide this constraint can use `.strict`, at the cost of efficiency in combinining routes.
    * Enhancements
        * [#4351](https://github.com/http4s/http4s/pull/4351): Optimize multipart parser for the fact that pull can't return empty chunks
        * [#4485](https://github.com/http4s/http4s/pull/4485): Drop dependency to `cats-effect-std`. There are no hard dependencies on `cats.effect.IO` outside the tests.

* http4s-blaze-core
    * Enhancements
        * [#4425](https://github.com/http4s/http4s/pull/4425): Optimize entity body writer

* http4s-ember-server
    * Breaking changes
        * [#4471](https://github.com/http4s/http4s/pull/4471): `EmberServerBuilder` takes an ip4s `Option[Host]` and `Port` in its config instead of `String` and `Int`.
        * [#4515](https://github.com/http4s/http4s/pull/4515): Temporarily revert the graceful shutdown until a new version of FS2 suports it.

* Dependency updates
    * cats-effect-3.0.0-RC2
    * fs2-3.0.0-M9
    * jawn-fs2-2.0.0-RC3
    * ip4s-3.0.0-RC2
    * keypool-0.4.0-RC2
    * log4cats-2.0.0-RC1
    * vault-3.0.0-RC2

~~# v1.0.0-M17 (2021-03-02)~~

Missed the forward merges from 0.22.0-M4. Proceed directly to 1.0.0-M18.

# v0.22.0-M4 (2021-03-02)

Includes changes from v0.21.19 and v0.21.20.

* http4s-core
    * Breaking changes
        * [#4242](https://github.com/http4s/http4s/pull/4242): Replace internal models of IPv4, IPv6, `java.net.InetAddress`, and `java.net.SocketAddress` with ip4s.  This affects the URI authority, various headers, and message attributes that refer to IP addresses and hostnames.
        * [#4352](https://github.com/http4s/http4s/pull/4352): Remove deprecated `Header.Recurring.GetT` and ``Header.get(`Set-Cookie`)``.
        * [#4364](https://github.com/http4s/http4s/pull/4364): Remove deprecated `AsyncSyntax` and `NonEmpyListSyntax`. These were unrelated to HTTP.
        * [#4407](https://github.com/http4s/http4s/pull/4407): Relax constraint on `EntityEncoder.fileEncoder` from `Effect` to `Sync`. This is source compatible.
        * [#4519](https://github.com/http4s/http4s/pull/4519): Drop unused `Sync` constraints on `MultipartParser`, `Part`, and `KleisliSyntax`. This is source compatible.

* http4s-laws
    * Breaking changes
        * [#4519](https://github.com/http4s/http4s/pull/4519): Drop unused `Arbitrary` and `Shrink` constraints on `LawAdapter#booleanPropF`. This is source compatible.

* http4s-server
    * Breaking changes
        * [#4519](https://github.com/http4s/http4s/pull/4519): Drop unused `Functor` constraints in `HSTS`, `Jsonp`, `PushSupport`, `TranslateUri`, and `UriTranslation` middlewares. Drop unused `Sync` and `ContextShift` constraints in `staticcontent` package. These are source compatible.

* http4s-server
    * Breaking changes
        * [#4519](https://github.com/http4s/http4s/pull/4519): Drop unused `Async` constraint in `ServletContainer`. Drop unused `ContextShift` in `ServletContextSyntax`. These are source compatible.

* http4s-async-http-client
    * Breaking changes
        * [#4519](https://github.com/http4s/http4s/pull/4519): Drop unused `Sync` constraint on `AsyncHttpClientStats`. This is source compatible.

* http4s-prometheus
    * Breaking changes
        * [#4519](https://github.com/http4s/http4s/pull/4519): Drop unused `Sync` constraint on `PrometheusExportService`. This is source compatible.

* http4s-argonaut
    * Removal
        * [#4409](https://github.com/http4s/http4s/pull/4409): http4s-argonaut is no longer published

* http4s-json4s
    * Removal
        * [#4410](https://github.com/http4s/http4s/pull/4410): http4s-json4s, http4s-json4s-native, and http4s-json4s-jackson are no longer published

* http4s-play-json
    * Breaking changes
        * [#4371](https://github.com/http4s/http4s/pull/4371): Replace jawn-play with an internal copy of the facade to work around `withDottyCompat` issues.

* http4s-scala-xml
    * Breaking changes
        * [#4380](https://github.com/http4s/http4s/pull/4380): Move the implicits from the root package to a Cats-like encoding.  Suggest replacing `import org.http4s.scalaxml._` with `import org.http4s.scalaxml.implicits._`.

* Dependencies
    * blaze-0.15.0-M2
    * case-insensitive-1.0.0
    * cats-parse-0.3.1
    * circe-0.14.0-M4
    * ip4s-2.0.0-RC1
    * jawn-1.1.0
    * jawn-play (dropped)
    * keypool-0.3.0
    * log4cats-1.2.0
    * log4s-1.0.0-M5
    * play-json-2.10.0-RC2
    * scala-xml-2.0.0-M5
    * vault-2.1.7

# v0.21.20 (2021-03-02)

* http4s-core
    * Enhancements
        * [#4479](https://github.com/http4s/http4s/pull/4479): Add a `Hash[QValue]` instance
        * [#4512](https://github.com/http4s/http4s/pull/4512): Add `DecodeResult.successT` and `DecodeResult.failureT`, consistent with `EitherT`.  Deprecate the overloaded versions they replace.
    * Deprecations
        * [#4444](https://github.com/http4s/http4s/pull/4444): Deprecate the `RequestCookieJar` in favor of the `CookieJar` middleware

* http4s-ember-core
    * Bugfixes
        * [#4429](https://github.com/http4s/http4s/pull/4429), [#4466](https://github.com/http4s/http4s/pull/4466): Fix a few corner cases in the parser with respect to chunk boundaries

* http4s-servlet
    * Enhancements
        * [#4544](https://github.com/http4s/http4s/pull/4544): Remove redundant calculation and insertion of request attributes into the Vault

* Dependency upgrades
    * cats-2.4.1
    * cats-effect-2.3.2
    * dropwizard-metrics-4.1.18
    * fs2-2.5.3
    * jetty-9.4.38
    * json4s-3.6.11
    * scalacheck-1.15.3

# v0.21.19 (2021-02-13)

* http4s-core
    * Deprecations
        * [#4337](https://github.com/http4s/http4s/pull/4337): Deprecate `Header.Recurring.GetT`, which is unused

* http4s-client
    * Bugfixes
        * [#4403](https://github.com/http4s/http4s/pull/4403): Remove `Content-Coding` and `Content-Length` headers after decompressing in the `GZip` middleware.

* http4s-ember-core
    * Bugfixes
        * [#4348](https://github.com/http4s/http4s/pull/4348): Handle partially read bodies in persistent connections when the connection is recycled.

* http4s-ember-server
    * Enhancements
        * [#4400](https://github.com/http4s/http4s/pull/4400): Implement the `ConnectionInfo` and `SecureSession` request vault attributes, for parity with the Blaze and Servlet backends

* http4s-argonaut
        * [#4366](https://github.com/http4s/http4s/pull/4370): Deprecate http4s-argonaut.  It won't be published starting in 0.22.

* http4s-json4s, http4s-json4s-jackson, http4s-json4s-native
    * Deprecations
        * [#4370](https://github.com/http4s/http4s/pull/4370): Deprecate the http4s-json4s modules.  They won't be published starting in 0.22.

* http4s-scalatags
    * Enhancements
        * [#3850](https://github.com/http4s/http4s/pull/3850): Relax constraint on encoders from `TypedTag[String]` to `Frag[_, String]`

* Dependency updates
    * cats-2.4.1
    * netty-4.1.59.Final
    * okio-2.9.0
    * tomcat-9.0.43

# v1.0.0-M16 (2021-02-02)

Inherits the fixes of v0.21.18

~~# v1.0.0-M15 (2021-02-02)~~

~~Build failure.~~

Accidentally published from the 0.21.x series after a series of unfortunate events. Do not use.

# v0.22.0-M3 (2021-02-02)

Inherits the fixes of v0.21.18

# v0.21.18 (2021-02-02)

* http4s-blaze-server
    * Bug fixes
        * [#4337](https://github.com/http4s/http4s/pull/4337): Pass the `maxConnections` parameter to the blaze infrastructure correctly. The `maxConnections` value was being passed as the `acceptorThreads`, leaving `maxConnections` set to its Blaze default of 512.

* http4s-ember-core
    * Bug fixes
        * [#4335](https://github.com/http4s/http4s/pull/4335): Don't render an empty body with chunked transfer encoding on response statuses that don't permit a body (e.g., `204 No Content`).

# v1.0.0-M14

* [GHSA-xhv5-w9c5-2r2w](https://github.com/http4s/http4s/security/advisories/GHSA-xhv5-w9c5-2r2w): Additionally to the fix in v0.21.17, drops support for NIO2.

* http4s-okhttp-client
    * Breaking changes
        * [#4299](https://github.com/http4s/http4s/pull/4299): Manage the `Dispatcher` internally in `OkHttpBuilder`. `create` becomes a private method.
    * Documentation
        * [#4306](https://github.com/http4s/http4s/pull/4306): Update the copyright notice to 2021.

# v0.22.0-M2 (2021-02-02)

This release fixes a [High Severity vulnerability](https://github.com/http4s/http4s/security/advisories/GHSA-xhv5-w9c5-2r2w) in blaze-server.

* http4s-blaze-server
    * [GHSA-xhv5-w9c5-2r2w](https://github.com/http4s/http4s/security/advisories/GHSA-xhv5-w9c5-2r2w): Additionally to the fix in v0.21.17, drops support for NIO2.

* http4s-core
    * Enhancements
        * [#4286](https://github.com/http4s/http4s/pull/4286): Improve performance by using `oneOf` and caching a URI parser. This was an identified new hotspot in v0.22.0-M1.
    * Breaking changes
        * [#4259](https://github.com/http4s/http4s/pull/4259): Regenerate `MimeDb` from the IANA database. This shifts around some constants in a binary incompatible way, but almost nobody will notice.
        * [#4327](https://github.com/http4s/http4s/pull/4237): Shifted the parsers around in `Uri` to prevent deadlocks that appeared since M1.  This should not be visible, but is binary breaking.

* http4s-prometheus
    * Breaking changes
        * [#4273](https://github.com/http4s/http4s/pull/4273): Change metric names from `_count` to `_count_total` to match Prometheus' move to the OpenMetrics standard.  Your metrics names will change!  See [prometheus/client_java#615](https://github.com/prometheus/client_java/pull/615) for more details from the Prometheus team.

* Dependency updates
    * jawn-fs2-1.0.1
    * keypool-0.3.0-RC1 (moved to `org.typelevel`)
    * play-json-2.10.0-RC1
    * simpleclient-0.10.0 (Prometheus)

# v0.21.17 (2021-02-02)

This release fixes a [High Severity vulnerability](https://github.com/http4s/http4s/security/advisories/GHSA-xhv5-w9c5-2r2w) in blaze-server.

* http4s-blaze-server
    * Security patches
        * [GHSA-xhv5-w9c5-2r2w](https://github.com/http4s/http4s/security/advisories/GHSA-xhv5-w9c5-2r2w): blaze-core, a library underlying http4s-blaze-server, accepts connections without bound.  Each connection claims a file handle, a scarce resource, leading to a denial of service vector.
          `BlazeServerBuilder` now has a `maxConnections` property, limiting the number of concurrent connections.  The cap is not applied to the NIO2 socket server, which is now deprecated.

* http4s-ember-core
    * Enhancements
        * [#4331](https://github.com/http4s/http4s/pull/4331): Don't render an empty chunked payload if a request has neither a `Content-Length` or `Transfer-Encoding` and the method is one of `GET`, `DELETE`, `CONNECT`, or `TRACE`. It is undefined behavior for those methods to send payloads.

* http4s-ember-server
    * Bugfixes
        * [#4281](https://github.com/http4s/http4s/pull/4281): Add backpressure to ember startup, so the server is up before `use` returns.
    * Enhancements
        * [#4244](https://github.com/http4s/http4s/pull/4244): Internal refactoring of how the stream of server connections is parallelized and terminated.
        * [#4287](https://github.com/http4s/http4s/pull/4287): Replace `onError: Throwable => Response[F]` with `withErrorHandler: PartialFunction[Thrwable, F[Response[F]]`.  Error handling is invoked earlier, allowing custom responses to parsing and timeout failures.

* http4s-ember-client
    * Enhancements
        * [#4301](https://github.com/http4s/http4s/pull/4301): Add an `idleConnectionTime` to `EmberClientBuilder`. Discard stale connections from the pool and try to acquire a new one.

* http4s-servlet
    * Bugfixes
        * [#4309](https://github.com/http4s/http4s/pull/4309): Call `GenericServlet.init` when intializing an `Http4sServlet`.  Avoids `NullPointerExceptions` from the `ServletConfig`.

* Documentation
        * [#4261](https://github.com/http4s/http4s/pull/4261): Better `@see` links throughout the Scaladoc

* Dependency upgrades
    * blaze-0.14.15
    * okhttp-4.9.1

# v1.0.0-M13 (2021-01-25)

This is the first milestone built on Cats-Effect 3.  To track Cats-Effect 2 development, please see the new 0.22.x series.  Everything in 0.22.0-M1, including the cats-parse port, is here.

* http4s-core
    * Breaking changes
        * [#3784](https://github.com/http4s/http4s/pull/3784), [#3865](https://github.com/http4s/http4s/pull/3784): Inexhaustively,
            * Many `EntityDecoder` constraints relaxed from `Sync` to `Concurrent`.
            * File-related operations require a `Files` constraint.
            * `Blocker` arguments are no longer required.
            * `ContextShift` constraints are no longer required.
            * The deprecated, non-HTTP `AsyncSyntax` is removed.
        * [#3886](https://github.com/http4s/http4s/pull/3886):
            * Relax `Sync` to `Defer` in `HttpApp` constructor.
            * Relax `Sync` to `Concurrent` in `Logger` constructors.
            * Remove `Sync` constraint from `Part` constructors.
            * Relax `Sync` to `Functor` in various Kleisli syntax.

* http4s-laws
    * Breaking changes
        * [#3807](https://github.com/http4s/http4s/pull/3807): Several arbitraries and cogens now require a `Dispatcher` and a `TestContext`.

* http4s-client
    * [#3857](https://github.com/http4s/http4s/pull/3857): Inexhaustively,
        * `Monad: Clock` constraints changed to `Temporal`
        * `Client.translate` requires an `Async` and `MonadCancel`
        * Removal of `Blocker` from `JavaNetClientBuilder`
        * `PoolManager` changed from `Concurrent` to `Async`
        * Many middlewares changed from `Sync` to `Async`
    * [#4081](https://github.com/http4s/http4s/pull/4081): Change `Metrics` constraints from `Temporal` to `Clock: Concurrent`

* http4s-server
    * [#3857](https://github.com/http4s/http4s/pull/3857): Inexhaustively,
        * `Monad: Clock` constraints changed to `Temporal`
        * Many middlewares changed from `Sync` to `Async`
    * [#4081](https://github.com/http4s/http4s/pull/4081): Change `Metrics` constraints from `Temporal` to `Clock: Concurrent`

* http4s-async-http-client
    * Breaking changes
        * [#4149](https://github.com/http4s/http4s/pull/4149): `ConcurrentEffect` constraint relaxed to `Async`. `apply` method changed to `fromClient` and returns a `Resource` to account for the `Dispatcher`.

* http4s-blaze-core
    * Breaking changes
        * [#3894](https://github.com/http4s/http4s/pull/3894): Most `Effect` constraints relaxed to `Async`.

* http4s-blaze-server
    * Breaking changes
        * [#4097](https://github.com/http4s/http4s/pull/4097), [#4137](https://github.com/http4s/http4s/pull/4137): `ConcurrentEffect` constraint relaxed to `Async`. Remove deprecated `BlazeBuilder`

* http4s-blaze-client
    * Breaking changes
        * [#4097](https://github.com/http4s/http4s/pull/4097): `ConcurrentEffect` constraint relaxed to `Async`

* http4s-ember-client
    * Breaking changes
        * [#4256](https://github.com/http4s/http4s/pull/4256): `Concurrent: Timer: ContextShift` constraint turned to `Async`

* http4s-ember-server
    * Breaking changes
        * [#4256](https://github.com/http4s/http4s/pull/4256): `Concurrent: Timer: ContextShift` constraint turned to `Async`

* http4s-okhttp-client
    * Breaking changes
    * [#4102](https://github.com/http4s/http4s/pull/4102), [#4136](https://github.com/http4s/http4s/pull/4136):
    * `OkHttpBuilder` takes a `Dispatcher`
    * `ConcurrentEffect` and `ContextShift` constraints replaced by `Async`

* http4s-servlet
    * Breaking changes
        * [#4175](https://github.com/http4s/http4s/pull/4175): Servlets naow take a `Dispatcher`. The blocker is removed from `BlockingIo`. `ConcurrentEffect` constraint relaxed to `Async`.

* http4s-jetty-client
    * Breaking changes
        * [#4165](https://github.com/http4s/http4s/pull/4165): `ConcurrentEffect` constraint relaxed to `Async`

* http4s-jetty
    * Breaking changes
        * [#4191](https://github.com/http4s/http4s/pull/4191): `ConcurrentEffect` constraint relaxed to `Async`

* http4s-tomcat
    * Breaking changes
        * [#4216](https://github.com/http4s/http4s/pull/4216): `ConcurrentEffect` constraint relaxed to `Async`

* http4s-jawn
    * Breaking changes
        * [#3871](https://github.com/http4s/http4s/pull/3871): `Sync` constraints relaxed to `Concurrent`

* http4s-argonaut
    * Breaking changes
        * [#3961](https://github.com/http4s/http4s/pull/3961): `Sync` constraints relaxed to `Concurrent`

* http4s-circe
    * Breaking changes
        * [#3965](https://github.com/http4s/http4s/pull/3965): `Sync` constraints relaxed to to `Concurrent`.

* http4s-json4s
    * Breaking changes
        * [#3885](https://github.com/http4s/http4s/pull/3885): `Sync` constraints relaxed to to `Concurrent`.

* http4s-play-json
    * Breaking changes
        * [#3962](https://github.com/http4s/http4s/pull/3962): `Sync` constraints relaxed to to `Concurrent`.

* http4s-scala-xml
    * Breaking changes
        * [#4054](https://github.com/http4s/http4s/pull/4054): `Sync` constraints relaxed to to `Concurrent`.

* http4s-boopickle
    * Breaking changes
        * [#3871](https://github.com/http4s/http4s/pull/3852): `Sync` constraints relaxed to `Concurrent`

* Dependency updates
    * cats-effect-3.0.0-M5
    * fs2-3.0.0-M7
    * jawn-1.0.3
    * jawn-fs2-2.0.0-M2
    * keypool-0.4.0-M1 (moved to `org.typelevel`)
    * log4cats-2.0.0-M1
    * vault-3.0.0-M1

~~# v1.0.0-M12 (2021-01-25)~~

Build failure

~~# v1.0.0-M11 (2021-01-25)~~

Partial publish after build failure

# v0.22.0-M1 (2021-01-24)

This is a new series, forked from main before Cats-Effect 3 support was merged.  It is binary incompatible with 0.21, but contains several changes that will be necessary for Scala 3 (Dotty) support. It builds on all the changes from v1.0.0-M1 through v1.0.0-M10, which are not echoed here.

The headline change is that all parboiled2 parsers have been replaced with cats-parse.

* Should I switch?

* Users who had been tracking the 1.0 series, but are not prepared for Cats Effect 3, should switch to this series.
* Users who wish to remain on the bleeding edge, including Cats Effect 3, should continue track the 1.0 series.
* Users who need a stable release should remain on the 0.21 series for now.

* http4s-core
    * Breaking changes
        * [#3855](https://github.com/http4s/http4s/pull/3855): All parboiled2 parsers are replaced by cats-parse.  parboiled2 was not part of the public API, nor are our cats-parse parsers.  Users may observe a difference in the error messages and subtle semantic changes.  We've attempted to minimize them, but this is a significant underlying change.  See also: [#3897](https://github.com/http4s/http4s/pull/3897), [#3901](https://github.com/http4s/http4s/pull/3901), [#3954](https://github.com/http4s/http4s/pull/3954), [#3958](https://github.com/http4s/http4s/pull/3958), [#3995](https://github.com/http4s/http4s/pull/3995), [#4023](https://github.com/http4s/http4s/pull/4023), [#4001](https://github.com/http4s/http4s/pull/4001), [#4013](https://github.com/http4s/http4s/pull/4013), [#4042](https://github.com/http4s/http4s/pull/4042), [#3982](https://github.com/http4s/http4s/pull/3982), [#4071](https://github.com/http4s/http4s/pull/4071), [#4017](https://github.com/http4s/http4s/pull/4017), [#4132](https://github.com/http4s/http4s/pull/4132), [#4154](https://github.com/http4s/http4s/pull/4154), [#4200](https://github.com/http4s/http4s/pull/4200), [#4202](https://github.com/http4s/http4s/pull/4202), [#4206](https://github.com/http4s/http4s/pull/4206), [#4201](https://github.com/http4s/http4s/pull/4201), [#4208](https://github.com/http4s/http4s/pull/4208), [#4235](https://github.com/http4s/http4s/pull/4235), [#4147](https://github.com/http4s/http4s/pull/4147), [#4238](https://github.com/http4s/http4s/pull/4238) [#4238](https://github.com/http4s/http4s/pull/4243)
        * [#4070](https://github.com/http4s/http4s/pull/4070): No longer publish a `scala.annotations.nowarn` annotation in the 2.12 build.  This is provided in the standard library in 2.12.13, and isn't necessary at runtime in any version.
        * [#4138](https://github.com/http4s/http4s/pull/4138): Replace boolean with `Weakness` sum type in `EntityTag` model
        * [#4148](https://github.com/http4s/http4s/pull/4148): Lift `ETag.EntityTag` out of header and into the `org.http4s` package
        * [#4164](https://github.com/http4s/http4s/pull/4164): Removal of several deprecated interfaces.  Most were non-public binary compatibility shims, or explicit cats instances that had been superseded by new implicits.  Some exceptions:
        * [#4145](https://github.com/http4s/http4s/pull/4145): Port macros in `org.http4s.syntax.literals` to Scala 3.  Deprecated macros that were on various companion objects will not be in the Scala 3 releases.
    * Bugfixes
        * [#4017](https://github.com/http4s/http4s/pull/4017): Render a final `-` in a byte ranges without an end value

* http4s-laws
    * Breaking changes
        * [#4144](https://github.com/http4s/http4s/pull/4144): Add `LawsAdapter` to create `PropF` for effectful properties.  Restate various Entity codec laws in terms of it.
        * [#4164](https://github.com/http4s/http4s/pull/4164): Removed arbitrary instances for `CIString`. These are provided by case-insensitive.

* http4s-server
    * Breaking changes
        * [#4164](https://github.com/http4s/http4s/pull/4164): Removed deprecated `SSLConfig`, `KeyStoreBits`, `SSLContextBits`, and `SSLBits`.

* http4s-testing
    * Breaking changes
        * [#4164](https://github.com/http4s/http4s/pull/4164): No longer a publicly published package. All public API was previously deprecated.

* Dependency upgrades
    * async-http-client-2.12.2
    * cats-parse-0.3.0
    * circe-0.14.0-M3
    * jackson-databind-2.12.1
    * jawn-1.0.3
    * log4cats-1.2.0-RC1 (now under `org.typelevel`)
    * log4s-1.0.0-M4
    * okio-2.10.0
    * vault-2.1.0-M14 (now under `org.typelevel`)

* Dependency removals
    * parboiled2

# v0.21.16 (2021-01-24)

* http4s-laws
    * Bugfixes
        * [#4243](https://github.com/http4s/http4s/pull/4243): Don't generate ipv6 addresses with only one section shorted by `::`

* http4s-blaze-core
    * Bugfixes
        * [#4143](https://github.com/http4s/http4s/pull/4143): Fix race condition that leads to `WritePendingException`. A tradeoff of this change is that some connections that were previously reused must now be closed.

* http4s-blaze-client
    * Bugfixes
        * [#4152](https://github.com/http4s/http4s/pull/4152): Omit implicit `Content-Length: 0` header when rendering GET, DELETE, CONNECT, and TRACE requests.

* http4s-ember-client
    * Bugfixes
        * [#4179](https://github.com/http4s/http4s/pull/4179): Render requests in "origin form", so the request line contains only the path of the request, and host information is only in the Host header.  We were previously rendering the fulll URI on the request line, which the spec mandates all servers to handle, but clients should not send when not speaking to a proxy.

* http4s-ember-server
    * Enhancements
        * [#4179](https://github.com/http4s/http4s/pull/4179): Support a graceful shutdown

* http4s-circe
    * Enhancements
        * [#4124](https://github.com/http4s/http4s/pull/4124): Avoid intermediate `ByteBuffer` duplication

# v1.0.0-M10 (2020-12-31)

* http4s-client
    * Enhancements
        * [#4051](https://github.com/http4s/http4s/pull/4051): Add `customized` function to `Logger` middleware that takes a function to produce the log string. Add a `colored` implementation on that that adds colors to the logs.

* Dependency updates
    * argonaut-6.3.3
    * dropwizard-metrics-4.1.17
    * netty-4.1.58.Final
    * play-json-29.9.2
    * scalatags-0.9.3

# v0.21.15 (2020-12-31)

* http4s-core
    * Enhancements
        * [#4014](https://github.com/http4s/http4s/pull/4014): Tolerate spaces in cookie headers. These are illegal per RFC6265, but commonly seen in the wild.
        * [#4113](https://github.com/http4s/http4s/pull/4113): Expose a mixed multipart decoder that buffers large file parts to a temporary file.

* http4s-server
    * Enhancements
        * [#4026](https://github.com/http4s/http4s/pull/4026): Add `Resource`-based constructors to the `BracketRequestResponse` middleware.
        * [#4037](https://github.com/http4s/http4s/pull/4037): Normalize some default settings between server backends to standard http4s defaults, to make a more similar experience between backends.  This changes some defaults for Ember and Jetty backends.

* http4s-jetty
    * Enhancements
        * [#4032](https://github.com/http4s/http4s/pull/4032): Add an `HttpConfiguration` parameter to the Jetty builder to support deeper configuration than what is otherwise available on the builer.  Use it for both HTTP/1 and HTTP/2.

* http4s-jetty-client
    * Enhancements
        * [#4110](https://github.com/http4s/http4s/pull/4110): Provide an `SslContextFactory` in the default configuration. Before this, secure requests would throw a `NullPointerException` unless a custom Jetty `HttpClient` was used.

* Documentation
    * [#4020](https://github.com/http4s/http4s/pull/4020): Improvements to scaladoc. Link to other projects' scaladoc where we can and various cleanups of our own.
    * [#4025](https://github.com/http4s/http4s/pull/4025): Publish our own API URL, so other scaladoc can link to us

* http4s-circe
    * [#4012](https://github.com/http4s/http4s/pull/4012): Add sensitive EntityDecoders for circe that filter JSON that couldn't be decoded before logging it.

* Dependency bumps
    * cats-2.3.1
    * cats-effect-2.3.1
    * discipline-core-1.1.3
    * fs2-2.5.0
    * jackson-databind-2.11.4
    * netty-4.1.56.Final
    * scodec-bits-1.1.23

# v1.0.0-M9 (2020-12-12)

* http4s-core
    * Breaking changes
        * [#3913](https://github.com/http4s/http4s/pull/3913): Regenerated the `MimeDb` trait from the IANA registry. This shifts a few constants around and is binary breaking, but the vast majority of users won't notice.

* Dependency updates
* jackson-databind-2.12.0

# v0.21.14 (2020-12-11)

* http4s-core
    * Bugfixes
        * [#3966](https://github.com/http4s/http4s/pull/3966): In `Link` header, retain the first `rel` attribute when multiple are present
    * Enhancements
        * [#3937](https://github.com/http4s/http4s/pull/3937): Add `Order[Charset]` and `Hash[Charset]` instances
        * [#3969](https://github.com/http4s/http4s/pull/3969): Add `Order[Uri]`, `Hash[Uri]`, and `Show[Uri]`. Add the same for its component types.
        * [#3966](https://github.com/http4s/http4s/pull/3966): Add `Order[Method]` instance

* http4s-server
    * Enhancements
        * [#3977](https://github.com/http4s/http4s/pull/3977): Add a `BracketRequestResponse` middleware, to reflect lifecycles between acquiring the `F[Response[F]]` and completion of the response body `Stream[F, Byte]`.  Introduces a new `ConcurrentRequests` middleware, and refactors `MaxActiveRequests` on top of it.

* http4s-okhttp-client
    * Bugfixes
        * [#4006](https://github.com/http4s/http4s/pull/4006): Set `Content-Length` header on requests where available instead of always chunking

* http4s-metrics
    * Bugfixes
        * [#3977](https://github.com/http4s/http4s/pull/3977): Changes from `BracketRequestResponse` middleware may address reported leaks in `decreaseActiveRequests`.  Corrects a bug in `recordHeadersTime`.  Also can now record times for abnormal terminations.

* Internals

    Should not affect end users, but noted just in case:

    * [#3964](https://github.com/http4s/http4s/pull/3964): Replace `cats.implicits._` imports with `cats.syntax.all._`. Should not be user visible.
    * [#3963](https://github.com/http4s/http4s/pull/3963), [#3983](https://github.com/http4s/http4s/pull/3983): Port several tests to MUnit. This helps with CI health.
    * [#3980](https://github.com/http4s/http4s/pull/3980): Integrate new sbt-http4s-org plugin with sbt-spiewak

* Dependency bumps
    * cats-2.3.0
    * cats-effect-2.3.0
    * dropwizard-metrics-4.1.16
    * scodec-bits-1.1.22

# v1.0.0-M8 (2020-11-26)

* Breaking changes
    * http4s-client
        * [#3903](https://github.com/http4s/http4s/pull/3903): Method apply syntax (e.g., `POST(body, uri)`) returns a `Request[F]` instead of `F[Request[F]]`

# v0.21.13 (2020-11-25)

* Bugfixes
    * Most modules
        * [#3932](https://github.com/http4s/http4s/pull/3932): Fix `NoClassDefFoundError` regression.  An example:

  ```
  [info]   java.lang.NoClassDefFoundError: cats/effect/ResourceLike
  [info]   at org.http4s.client.Client$.$anonfun$fromHttpApp$2(Client.scala:246)
  ```

  A test dependency upgrade evicted our declared cats-effect-2.2.0 dependency, so we built against a newer version than we advertise in our POM.  Fixed by downgrading the test dependency and inspecting the classpath.  Tooling will be added to avoid repeat failures.

# v0.21.12 (2020-11-25)

* Bugfixes
    * http4s-core
        * [#3911](https://github.com/http4s/http4s/pull/3911): Support raw query strings. Formerly, all query strings were stored as a vector of key-value pairs, which was lossy in the percent-encoding of sub-delimiter characters (e.g., '+' vs '%2B').  Queries constructed with `.fromString` will be rendered as-is, for APIs that assign special meaning to sub-delimiters.
        * [#3921](https://github.com/http4s/http4s/pull/3921): Fix rendering of URIs with colons. This was a regression in v0.21.9.
    * http4s-circe
        * [#3906](https://github.com/http4s/http4s/pull/3906): Fix streamed encoder for empty stream. It was not rendering the `[F`.

* Enhancements
    * http4s-core
        * [#3902](https://github.com/http4s/http4s/pull/3902): Add `Hash` and `BoundedEnumerable` instances for `HttpVersion`
        * [#3909](https://github.com/http4s/http4s/pull/3909): Add `Order` instance for `Header` and `Headers`

* Dependency upgrades
    * fs2-2.4.6
    * jetty-9.4.35.v20201120

# v1.0.0-M7 (2020-11-20)

* Breaking changes
    * http4s-dsl
        * [#3876](https://github.com/http4s/http4s/pull/3876): Replace `dsl.Http4sDsl.Path` with `core.Uri.Path`. The new `Path` in 1.0 is rich enough to support the DSL's routing needs, and this eliminates a conversion between models on every `->` extractor.  This change is source compatible in typical extractions.

* Dependency updates
    * argonaut-6.3.2

# v0.21.11 (2020-11-20)

* Enhancements
    * http4s-core
        * [#3864](https://github.com/http4s/http4s/pull/3864): Cache a `Right` of the common `HttpVersion`s for its `ParseResult`.
    * http4s-circe
        * [#3891](https://github.com/http4s/http4s/pull/3891): Encode JSON streams in their constituent chunks instead of a chunk-per-`Json`. This can significantly reduce the network flushes on most backends.
    * http4s-dsl
        * [#3844](https://github.com/http4s/http4s/pull/3844): Add `MatrixVar` extractor for [Matrix URIs](https://www.w3.org/DesignIssues/MatrixURIs.html)
    * http4s-async-http-client
        * [#3859](https://github.com/http4s/http4s/pull/3859): Add `AsyncHttpClient.apply` method that takes an already constructed async-http-client. This is useful for keeping a handle on bespoke of the client, such as its stats. Adds a functional `AsyncHttpClientStats` wrapper around the native stats class.

* Internals
    These changes should be transparent, but are mentioned for completeness.

    * Dotty preparations
        * [#3798](https://github.com/http4s/http4s/pull/3798): Parenthesize some arguments to lambda functions.
    * Build
        * [#3868](https://github.com/http4s/http4s/pull/3868), [#3870](https://github.com/http4s/http4s/pull/3870): Start building with sbt-github-actions.

* Dependency updates
    * discipline-1.1.2
    * dropwizard-metrics-4.1.15
    * jackson-databind-2.11.3
    * jawn-1.0.1
    * netty-4.1.54.Final
    * okio-2.9.0
    * tomcat-9.0.40

~~# v0.21.10 (2020-11-20)~~

Cursed release, accidentally tagged from main.
Proceed directly to 0.21.11.

# v1.0.0-M6 (2020-11-11)

* Breaking changes
    * [#3758](https://github.com/http4s/http4s/pull/3758): Refactor query param infix operators for deprecations in Scala 2.13. Not source breaking.
    * [#3366](https://github.com/http4s/http4s/pull/3366): Add `Method` and `Uri` to `UnexpectedStatus` exception to improve client error handling. Not source breaking in most common usages.

# v0.21.9 (2020-11-11)

* Bugfixes
    * [#3757](https://github.com/http4s/http4s/pull/3757): Restore mixin forwarders in `Http4sDsl` for binary compatibility back to v0.21.0.  These were removed in v0.21.6 by [#3492](https://github.com/http4s/http4s/pull/3492), but not caught by an older version of MiMa.
    * [#3752](https://github.com/http4s/http4s/pull/3752): Fix rendering of absolute `Uri`s with no scheme.  They were missing the `//`.
    * [#3810](https://github.com/http4s/http4s/pull/3810): In okhttp-client, render the request body synchronously on an okhttp-managed thread. There was a race condition that could truncate bodies.
* Enhancements
    * [#3609](https://github.com/http4s/http4s/pull/3609): Introduce `Forwarded` header
    * [#3789](https://github.com/http4s/http4s/pull/3789): In Ember, apply `Transfer-Encoding: chunked` in the absence of contrary information
    * [#3815](https://github.com/http4s/http4s/pull/3815): Add `Show`, `Hash`, and `Order` instances to `QueryParamKey` and `QueryParamValue`
    * [#3820](https://github.com/http4s/http4s/pull/3820): In jetty-client, eliminate uninformative request logging of failures

* Dotty preparations

    Dotty support remains [in progress](https://github.com/http4s/http4s/projects/5), though many http4s features can be used now in compatibility mode.

    * [#3767](https://github.com/http4s/http4s/pull/3767): Name "unbound placeholders."
    * [#3757](https://github.com/http4s/http4s/pull/3757): Replace `@silent` annotations with `@nowarn`.

* Dependency updates
    * blaze-0.14.14
    * discipline-specs2-1.1.1
    * dropwizard-metrics-4.1.14
    * fs2-2.4.5
    * jetty-9.4.34.v20201102
    * log4s-1.9.0
    * scalacheck-1.15.1

# v1.0.0-M5 (2020-10-16)

* Bugfixes
    * [#3714](https://github.com/http4s/http4s/pull/3638): Use correct prefix when composing with `Router`
    * [#3738](https://github.com/http4s/http4s/pull/3738): In `PrometheusExportService`, correctly match the `/metrics` endpoint
* Breaking changes
    * [#3649](https://github.com/http4s/http4s/pull/3649): Make `QueryParam` a subclass of `QueryParamLike`
    * [#3440](https://github.com/http4s/http4s/pull/3440): Simplify `Method` model. Drop `PermitsBody`, `NoBody`, and `Semantics` mixins. No longer a case class.
* Enhancements
    * [#3638](https://github.com/http4s/http4s/pull/3638): Model `Access-Control-Expose-Headers`
    * [#3735](https://github.com/http4s/http4s/pull/3735): Add `preferGzipped` parameter to `WebjarServiceBuilder`

* Dependency updates
    * argonaut-6.3.1

# v0.21.8 (2020-10-16)

* Security
    * [GHSA-8hxh-r6f7-jf45](https://github.com/http4s/http4s/security/advisories/GHSA-8hxh-r6f7-jf45): The version of Netty used by async-http-client is affected by [CVE-2020-11612](https://app.snyk.io/vuln/SNYK-JAVA-IONETTY-564897).  A server we connect to with http4s-async-http-client could theoretically respond with a large or malicious compressed stream and exhaust memory in the client JVM. This does not affect any release in the 1.x series.

* Bugfixes
    * [#3666](https://github.com/http4s/http4s/pull/3666): In CSRF middleware, always use the `onFailure` handler instead of a hardcoded 403 response
    * [#3716](https://github.com/http4s/http4s/pull/3716): Fail in `Method.fromString` when a token is succeeded by non-token characters.
    * [#3743](https://github.com/http4s/http4s/pull/3743): Fix `ListSep` parser according to RFC.

* Enhancements
    * [#3605](https://github.com/http4s/http4s/pull/3605): Improve header parsing in Ember
    * [#3634](https://github.com/http4s/http4s/pull/3634): Query parameter codecs for `LocalDate` and `ZonedDate`
    * [#3659](https://github.com/http4s/http4s/pull/3659): Make requests to mock client cancelable
    * [#3701](https://github.com/http4s/http4s/pull/3701): In `matchHeader`, only parse headers with matching names. This improves parsing laziness.
    * [#3641](https://github.com/http4s/http4s/pull/3641): Add `FormDataDecoder` to decode `UrlForm` to case classes via `QueryParamDecoder`

* Documentation
    * [#3693](https://github.com/http4s/http4s/pull/3693): Fix some typos
    * [#3703](https://github.com/http4s/http4s/pull/3703): Fix non-compiling example in streaming.md
    * [#3670](https://github.com/http4s/http4s/pull/3670): Add scaladocs for various headers, including RFC links
    * [#3692](https://github.com/http4s/http4s/pull/3692): Mention partial unification is no longer needed in Scala 2.13
    * [#3710](https://github.com/http4s/http4s/pull/3710): Add docs for `OptionalValidatingQueryParamDecoderMatcher`
    * [#3712](https://github.com/http4s/http4s/pull/3712): Add integrations.md with feature comparison of backends

* Miscellaneous
    * [#3742](https://github.com/http4s/http4s/pull/3742): Drop JDK14 tests for JDK15

* Dependency updates
    * dropwizard-metrics-4.1.13
    * cats-2.2.0
    * cats-effect-2.2.0
    * fs2-2.4.4
    * jetty-9.4.32.v20200930
    * json4s-3.6.10
    * netty-4.1.53.Final (async-http-client transitive dependency)
    * okhttp-4.9.0
    * play-json-2.9.1
    * scalafix-0.9.21
    * scalatags-0.9.2
    * tomcat-9.0.39

# v1.0.0-M4 (2020-08-09)

This milestone merges the changes in 0.21.7.
It is not binary compatible with 1.0.0-M3

* Breaking changes
    * [#3577](https://github.com/http4s/http4s/pull/3577): Add a model of the `Max-Forwards` header.
    * [#3567](https://github.com/http4s/http4s/pull/3577): Add a model of the `Content-Language` header.
    * [#3555](https://github.com/http4s/http4s/pull/3555): Support for UTF-8 basic authentication, per [RFC7617](https://tools.ietf.org/html/rfc7617). Attempt to decode Basic auth credentials as UTF-8, falling back to ISO-8859-1. Provide a charset to `BasicCredentials` that allows encoding with an arbitrary charset, defaulting to UTF-8.
    * [#3583](https://github.com/http4s/http4s/pull/3583): Allow configuration of `CirceInstances` to permit duplicate keys
    * [#3587](https://github.com/http4s/http4s/pull/3587): Model `Access-Control-Allow-Headers` header
* Documentation
    * [#3571](https://github.com/http4s/http4s/pull/3571): Fix comments in deprecated `AgentToken`, `AgentComment`, and `AgentProduct`.

* Dependency updates
    * dropwizard-metrics-4.1.12

# v0.21.7 (2020-08-08)

* Bugfixes
    * [#3548](https://github.com/http4s/http4s/pull/3548): Fixes `IllegalStateException` when a path matches a directory in `ResourceService`
    * [#3546](https://github.com/http4s/http4s/pull/3546): In ember, encode headers as ISO-8859-1. Includes performance improvements
    * [#3550](https://github.com/http4s/http4s/pull/3550): Don't attempt to decompress empty response bodies in `GZip` client middleware
    * [#3598](https://github.com/http4s/http4s/pull/3598): Fix connection keep-alives in ember-client
    * [#3594](https://github.com/http4s/http4s/pull/3594): Handle `FileNotFoundException` in `StaticFile.fromURL` by returning a 404 response
    * [#3625](https://github.com/http4s/http4s/pull/3625): Close `URLConnection` in `StaticFile.fromURL` when the resource is not expired
    * [#3624](https://github.com/http4s/http4s/pull/3624): Use client with the http4s defaults instead of a the Jetty defaults in `JettyClientBuilder#resource` and `JettyClientBuilder#stream`

* Enhancements
    * [#3552](https://github.com/http4s/http4s/pull/3552): Add `liftKleisli` operation to `Client.` This is useful for integration with [natchez](https://github.com/tpolecat/natchez).
    * [#3566](https://github.com/http4s/http4s/pull/3566): Expose `RetryPolicy.isErrorOrRetriablestatus`
    * [#3558](https://github.com/http4s/http4s/pull/3558): Add `httpRoutes` and `httpApp` convenience constructors to `HSTS` middleware
    * [#3559](https://github.com/http4s/http4s/pull/3559): Add `httpRoutes` and `httpApp` convenience constructors to `HttpsRedirect` middleware
    * [#3623](https://github.com/http4s/http4s/pull/3623): Add `configure` method to allow more configurations of async-http-client
    * [#3607](https://github.com/http4s/http4s/pull/3607): Add request key to the connection manager debug logs in blaze-client
    * [#3602](https://github.com/http4s/http4s/pull/3602): Support trailer headers in Ember.
    * [#3603](https://github.com/http4s/http4s/pull/3603): Enable connection reuse in ember-server.
    * [#3601](https://github.com/http4s/http4s/pull/3601): Improve ember-client by adding `keep-alive`, a `Date` header if not present, and a configurable `User-Agent` header if not present.

* Refactoring
    * [#3547](https://github.com/http4s/http4s/pull/3547): Refactor the ember request parser

* Documentation
    * [#3545](https://github.com/http4s/http4s/pull/3545): Refresh the getting started guide to match the current template.
    * [#3595](https://github.com/http4s/http4s/pull/3595): Show handling of `Year.of` exceptions in DSL tutorial

* Dependency upgrades
    * cats-effect-2.1.4
    * dropwizard-metrics-4.1.11
    * jetty-9.4.31.v20200723
    * okhttp-4.8.1
    * tomcat-9.0.37

# v1.0.0-M3 (2020-06-27)

This milestone merges the changes in 0.21.6.
It is binary compatible with 1.0.0-M2.

# v0.21.6 (2020-06-27)

* Bugfixes
    * [#3538](https://github.com/http4s/http4s/pull/3538): In ember, fix request and response parser to recognize chunked transfer encoding. In chunked messages, bodies were incorrectly empty.

* Enhancements
    * [#3492](https://github.com/http4s/http4s/pull/3538): Split the request extractors in the server DSL into `org.http4s.dsl.request`. This leaner DSL does not deal with bodies, and does not require an `F[_]` parameter. Use of the existing `http4s-dsl` is unaffected.

* Dependency updates
* blaze-0.14.13

# v1.0.0-M2 (2020-06-25)

This is the first milestone release in the 1.x series.
It is not binary compatible with prior releases.

* Where is M1?

Unpublished. The release build from the tag failed, and the fix required a new tag.

* Breaking changes
    * [#3174](https://github.com/http4s/http4s/pull/3174): Drop http4s-prometheus dependency on http4s-dsl
    * [#2615](https://github.com/http4s/http4s/pull/2615): Model the `Server` header
    * [#3206](https://github.com/http4s/http4s/pull/2615): Model the `Content-Location` header
    * [#3264](https://github.com/http4s/http4s/pull/3264): Remove unused `EntityEncoder` argument in `PlayInstances`.
    * [#3257](https://github.com/http4s/http4s/pull/3257): Make `SameSite` cookie attribute optional
    * [#3291](https://github.com/http4s/http4s/pull/3291): Remove unused `F[_]` parameter from `Server`
    * [#3241](https://github.com/http4s/http4s/pull/3241): Port all macros to blackbox in anticipation of Dotty support
    * [#3323](https://github.com/http4s/http4s/pull/3323): Drop deprecated `ArbitraryInstances#charsetRangesNoQuality`
    * [#3322](https://github.com/http4s/http4s/pull/3322): Drop deprecated `getAs` and `prepAs` methods from `Client`
    * [#3371](https://github.com/http4s/http4s/pull/3271): In http4s-metrics, add `rootCause` field to `TerminationType.Abnormal` and `TerminationType.Error`.  Add `TerminationType.Canceled`
    * [#3335](https://github.com/http4s/http4s/pull/3335): Remove unused `Bracket` instance in `Client#translate`
    * [#3390](https://github.com/http4s/http4s/pull/3390): Replace `org.http4s.util.CaseInsensitiveString` with `org.typelevel.ci.CIString`
    * [#3221](https://github.com/http4s/http4s/pull/3221): Implement a `Uri.Path` type to replace the type alias for `String`
    * [#3450](https://github.com/http4s/http4s/pull/3450): Model `Accept-Patch` header as a `NonEmptyList[MediaType]`
    * [#3463](https://github.com/http4s/http4s/pull/3450): Model `Access-Control-Allow-Credentials` header as a nullary case class.
    * [#3325](https://github.com/http4s/http4s/pull/3325): Add a WebSocket builder with a `Pipe[F, WebSocketFrame, WebSocketFrame]` to unify sending and receiving.
    * [#3373](https://github.com/http4s/http4s/pull/3373): Parameterize `ClassLoader` for `ResourceService` and `WebjarService`. Changes the `CacheStrategy`'s `uriPath` argument to `Uri.Path`.
    * [#3460](https://github.com/http4s/http4s/pull/3460): Remove deprecated `Service` and related aliases
    * [#3529](https://github.com/http4s/http4s/pull/3529): Refresh the `MediaType`s constants from the IANA registry. Not source breaking, but shifts constants in a binary breaking way.

* Enhancements
    * [#3320](https://github.com/http4s/http4s/pull/3320): Reimplement `Media#as` with `F.rethrow`

* Deprecations
    * [#3359](https://github.com/http4s/http4s/pull/3359): Deprecate the `org.http4s.util.execution` package.
    * [#3422](https://github.com/http4s/http4s/pull/3359): Deprecate `BlazeClientBuilder#withSslContextOption`.

* Documentation
    * [#3374](https://github.com/http4s/http4s/pull/3374): Add a deployment tutorial, including for GraalVM. See also #[3416](https://github.com/http4s/http4s/pull/3416).
    * [#3410](https://github.com/http4s/http4s/pull/3410): Suggest a global execution context for the argument to `BlazeClientBuilder`

* Internal refactoring
    * [#3386](https://github.com/http4s/http4s/pull/3386): Drop internal argonaut parser in favor of jawn's
    * [#3266](https://github.com/http4s/http4s/pull/3266): Replace `fs2.compress` with `fs2.compression`

* Dependency updates
    * argonaut-6.3.0
    * async-http-client-2.12.1
    * blaze-http-0.14.13
    * play-json-2.9.0
    * simpleclient-0.9.0 (Prometheus)

~~# v1.0.0-M1 (2020-06-25)~~

Did not publish successfully from tag.

# v0.21.5 (2020-06-24)

This release is fully backward compatible with 0.21.4.

* New modules
    * [#3372](https://github.com/http4s/http4s/pull/3372): `http4s-scalafix`: starting with this release, we have integrated Scalafix rules into the build.  All our Scalafix rules will be published as both snapshots and with core releases.  The http4s-scalafix version is equivalent to the output version of the scalafix rules.  The scalafix rules are intended to assist migrations with deprecations (within this series) and breaking changes (in the upcoming push to 1.0).

* Bugfixes
    * [#3476](https://github.com/http4s/http4s/pull/3476): Fix crash of `GZip` client middleware on responses to `HEAD` requests
    * [#3488](https://github.com/http4s/http4s/pull/3488): Don't call `toString` on input of `ResponseLogger` on cancellation. The input is usually a `Request`. We filter a set of default sensitive headers in `Request#toString`, but custom headers can also be sensitive and could previously be leaked by this middleware.
    * [#3521](https://github.com/http4s/http4s/pull/3521): In async-http-client, raise errors into response body stream when thrown after we've begun streaming. Previously, these errors were logged, but the response body was truncated with no value indicating failure.
    * [#3520](https://github.com/http4s/http4s/pull/3520): When adding a query parameter to a `Uri` with a blank query string (i.e., the URI ends in '?'), don't prepend it with a `'&'` character. This is important in OAuth1 signing.
    * [#3518](https://github.com/http4s/http4s/pull/3518): Fix `Cogen[ContentCoding]` in the testing arbitraries to respect the case-insensitivity of the coding field.
    * [#3501](https://github.com/http4s/http4s/pull/3501): Explicitly use `Locale.ENGLISH` when comparing two `ContentCoding`'s coding fields. This only matters if your default locale has different casing semantics than English for HTTP token characters.

* Deprecations
    * [#3441](https://github.com/http4s/http4s/pull/3441): Deprecate `org.http4s.util.threads`, which is not related to HTTP
    * [#3442](https://github.com/http4s/http4s/pull/3442): Deprecate `org.http4s.util.hashLower`, which is not related to HTTP
    * [#3466](https://github.com/http4s/http4s/pull/3466): Deprecate `util.decode`, which may loop infinitely on certain malformed input.  Deprecate `Media#bodyAsText` and `EntityDecoder.decodeString`, which may loop infinitely for charsets other than UTF-8.  The latter two methods are replaced by `Media#bodyText` and `EntityDecoder.decodeText`.
    * [#3372](https://github.com/http4s/http4s/pull/3372): Deprecate `Client.fetch(request)(f)` in favor of `Client#run(request).use(f)`. This is to highlight the dangers of using `F.pure` or similar as `f`, which gives access to the body after the client may have recycled the connection.  For training and code reviewing purposes, it's easier to be careful with `Resource#use` than convenience methods like `fetch` that are `use` in disguise. This change can be fixed with our new http4s-scalafix.

* Enhancements
    * [#3286](https://github.com/http4s/http4s/pull/3286): Add `httpRoutes` constructor for `Autoslash middleware`
    * [#3382](https://github.com/http4s/http4s/pull/3382): Use more efficient String compiler in `EntityDecoder[F, String]`
    * [#3439](https://github.com/http4s/http4s/pull/3439): Add `Hash[Method]` instance. See also [#3490](https://github.com/http4s/http4s/pull/3490).
    * [#3438](https://github.com/http4s/http4s/pull/3438): Add `PRI` method
    * [#3474](https://github.com/http4s/http4s/pull/3474): Add `httpApp` and `httpRoutes` constructors for `HeaderEcho` middleware
    * [#3473](https://github.com/http4s/http4s/pull/3473): Add `httpApp` and `httpRoutes` constructors for `ErrorHandling` middleware
    * [#3472](https://github.com/http4s/http4s/pull/3472): Add `httpApp` and `httpRoutes` constructors for `EntityLimiter` middleware
    * [#3487](https://github.com/http4s/http4s/pull/3487): Add new `RequestID` middleware.
    * [#3515](https://github.com/http4s/http4s/pull/3472): Add `httpApp` and `httpRoutes` constructors for `ErrorAction` middleware
    * [#3513](https://github.com/http4s/http4s/pull/3513): Add `httpRoutes` constructor for `DefaultHead`. Note that `httpApp` is not relevant.
    * [#3497](https://github.com/http4s/http4s/pull/3497): Add `logBodyText` functions to `Logger` middleware to customize the logging of the bodies

* Documentation
    * [#3358](https://github.com/http4s/http4s/pull/3358): Replaced tut with mdoc
    * [#3421](https://github.com/http4s/http4s/pull/3421): New deployment tutorial, including GraalVM
    * [#3404](https://github.com/http4s/http4s/pull/3404): Drop reference to http4s-argonaut61, which is unsupported.
    * [#3465](https://github.com/http4s/http4s/pull/3465): Update sbt version used in `sbt new` command
    * [#3489](https://github.com/http4s/http4s/pull/3489): Remove obsolete scaladoc about `Canceled` in blaze internals

* Internals
    * [#3478](https://github.com/http4s/http4s/pull/3478): Refactor `logMessage` in client and server logging middlewares

* Dependency updates
    * scala-2.13.2
    * boopickle-1.3.3
    * fs2-2.4.2
    * metrics-4.1.9 (Dropwizard)
    * jetty-9.4.30
    * json4s-3.6.9
    * log4cats-1.1.1
    * okhttp-4.7.2
    * scalafix-0.9.17
    * scalatags-0.9.1
    * tomcat-9.0.36

# v0.21.4 (2020-04-28)

This release is fully backward compatible with 0.21.3.

* Bugfixes
    * [#3338](https://github.com/http4s/http4s/pull/3338): Avoid incorrectly responding with an empty body in http4s-async-http-client

* Enhancements
    * [#3303](https://github.com/http4s/http4s/pull/3303): In blaze, cache `Date` header value
    * [#3350](https://github.com/http4s/http4s/pull/3350): Use stable host address in `ConnectionFailure` message. Makes code more portable post-JDK11.

* Deprecation
    * [#3361](https://github.com/http4s/http4s/pull/3361): Deprecate the `org.http4s.util.execution` package.

* Documentation
    * [#3279](https://github.com/http4s/http4s/pull/3279): Improve Prometheus middleware usage example

* Dependency updates
    * fs2-2.3.0
    * okhttp-4.5.0
    * scalafix-0.9.12
    * scala-xml-1.3.0
    * specs2-4.9.3

# v0.20.23 (2020-04-28)

This release restores backward compatibility with the 0.20 series.
This is the final planned release in the 0.20 series.

* Compatibility
    * [#3362](https://github.com/http4s/http4s/pull/3362): Restores binary compatibility in http4s-jetty back to 0.20.21.

# v0.20.22 (2020-04-28)

This release is backward compatible with 0.20, except for http4s-jetty.
This incompatibility will be corrected in 0.20.23.

* Breaking changes
    * [#3333](https://github.com/http4s/http4s/pull/3333): Add Http2c support to jetty-server. This accidentally broke binary compatibility, and will be patched in v0.20.23.

* Bugfixes
    * [#3326](https://github.com/http4s/http4s/pull/3326): In `WebjarService`, do not use OS-specific directory separators
    * [#3331](https://github.com/http4s/http4s/pull/3326): In `FileService`, serve index.html if request points to directory

* Enhancements
    * [#3327](https://github.com/http4s/http4s/pull/3327): Add `httpRoutes` and `httpApp` convenience constructors to `Date` middleware
    * [#3381](https://github.com/http4s/http4s/pull/3327): Add `httpRoutes` and `httpApp` convenience constructors to `CORS` middleware
    * [#3298](https://github.com/http4s/http4s/pull/3298): In `Logger` client and server middlewares, detect any media types ending in `+json` as non-binary

* Deprecations
    * [#3330](https://github.com/http4s/http4s/pull/3330): Deprecate `BlazeServerBuilder#apply()` in favor of passing an `ExecutionContext` explicitly.  Formerly, `ExecutionContext.global` was referenced by the default builder, and would spin up its thread pool even if the app never used the global execution context.
    * [#3361](https://github.com/http4s/http4s/pull/3361): Deprecate `org.http4s.util.bug`, which is for internal use only.

* Backports

    These appeared in previous releases, but have been backported to 0.20.x

    * [#2591](https://github.com/http4s/http4s/pull/2591): Change literal interpolator macros to use unsafe methods to avoid triggering Wartremover's EitherProjectionPartial warning
    * [#3115](https://github.com/http4s/http4s/pull/3115): Drop UTF-8 BOM when decoding
    * [#3148](https://github.com/http4s/http4s/pull/3148): Add `HttpRoutes.strict`
    * [#3185](https://github.com/http4s/http4s/pull/3185): In blaze, recover `EOF` on `bodyEncoder.write` to close connection
    * [#3196](https://github.com/http4s/http4s/pull/3196): Add convenience functions to `Caching` middleware

* Build improvements
    * Start testing on JDK14

* Dependency updates
    * blaze-0.14.12
    * metrics-4.1.6
    * jetty-9.4.28.v20200408
    * scala-2.12.11
    * tomcat-9.0.34

# v0.21.3 (2020-04-02)

This release is fully backward compatible with 0.21.2.

* Bugfixes
    * [#3243](https://github.com/http4s/http4s/pull/3243): Write ember-client request to socket before reading response

* Enhancements
    * [#3196](https://github.com/http4s/http4s/pull/3196): Add convenience functions to `Caching` middleware.
    * [#3155](https://github.com/http4s/http4s/pull/3155): Internal `j.u.c.CompletionStage` conversions.

* Dependency updates
    * cats-2.1.1
    * okhttp-4.4.1

# v0.20.21 (2020-04-02)

This release is fully backward compatible with 0.20.20.

* Dependency updates
    * argonaut-6.2.5
    * jetty-9.4.27.v20200227
    * metrics-4.1.5 (Dropwizard)
    * tomcat-9.0.33

# v0.21.2 (2020-03-24)

This release is fully backward compatible with 0.21.1.

* Security fixes
    * [GHSA-66q9-f7ff-mmx6](https://github.com/http4s/http4s/security/advisories/GHSA-66q9-f7ff-mmx6): Fixes a local file inclusion vulnerability in `FileService`, `ResourceService`, and `WebjarService`.
    * Request paths with `.`, `..`, or empty segments will now return a 400 in all three services.  Combinations of these could formerly be used to escape the configured roots and expose arbitrary local resources.
    * Request path segments are now percent-decoded to support resources with reserved characters in the name.

* Bug fixes
    * [#3261](https://github.com/http4s/http4s/pull/3261): In async-http-client, fixed connection release when body isn't run, as well as thread affinity.

* Enhancements
    * [#3253](https://github.com/http4s/http4s/pull/3253): Preparation for Dotty support. Should be invisible to end users, but calling out because it touches a lot.

# v0.20.20 (2020-03-24)

This release is fully backward compatible with 0.20.19.

* Security fixes
    * [GHSA-66q9-f7ff-mmx6](https://github.com/http4s/http4s/security/advisories/GHSA-66q9-f7ff-mmx6): Fixes a local file inclusion vulnerability in `FileService`, `ResourceService`, and `WebjarService`.
    * Request paths with `.`, `..`, or empty segments will now return a 400 in all three services.  Combinations of these could formerly be used to escape the configured roots and expose arbitrary local resources.
    * Request path segments are now percent-decoded to support resources with reserved characters in the name.

* Enhancements
    * [#3167](https://github.com/http4s/http4s/pull/3167): Add `MetricsOps.classifierFMethodWithOptionallyExcludedPath`.name.

# v0.18.26 (2020-03-24)

This release is fully backward compatible with 0.18.25.

* Security fixes
    * [GHSA-66q9-f7ff-mmx6](https://github.com/http4s/http4s/security/advisories/GHSA-66q9-f7ff-mmx6): Fixes a local file inclusion vulnerability in `FileService`, `ResourceService`, and `WebjarService`.
    * Request paths with `.`, `..`, or empty segments will now return a 400 in all three services.  Combinations of these could formerly be used to escape the configured roots and expose arbitrary local resources.
    * Request path segments are now percent-decoded to support resources with reserved characters in the name.

# v0.21.1 (2020-02-13)

This release is fully backward compatible with v0.21.0, and includes all the changes from v0.20.18.

* Bug fixes
    * [#3192](https://github.com/http4s/http4s/pull/3192): Parse `SameSite` cookie attribute and values case insensitively.

* Enhancements
    * [#3185](https://github.com/http4s/http4s/pull/3185): In blaze-server, recover `EOF` to close the connection instead of catching it. This reduces log noise in Cats Effect implementations that wrap uncaught exceptions.

* Dependency updates
    * jawn-fs2-1.0.0: We accidentally released v0.21.0 against an RC of jawn-fs2. This is fully compatible.

# v0.20.19 (2020-02-13)

This release is fully backward compatible with 0.20.18.

* Bugfixes
    * [#3199](https://github.com/http4s/http4s/pull/3199): When `Uri#withPath` is called without a slash and an authority is defined, add a slash to separate them.

* Enhancements
    * [#3199](https://github.com/http4s/http4s/pull/3199):
    * New `addSegment` alias for `Uri#/`
    * New `Uri#addPath` function, which splits the path segments and adds each, URL-encoded.

# v0.20.18 (2020-02-13)

This release is fully backward compatible with 0.20.17.

* Bugfixes
    * [#3178](https://github.com/http4s/http4s/pull/3178): In `TomcatBuilder`, use the correct values for the `clientAuth` connector attribute.
    * [#3184](https://github.com/http4s/http4s/pull/3184):
    * Parse cookie attribute names case insensitively.
    * Preserve multiple extended cookie attributes, delimited by a `';'`
    * Support cookie domains with a leading `'.'`

* Enhancements
    * [#3190](https://github.com/http4s/http4s/pull/3190): Remove reflection from initialization of `HttpHeaderParser`. This allows modeled headers to be parsed when running on Graal. The change is fully transparent on the JVM.

* Dependency updates
    * argonaut-6.2.4
    * async-http-client-2.10.5
    * tomcat-9.0.31

# v0.21.0 (2020-02-09)

This release is fully compatible with 0.21.0-RC4.  Future releases in the 0.21.x series will maintain binary compatibility with this release.  All users on the 0.20.x or earlier are strongly encouraged to upgrade.

* Dependency updates
* argonaut-6.2.4
* circe-0.13.0

# v0.21.0-RC5 (2020-02-08)

This release is binary compatible with 0.21.0-RC4.

We announced this as built on circe-0.13.0.  That was not correct, but is fixed in 0.21.0.

* Enhancements
    * [#3148](https://github.com/http4s/http4s/pull/3148): Add `HttpRoutes.strict` and `ContextRoutes.strict` for routes that require only an `Applicative`, at the cost of evaluating `combineK`ed routes strictly.

* Dependency updates
    * async-http-client-2.10.5
    * cats-effect-2.1.1
    * scalatags-0.8.5

# v0.21.0-RC4 (2020-02-04)

This release is binary incompatible with 0.21.0-RC2, but is source compatible.

* Breaking changes
    * Binary
        * [#3145](https://github.com/http4s/http4s/pull/3145): Relax constraints from `Effect` to `Sync` in `resourceService`, `fileService`, and `webjarService`.

# v0.21.0-RC3 (2020-02-03)

This release is binary incompatible with 0.21.0-RC2, but should be source compatible, with deprecations.

* Breaking changes
    * Binary
        * [#3126](https://github.com/http4s/http4s/pull/3126): Remove unnecessary `Applicative` constraints from http4s-circe
        * [#3124](https://github.com/http4s/http4s/pull/3124): Relax constraints from `Effect` to `Sync` in `FileService`.
        * [#3136](https://github.com/http4s/http4s/pull/3136): In `WebSocketBuilder`, add `filterPingPongs` parameter, default true.  When false, `send` and `receive` will see pings and pongs sent by the client.  The server still responds automatically to pings.  This change should be transparent to existing users.
        * [#3138](https://github.com/http4s/http4s/pull/3124): Remove unnecessary `Applicative` constraints on `EntityEncoder` instances in several modules.
    * Semantic
        * [#3139](https://github.com/http4s/http4s/pull/3139): Changes `Router` to find the longest matching prefix by path segments rather than character-by-character.  This is arguably a bug fix.  The old behavior could cause unexpected matches, is inconsistent with the servlet mappings that inspired `Router`, and is unlikely to have been intentionally depended on.
    * Deprecation
        * [#3134](https://github.com/http4s/http4s/pull/3132): Deprecate `JettyBuilder#withSSLContext` in favor of new methods in favor of new `withSslContext*` methods.
        * [#3132](https://github.com/http4s/http4s/pull/3132): Deprecate `BlazeServerBuilder#withSSLContext` and `BlazeServerBuilder#withSSL` in favor of new `withSslContext*` methods.
        * [#3140](https://github.com/http4s/http4s/pull/3140): Deprecate `JettyBuilder#withSSL`, to match `BlazeServerBuilder`. It's still necessary in Tomcat, which doesn't take a `ServletContext`.  Deprecate `SSLConfig`, `KeyStoreBits`, and `SSLContextBits`, which had already been removed from public API.

* Bugfixes
    * [#3140](https://github.com/http4s/http4s/pull/3140): In `TomcatBuilder`, fix mapping of `SSLClientAuthMode` to Tomcat's connector API.

* Enhancements
    * [#3134](https://github.com/http4s/http4s/pull/3132): In `JettyBuilder`, add `withSslContext` and `withSslContextAndParameters` to permit full control of `SSLParameters`.  Add `withoutSsl`.
    * [#3132](https://github.com/http4s/http4s/pull/3132): In `BlazeBuilder`, add `withSslContext` and `withSslContextAndParameters` to permit full control of `SSLParameters`.  Add `withoutSsl`.

* Dependency updates
    * cats-effect-2.1.0
    * fs2-2.2.2

# v0.21.0-RC2 (2020-01-27)

* Breaking changes
    * Binary and source
        * [#3110](https://github.com/http4s/http4s/pull/3110): Change `MessageFailure#toHttpResponse` to return a `Response[F]` instead of an `F[Response[F]]`, and relax constraints accordingly. Drops the `inHttpResponse` method.
        * [#3107](https://github.com/http4s/http4s/pull/3107): Add `covary[F[_]]` method to `Media` types.  Should not break your source unless you have your own `Media` subclass, which you shouldn't.
    * Binary only
        * [#3098](https://github.com/http4s/http4s/pull/3098): Update `MimeDB` from IANA registry.
    * Deprecation
        * [#3087](https://github.com/http4s/http4s/pull/3087): Deprecate the public http4s-testing module.  This was mostly Specs2 matchers, the majority of which block threads.  This is not to be confused with http4s-laws, which depends only on Discipline and is still maintained.

* Bugfixes
    * [#3105](https://github.com/http4s/http4s/pull/3105): Fix "cannot have more than one pending write request" error in blaze-server web sockets.
    * [#3115](https://github.com/http4s/http4s/pull/3115): Handle BOM at the head of a chunk in `decode`.

* Enhancements
    * [#3106](https://github.com/http4s/http4s/pull/3106): Interrupt response body in `DefaultHead` middleware. This optimization saves us from draining a potentially large response body that, because `HEAD` is a safe method, should not have side effects.
    * [#3095](https://github.com/http4s/http4s/pull/3095): Add `Request#asCurl` method to render a request as a curl command.  Renders the method, URI, and headers, but not yet the body.

# v0.20.17 (2020-01-25)

This release is fully compatible with 0.20.16.

* Bugfixes
    * [#3105](https://github.com/http4s/http4s/pull/3105): Fix "cannot have more than one pending write request" error in blaze-server web sockets.

* Dependency updates
    * simpleclient-0.8.1 (Prometheus)

# v0.18.25 (2020-01-21)

* Bug fixes
    * [#3093](https://github.com/http4s/http4s/pull/3093): Backport [#3086](https://github.com/http4s/http4s/pull/3086): Fix connection leak in blaze-client pool manager when the next request in the queue is expired.

# v0.21.0-RC1 (2020-01-21)

* Breaking changes
    * [#3012](https://github.com/http4s/http4s/pull/3012): Use `HttpApp` instead of `HttpRoutes` in `Http4sServlet`. The servlet builders themselves retain compatibility.
    * [#3078](https://github.com/http4s/http4s/pull/3078): Wrap Java exceptions in `ConnectionFailure` when a blaze-client fails to establish a connection. This preserves information about which host could not be connected to.
    * [#3062](https://github.com/http4s/http4s/pull/3062): http4s' JSON support is now built on jawn-1.0.0, which is a binary break from jawn-0.14.x.  This comes with a bump to circe-0.13.  Most circe-0.13 modules are binary compatible with circe-0.12, but note that circe-parser is not.
    * [#3055](https://github.com/http4s/http4s/pull/3055): Add fs2-io's TLS support to ember-client.  The `sslContext: Option[(ExecutionContext, SSLContext)]` argument is replaced by a `tlsContext: Option[TLSContext]`.`

* Enhancements
    * [#3004](https://github.com/http4s/http4s/pull/3004): Add `classloader` argument to `StaticFile.fromResource`
    * [#3007](https://github.com/http4s/http4s/pull/3007): Add `classloader` argument to `TomcatBuilder`
    * [#3008](https://github.com/http4s/http4s/pull/3008): Consistently use `collection.Seq` across Scala versions in DSL
    * [#3031](https://github.com/http4s/http4s/pull/3031): Relax `Router.apply` constraint from `Sync` to `Monad`
    * [#2821](https://github.com/http4s/http4s/pull/2821): Add `Media` supertype of `Message` and `Part`, so multipart parts can use `EntityDecoder`s
    * [#3021](https://github.com/http4s/http4s/pull/3021): Relax `Throttle.apply` constraint from `Sync` to `Monad`. Add a `mapK` operation to `TokenBucket`.
    * [#3056](https://github.com/http4s/http4s/pull/3056): Add `streamJsonArrayEncoder*` operations to circe support, to encode a `Stream` of `A` to a JSON array, given an encoder for `A`.
    * [#3053](https://github.com/http4s/http4s/pull/3053): Remove unneeded `Functor[G]` constraint on `HeaderEcho.apply`.
    * [#3054](https://github.com/http4s/http4s/pull/3054): Add `SameSite` cookie support
    * [#2518](https://github.com/http4s/http4s/pull/2518): Add `status` methods to `Client` that take a `String` or `Uri`
    * [#3069](https://github.com/http4s/http4s/pull/3069): Add `ContextMiddleware.const` function
    * [#3070](https://github.com/http4s/http4s/pull/3070): Add `NonEmptyTraverse` instance to `ContextRequest`
    * [#3060](https://github.com/http4s/http4s/pull/3060): Stop mixing context bounds and implicits in `CirceInstances`.
    * [#3024](https://github.com/http4s/http4s/pull/3024): Add `withQueryParams` and `withMultiValueQueryParams` to `QueryOps`
    * [#3092](https://github.com/http4s/http4s/pull/3092): Add TLS support to ember-server via fs2-io.

* Dependency updates
    * cats-2.1.0
    * circe-0.13.0-RC1
    * fs2-2.2.0
    * jawn-1.0.0
    * jawn-fs2-1.0.0-RC2
    * okhttp-4.3.1
    * play-json-2.8.1
    * scalacheck-1.14.3
    * scalatags-0.8.4
    * specs2-4.8.3

# v0.20.16 (2020-01-21)

* Bugfixes
    * [#3086](https://github.com/http4s/http4s/pull/3086): Fix connection leak in blaze-client pool manager when the next request in the queue is expired.

* Breaking changes
    * [#3053](https://github.com/http4s/http4s/pull/3053): Deprecate `HttpDate.now`, which is not referentially transparent. Prefer `HttpDate.current`.

* Enhancements
    * [#3049](https://github.com/http4s/http4s/pull/3049): Add new `Date` server middleware
    * [#3051](https://github.com/http4s/http4s/pull/3051): Add `HttpDate.current` convenience constructor, based on `Clock`.
    * [#3052](https://github.com/http4s/http4s/pull/3052): Add `Caching` server middleware.
    * [#3065](https://github.com/http4s/http4s/pull/3065): Add `ErrorAction` server middleware
    * [#3082](https://github.com/http4s/http4s/pull/3082): Wrap `UnresolvedAddressException` in blaze in an `UnresolvedAddressException` subtype that contains the address that could not resolve to aid diagnostics.  This is a conservative change.  See [#3078](https://github.com/http4s/http4s/pull/3078) for the wrapper forthcoming in http4s-0.21.

* Documentation
    * [#3017](https://github.com/http4s/http4s/pull/3017): Correct the documentation in `Timeout.apply`
    * [#3020](https://github.com/http4s/http4s/pull/3020): Update scaladoc to compiling example code on OptionalMultiQueryParamDecoderMatcher

* Dependency updates
    * async-http-client-2.10.4
    * jetty-9.4.26.v20200117
    * metrics-4.1.2 (Dropwizard)
    * log4s-1.8.2
    * okhttp-3.14.6
    * simpleclient-0.8.0 (Prometheus)
    * tomcat-9.0.30

# v0.20.15 (2019-11-27)

* Enhancements
    * [#2966](https://github.com/http4s/http4s/pull/2966): Add `HttpsRedirect` middleware
    * [#2965](https://github.com/http4s/http4s/pull/2965): Add `Request#addCookies` method
    * [#2887](https://github.com/http4s/http4s/pull/2887): Support realm in the `OAuth1` header

* Bug fixes
    * [#2916](https://github.com/http4s/http4s/pull/2916): Ensure that `Metrics` only decrements active requests once
    * [#2889](https://github.com/http4s/http4s/pull/2889): In `Logger`, log the prelude if `logBody` and `logHeaders` are false

# v0.20.14 (2019-11-26)

* Bug fixes
    * [#2909](https://github.com/http4s/http4s/pull/2909): Properly propagate streamed errors in jetty-client
    * The blaze upgrade fixes the "SSL Handshake WRAP produced 0 bytes" error on JDK 11.

* Enhancements
    * [#2911](https://github.com/http4s/http4s/pull/2911): Add missing bincompat syntax to `org.http4s.implicits`.

* Dependency updates
    * blaze-0.14.11
    * circe-0.11.2
    * jawn-0.14.3
    * jetty-9.4.24.v20191120
    * tomcat-9.0.29

# v0.20.13 (2019-11-05)

* Bug fixes
    * [#2946](https://github.com/http4s/http4s/pull/2946): Restore binary compatibility of private `UrlCodingUtils`. [#2930](https://github.com/http4s/http4s/pull/2930) caused a breakage in rho.
    * [#2922](https://github.com/http4s/http4s/pull/2922): Handle Content-Length longer that Int.MaxValue in chunked uploads
    * [#2941](https://github.com/http4s/http4s/pull/2941): Fix for `BlockingHttp4sServlet` with shifted IO.
    * [#2953](https://github.com/http4s/http4s/pull/2953): Fix connection info in servlet backend.  The local and remote addresses were reversed.
    * [#2942](https://github.com/http4s/http4s/pull/2942): Fix `Request.addcookie` to consolidate all `Cookie` headers into one.
    * [#2957](https://github.com/http4s/http4s/pull/2957): Shift the write to Blocker in `BlockingServletIo`

* Enhancements
    * [#2948](https://github.com/http4s/http4s/pull/2948): Add all missing `ContentCoding`s from the IANA registry.

* Dependency updates
    * blaze-0.14.9

# v0.20.12 (2019-10-31)

* Enhancements
    * [#2930](https://github.com/http4s/http4s/pull/2830): Move private `UrlCodingUtils` to the `Uri` companion object, make public

* Dependency updates
    * jawn-0.14.2
    * jetty-9.4.22
    * json4s-0.14.2
    * metrics-4.1.1
    * okhttp-3.14.4
    * play-json-2.7.4
    * tomcat-9.0.27
    * twirl-1.4.2

# v0.21.0-M5 (2019-09-19)

* Breaking changes
    * [#2815](https://github.com/http4s/http4s/pull/2815): Allow `Allow` header to specify an empty set of methods.
    * [#2832](https://github.com/http4s/http4s/pull/2836): Add natural transformation to `ResponseGenerator` to allow the `F` and `G` to work in unison. Relevant for http4s-directives.

* Enhancements
    * [#2836](https://github.com/http4s/http4s/pull/2836): Add `additionalSocketOptions` to ember configs
    * [#2869](https://github.com/http4s/http4s/pull/2869): Add JsonDebugErrorHandler middleware
    * [#2830](https://github.com/http4s/http4s/pull/2830): Add encoder and decoder helpers to `Uri` companion

* Documentation
    * [#2733](https://github.com/http4s/http4s/pull/2733): Add CSRF documentation

* Dependency updates
    * async-http-client-2.10.2
    * cats-2.0.0
    * cats-effect-2.0.0
    * circe-0.12.1
    * fs2-2.0.0
    * keypool-2.0.0
    * log4cats-core-1.0.0
    * okhttp-4.2.0
    * jawn-fs2-0.15.0
    * tomcat-9.0.24
    * vault-2.0.0

# v0.20.11 (2019-09-19)

* Breaking changes
    * [#2792](https://github.com/http4s/http4s/pull/2792): Drop support for Scala 2.13.0-M5. Users of Scala 2.13 should be on a stable release of Scala on the http4s-0.21 release series.
    * [#2800](https://github.com/http4s/http4s/pull/2800): Revert [#2785](https://github.com/http4s/http4s/pull/2785), using `F[A]` instead of `G[A]` in `EntityResponseGenerator`, which broke directives.

* Bug fixes
    * [#2807](https://github.com/http4s/http4s/pull/2807): In jetty-client, don't follow redirects with the internal client, which throws an exception in the http4s wrapper.

* Enhancements
    * [#2817](https://github.com/http4s/http4s/pull/2817): In jetty-client, disable internal client's default `Content-Type` to prevent default `application/octet-stream` for empty bodies.

* Dependency updates
    * jetty-9.4.20

# v0.21.0-M4 (2019-08-14)

* Dependency updates
    * cats-core-2.0.0-RC1
    * cats-effect-2.0.0-RC1
    * circe-0.12.0-RC1
    * discipline-1.0.0
    * keypool-0.2.0-RC1
    * log4cats-1.0.0-RC1
    * vault-2.0.0-RC1

# v0.20.10 (2019-08-14)

* Breaking changes
    * [#2785](https://github.com/http4s/http4s/pull/2785): Use `F[A]` instead of `G[A]` in the DSL's `EntityResponseGenerator`. This change is binary compatible, but not source compatible for users of `Http4sDsl2` where `F` is not `G`. This is uncommon.

* Bug fixes
    * [#2778](https://github.com/http4s/http4s/pull/2778): Don't truncate signing keys in CSRF middleware to 20 bytes, which causes a loss of entropy.

* Enhancements
    * [#2776](https://github.com/http4s/http4s/pull/2776): Add `MaxActiveRequest` middleware
    * [#2724](https://github.com/http4s/http4s/pull/2724): Add `QueryParamEncoder[Instant]` and `QueryParamDecoder[Instant]`. Introduce `QueryParamCodec` for convenience.
    * [#2777](https://github.com/http4s/http4s/pull/2777): Handle invalid `Content-Range` requests with a 416 response and `Accept-Range` header.

# v0.20.9 (2019-08-07)

* Bug fixes
    * [#2761](https://github.com/http4s/http4s/pull/2761): In blaze-client, don't add `ResponseHeaderTimeoutStage` when `responseHeaderTimeout` is infinite. This prevents an `IllegalArgumentException` when debug logging is turned on.
    * [#2762](https://github.com/http4s/http4s/pull/2762): Fix text in warnings when blaze-client timeouts are questionably ordered.

# v0.21.0-M3 (2019-08-02)

* Breaking changes
    * [#2572](https://github.com/http4s/http4s/pull/2572): Make `Http1Stage` private to `org.http4s`, which we highly doubt anybody extended directly anyway.

* Bug fixes
    * [#2727](https://github.com/http4s/http4s/pull/2727): Fix `UserInfo` with `+` sign

* Enhancements
    * [#2623](https://github.com/http4s/http4s/pull/2623): Propagate cookies in `FollowRedirect` client middleware

* Documentation
    * [#2717](https://github.com/http4s/http4s/pull/2717): Update quickstart for v0.21
    * [#2734](https://github.com/http4s/http4s/pull/2734): Add missing comma in code sample
    * [#2740](https://github.com/http4s/http4s/pull/2740): Clarify `Method` imports for client DSL

* Internals
    * [#2747](https://github.com/http4s/http4s/pull/2717): Create .mergify.yml

* Dependency upgrades
    * better-monadic-for-0.3.1
    * cats-effect-2.0.0-M5
    * log4cats-0.4.0-M2
    * okhttp-4.0.1

# v0.20.8 (2019-08-02)

* Enhancements
    * [#2550](https://github.com/http4s/http4s/pull/2550): Adjust default timeouts and add warnings about misconfiguration

* Dependency updates
    * blaze-0.14.8
    * cats-effect-1.4.0

# v0.20.7 (2019-07-30)

* Bug fixes
    * [#2728](https://github.com/http4s/http4s/pull/2728): Preserve division of `request.uri.path` into `scriptName` and `pathInfo` when calling `withPathInfo`.
    * [#2737](https://github.com/http4s/http4s/pull/2737): Fix deadlock in blaze-server web socket shutdown.

* Enhancements
    * [#2736](https://github.com/http4s/http4s/pull/2736): Implement a `connectTimeout` in blaze-client, defaulted to 10 seconds.  Prevents indefinite hangs on non-responsive hosts.

* Documentation
    * [#2741](https://github.com/http4s/http4s/pull/2741): Improve docs surrounding auth middleware and fall through.

* Dependency upgrades
    * blaze-0.14.7
    * tomcat-9.0.22

# v0.21.0-M2 (2019-07-09)

This release drops support for Scala 2.11 and adds the `http4s-ember-server` and `http4s-ember-client` backends.  Ember is new and experimental, but we intend for it to become the reference implementation.  Notably, it only requires a `Concurrent` constraint.

* Bugfixes
    * [#2691](https://github.com/http4s/http4s/pull/2691): Fix deadlock in client by releasing current connection before retrying in `Retry` client middleware.  The constraint is upgraded to `Concurrent`.
    * [#2693](https://github.com/http4s/http4s/pull/2693): Fix deadlock in client by releasing current connection before retrying in `FollowRedirect` client middleware.  The constraint is upgraded to `Concurrent`.
    * [#2671](https://github.com/http4s/http4s/pull/2671): Upgrade `Uri.UserInfo` to a case class with username and password, fixing encoding issues. This is for RFC 3986 compliance, where it's deprecated for security reasons. Please don't use this.
    * [#2704](https://github.com/http4s/http4s/pull/2704): Remove unused `Sync` constraint on `Part.formData`.

* Breaking changes
    * [#2654](https://github.com/http4s/http4s/pull/2654): Extract an http4s-laws module from http4s-testing, with no dependency on Specs2.  The arbitraries, laws, and tests are now laid out in a similar structure to cats and cats-effect.
    * [#2665](https://github.com/http4s/http4s/pull/2665): Change `withBlock` to `withBlocker` in `OkHttpBuilder`
    * [#2661](https://github.com/http4s/http4s/pull/2661): Move string contexts macros for literals from `org.http4s` to `org.http4s.implicits`
    * [#2679](https://github.com/http4s/http4s/pull/2679): Replace `Uri.IPv4` with `Uri.Ipv4Address`, including an `ipv4` interpolator and interop with `Inet4Address`.
    * [#2694](https://github.com/http4s/http4s/pull/2694): Drop Scala 2.11 support
    * [#2700](https://github.com/http4s/http4s/pull/2700): Replace `Uri.IPv6` with `Uri.Ipv6Address`, including an `ipv6` interpolator and interop with `Inet6Address`.

* Enhancements
    * [#2656](https://github.com/http4s/http4s/pull/2656): Add `emap` and `emapValidatedNel` to `QueryParamDecoder`
    * [#2696](https://github.com/http4s/http4s/pull/2696): Introduce `http4s-ember-server` and `http4s-ember-client`

* Documentation
    * [#2658](https://github.com/http4s/http4s/pull/2658): Link to http4s-jdk-http-client
    * [#2668](https://github.com/http4s/http4s/pull/2668): Clarify scaladoc for `Uri.Scheme`

* Internal
    * [#2655](https://github.com/http4s/http4s/pull/2655): Tune JVM options for throughput

* Dependency updates
    * async-http-client-2.10.1
    * circe-0.12.0-M4
    * json4s-3.6.7
    * okhttp-4.0.0
    * specs2-core-4.6.0

# v0.20.6 (2019-07-09)

* Bug fixes
    * [#2705](https://github.com/http4s/http4s/pull/2705): Upgrades blaze to close `SSLEngine` when an `SSLStage` shuts down. This is useful in certain `SSLContext` implementations.  See [blaze#305](https://github.com/http4s/blaze/pull/305) for more.

* Dependency upgrades
    * blaze-0.14.6

~~# v0.20.5 (2019-07-09)~~

Cursed release. Sonatype staging repo closed in flight.

# v0.20.4 (2019-07-06)

* Bug fixes
    * [#2687](https://github.com/http4s/http4s/pull/2687): Don't throw in `Uri.fromString` on invalid ports
    * [#2695](https://github.com/http4s/http4s/pull/2695): Handle EOF in blaze-server web socket by shutting down stage

* Enhancements
    * [#2673](https://github.com/http4s/http4s/pull/2673): Add `GZip` middleware for client

* Documentation
    * [#2668](https://github.com/http4s/http4s/pull/2668): Clarifications in `Uri.Scheme` scaladoc

* Dependency upgrades
    - blaze-0.14.5
    - jetty-9.14.19.v20190610 (for client)

# v0.21.0-M1 (2019-06-17)

* Breaking changes
    * [#2565](https://github.com/http4s/http4s/pull/2565): Change constraint on server `Metrics` from `Effect` to `Sync`
    * [#2551](https://github.com/http4s/http4s/pull/2551): Refactor `AuthMiddleware` to not require `Choice` constraint
    * [#2614](https://github.com/http4s/http4s/pull/2614): Relax various `ResponseGenerator` constraints from `Monad` to `Applicative` in http4s-dsl.
    * [#2613](https://github.com/http4s/http4s/pull/2613): Rename implicit `http4sKleisliResponseSyntax` and its parameter name.
    * [#2624](https://github.com/http4s/http4s/pull/2624): In `BlazeServerBuilder`, don't depend on laziness of `SSLContext`. `None` now disables the secure context. The default argument tries to load `Some(SSLContext.getDefault())`, but falls back to `None` in case of failure.
    * [#2493](https://github.com/http4s/http4s/pull/2493): Scala 2.13 support and related upgrades
    * Scala 2.13.0-M5 is dropped.
    * All modules are supported on 2.11, 2.12, and 2.13 again.
    * Use cats-effect-2.0's new `Blocker` in place of `ExecutionContext` where appropriate

* Enhancements
    * [#2591](https://github.com/http4s/http4s/pull/2590): Add `MediaType.unsafeParse` and `QValue.unsafeFromString`.
    * [#2548](https://github.com/http4s/http4s/pull/2548): Add `Client#translate`
    * [#2622](https://github.com/http4s/http4s/pull/2622): Add `Header#renderedLength`

* Docs
    * [#2569](https://github.com/http4s/http4s/pull/2569): Fix typo in CORS scaladoc
    * [#2608](https://github.com/http4s/http4s/pull/2608): Replace `Uri.uri` with `uri` in tuts
    * [#2626](https://github.com/http4s/http4s/pull/2626): Fix typos in root package and DSL docs
    * [#2635](https://github.com/http4s/http4s/pull/2635): Remove obsolete scaladoc from client
    * [#2645](https://github.com/http4s/http4s/pull/2645): Fix string literal in router example in static file docs

* Internal
    * [#2563](https://github.com/http4s/http4s/pull/2563): Refactor `EntityDecoder#decode`
    * [#2553](https://github.com/http4s/http4s/pull/2553): Refactor `Timeout`
    * [#2564](https://github.com/http4s/http4s/pull/2564): Refactor boopickle and circe decoders
    * [#2580](https://github.com/http4s/http4s/pull/2580): Refactor server `RequestLogger`
    * [#2581](https://github.com/http4s/http4s/pull/2581): Remove redundant braces in various types
    * [#2539](https://github.com/http4s/http4s/pull/2539): Narrow cats imports
    * [#2582](https://github.com/http4s/http4s/pull/2582): Refactor `DefaultHead`
    * [#2590](https://github.com/http4s/http4s/pull/2590): Refactor `GZip`
    * [#2591](https://github.com/http4s/http4s/pull/2590): Refactor literal macros to not use `.get`
    * [#2596](https://github.com/http4s/http4s/pull/2596): Refactor `MimeLoader`
    * [#2542](https://github.com/http4s/http4s/pull/2542): Refactor `WebjarService`
    * [#2555](https://github.com/http4s/http4s/pull/2555): Refactor `FileService`
    * [#2597](https://github.com/http4s/http4s/pull/2597): Optimize internal hex encoding
    * [#2599](https://github.com/http4s/http4s/pull/2599): Refactor `ChunkAggregator`
    * [#2574](https://github.com/http4s/http4s/pull/2574): Refactor `FollowRedirect`
    * [#2648](https://github.com/http4s/http4s/pull/2648): Move `mimedb-generator` from a project to an internal SBT plugin. Run with `core/generateMimeDb`.

* Dependency updates
    * cats-2.0.0-M4
    * cats-effect-2.0.0-M4
    * circe-0.12.0-M3
    * discipline-0.12.0-M3
    * fs2-1.1.0-M1
    * jawn-0.14.2
    * jawn-fs2-0.15.0-M1
    * json4s-3.6.6
    * log4s-1.8.2
    * parboiled-2.0.1 (internal fork)
    * play-json-2.7.4
    * sbt-doctest-0.9.5 (tests only)
    * sbt-native-packager-1.3.22 (examples only)
    * sbt-site-1.4.0 (docs only)
    * sbt-tpolecat-0.1.6 (compile time only)
    * scalacheck-1.14.0
    * scalatags-0.7.0 (2.12 and 2.13 only)
    * scalaxml-1.2.0
    * specs2-4.5.1
    * mockito-core-2.28.2 (tests only)
    * tut-0.6.12 (docs only)
    * twirl-1.4.2
    * vault-2.0.0-M2

# v0.20.3 (2019-06-12)

* Bug fixes
    * [#2638](https://github.com/http4s/http4s/pull/2638): Fix leaking sensitive headers in server RequestLogger

# v0.18.24 (2019-06-12)

* Bug fixes
    * [#2639](https://github.com/http4s/http4s/pull/2639): Fix leaking sensitive headers in server RequestLogger

* Dependency updates
    - cats-1.6.1
    - jetty-9.4.19.v20190610
    - tomcat-9.0.21

# v0.20.2 (2019-06-12)

* Bug fixes
    * [#2604](https://github.com/http4s/http4s/pull/2604): Defer creation of `SSLContext.getDefault()` in blaze-client
    * [#2611](https://github.com/http4s/http4s/pull/2611): Raise errors with `getResource()` into effect in `StaticFile`

* Enhancements
    * [#2567](https://github.com/http4s/http4s/pull/2567): Add `mapK` to `AuthedRequest`.  Deprecate `AuthedService` in favor of `AuthedRoutes`.

* Internals
    * [#2579](https://github.com/http4s/http4s/pull/2579): Skip Travis CI on tags

* Dependency updates
    * blaze-0.14.4
    * cats-core-1.6.1
    * cats-effect-1.3.1
    * fs2-1.0.5 (except Scala 2.13.0-M5)
    * okhttp-3.14.2
    * tomcat-9.0.21

# v0.20.1 (2019-05-16)

Users of blaze-client are strongly urged to upgrade.  This patch fixes a bug and passes new tests, but we still lack 100% confidence in it.  The async-http-client backend has proven stable for a large number of users.

* Bug fixes
    * [#2562](https://github.com/http4s/http4s/pull/2562): Fix issue in `PoolManager` that causes hung requests in blaze-client.
    * [#2571](https://github.com/http4s/http4s/pull/2571): Honor `If-None-Match` request header in `StaticFile`

* Enhancements
    * [#2532](https://github.com/http4s/http4s/pull/2532): Add queue limit to log message when client wait queue is full
    * [#2535](https://github.com/http4s/http4s/pull/2535): Add `translate` to `HttpRoutes` and `HttpApp`

* Documentation
    * [#2533](https://github.com/http4s/http4s/pull/2533): Fix link to Metrics middleware
    * [#2538](https://github.com/http4s/http4s/pull/2538): Add @MartinSnyder's presentation, update giter8 instructions
    * [#2559](https://github.com/http4s/http4s/pull/2559): Add @gvolpe's presentation and http4s-tracer

* Internals
    * [#2525](https://github.com/http4s/http4s/pull/2525): Pointful implementation of `AuthMiddleware.noSpider`
    * [#2534](https://github.com/http4s/http4s/pull/2534): Build with xenial and openjdk8 on Travis CI
    * [#2530](https://github.com/http4s/http4s/pull/2530): Refactoring of `authentication.challenged`
    * [#2531](https://github.com/http4s/http4s/pull/2531): Refactoring of `PushSupport`
    * [#2543](https://github.com/http4s/http4s/pull/2543): Rename maintenance branches to `series/x.y`
    * [#2549](https://github.com/http4s/http4s/pull/2549): Remove workarounds in `BlazeClient` for [typelevel/cats-effect#487](https://github.com/typelevel/cats-effect/issues/487)
    * [#2575](https://github.com/http4s/http4s/pull/2575): Fix the Travis CI release pipeline

* Dependency updates
    * blaze-0.14.2
    * cats-effect-1.3.0
    * jetty-server-9.4.18.v20190429
    * metrics-core-4.1.0
    * sbt-native-packager-1.3.21 (examples only)
    * tomcat-9.0.20

# v0.20.0 (2019-04-22)

* Announcements
    * blaze-client stability
      We are declaring this a stable release, though we acknowledge a handful of lingering issues with the blaze-client.  Users who have trouble with the blaze backend are invited to try the async-http-client, okhttp, or jetty-client backends instead.

    * Scala 2.13 compatibility
      When our dependencies are published for Scala 2.13.0-RC1, we will publish for it and drop support for Scala 2.13.0-M5.  We know it's out there, and we're as anxious as you.

    * cats-2 and http4s-0.21
      Cats 2.0 is expected soon, and a Cats Effect 2.0 is under discussion.  These will be binary compatible with their 1.x versions, with the exception of their laws modules.  We intend to publish http4s-0.21 on these when they are available in order to provide a compatible stack for our own laws.

    * EOL of 0.18
      This marks the end of active support for the 0.18 series.  Further releases in that series will require a pull request and an accompanying tale of woe.

* Breaking changes
    * [#2506](https://github.com/http4s/http4s/pull/2506): Raise `DecodeFailure` with `MonadError` in `Message#as` rather than relying on effect to catch in `fold`. Requires a new `MonadError` constraint.

* Bugfixes
    * [#2502](https://github.com/http4s/http4s/pull/2502): Stop relying on undefined behavior of `fold` to catch errors in client.

* Enhancements
    * [#2508](https://github.com/http4s/http4s/pull/2508): Add `mediaType` String context macro for validating literals.  Provide the same for `uri` and `qValue`, deprecating `Uri.uri` and `QValue.q`.
    * [#2520](https://github.com/http4s/http4s/pull/2520): Parameterize `selectorThreadFactory` for blaze server.  This allows setting the priority for selector threads.

* Documentation
    * [#2488](https://github.com/http4s/http4s/pull/2488): Fix bad link in changelog
    * [#2494](https://github.com/http4s/http4s/pull/2494): Add note on queue usage to `BlazeWebSocketExample`
    * [#2509](https://github.com/http4s/http4s/pull/2509): Add Formation as adopter
    * [#2516](https://github.com/http4s/http4s/pull/2516): Drop redundant `enableWebSockets` in blaze example.

* Internals
    * [#2521](https://github.com/http4s/http4s/pull/2521): Add utility conversion for `java.util.concurrent.CompletableFuture` to `F[_]: Concurrent`

* Dependency updates
    * blaze-0.14.0
    * jetty-9.4.16.v20190411
    * kind-projector-0.10.0 (build only)
    * okhttp-3.14.1
    * mockito-core-2.27.0 (test only)
    * sbt-jmh-0.3.6 (benchmarks only)
    * tomcat-9.0.19
    * tut-plugin-0.6.11 (docs only)

# v0.20.0-RC1 (2019-04-03)

* Breaking changes
    * [#2471](https://github.com/http4s/http4s/pull/2471): `Headers` is no longer an `Iterable[Header]`
    * [#2393](https://github.com/http4s/http4s/pull/2393): Several changes related to 2.13 support:
    * Replace `Seq` with `List` on:
    *  `` `Accept-Ranges.`.rangeUnits``
    *  ``CacheDirective.`no-cache`.fieldNames``
    *  `CacheDirective.private.fieldNames`
    *  `LanguageTag.subTags`
    *  `MediaType.fileExtensions`
    *  `` `User-Agent`.other``
    * Replace `Seq` with `immutable.Seq` on:
    *  `Query#multiParams.values`
    *  `Query#params.values`
    *  `Uri#multipParams.values`
    * `Query` is no longer a `Seq[Query.KeyValue]`
    * `RequestCookieJar` is no longer an `Iterable[RequestCookie]`.

* Enhancements
    * [#2466](https://github.com/http4s/http4s/pull/2466): Provide better message for `WaitQueueFullFailure`
    * [#2479](https://github.com/http4s/http4s/pull/2479): Refresh `MimeDb` from the IANA registry
    * [#2393](https://github.com/http4s/http4s/pull/2393): Scala 2.13.0-M5 support
    * All modules except http4s-boopickle
    * `Monoid[Headers]` instance

* Bugfixes
    * [#2470](https://github.com/http4s/http4s/pull/2470): Don't wait indefinitely if a request timeout happens while borrowing a connection in blaze-client.

* Documentation
    * [#2469](https://github.com/http4s/http4s/pull/2469): Add scala-steward to adopters
    * [#2472](https://github.com/http4s/http4s/pull/2472): Add http4s-chatserver demo
    * [#2478](https://github.com/http4s/http4s/pull/2478): Better scaladoc for `HttpApp`
    * [#2480](https://github.com/http4s/http4s/pull/2480): Enhance documentation of static rendering

* Other
    * [#2474](https://github.com/http4s/http4s/pull/2474): Skip another blaze test that fails only on CI

* Dependency upgrades
    * argonaut-6.2.3
    * blaze-0.14.0-RC1
    * sbt-jmh-0.3.5 (benchmarks only)
    * sbt-native-packager (example only)
    * scalatags-0.6.8

# v0.20.0-M7 (2019-03-20)

* Bugfixes
    * [#2450](https://github.com/http4s/http4s/pull/2450): Fix `CirceInstances.builder` initialization, which referenced unintialized eager vals.

* Enhancements
    * [#2435](https://github.com/http4s/http4s/pull/2435): Log information about canceled requests in `ResponseLogger`
    * [#2429](https://github.com/http4s/http4s/pull/2429): Add `httpRoutes` and `httpApp` convenience constructors to `ChunkAggregator`
    * [#2446](https://github.com/http4s/http4s/pull/2446): Introduce `Http4sDsl2[F[_], G[_]]` trait to support `http4s-directives` library.  `Http4sDsl` extends it as `Http4sDsl[F, F]`.  This change should be invisible to http4s-dsl users.
    * [#2444](https://github.com/http4s/http4s/pull/2444): New modeled headers for `If-Match` and `If-Unmodified-Since`
    * [#2458](https://github.com/http4s/http4s/pull/2458): Building on bugfix in [#2453](https://github.com/http4s/http4s/pull/2453), don't clean up the stage if it's going to be shut down anyway

* Documentation
    * [#2432](https://github.com/http4s/http4s/pull/2432): Fix Github URL in Scaladoc for tagged versions
    * [#2440](https://github.com/http4s/http4s/pull/2440): Fix broken links in client documentation
    * [#2447](https://github.com/http4s/http4s/pull/2447): Clarification of webjar path on static files
    * [#2448](https://github.com/http4s/http4s/pull/2448): Update copyright year
    * [#2454](https://github.com/http4s/http4s/pull/2454): Update `mountService` reference to `withHttpApp`
    * [#2455](https://github.com/http4s/http4s/pull/2455): Remove dangling reference to `G` parameter in `HttpApp` scaladoc
    * [#2460](https://github.com/http4s/http4s/pull/2460): Add `circuit-http4s` to adopters

* Other
    * [#2464](https://github.com/http4s/http4s/pull/2464): Temporarily disable blaze tests that fail only on CI while running on CI.

* Dependency upgrades
    * async-http-client-2.8.1
    * fs2-1.0.4
    * json4s-3.6.5
    * okhttp-3.14.0
    * play-json-2.7.2
    * sbt-explicit-depenendencies-0.2.9 (build only)
    * sbt-native-packager-1.3.19 (example only)

# v0.18.23 (2019-03-19)

* Bug fixes
    * [#2453](https://github.com/http4s/http4s/pull/2453): Fix bug in blaze-client that unnecessarily recycled connections.

* Dependency upgrades
    - jetty-9.4.15.v20190215
    - log4s-1.7.0
    - metrics-4.0.5
    - mockito-2.25.1 (test only)
    - scodec-bits-1.1.9
    - tomcat-9.0.17

# v0.20.0-M6 (2019-02-16)

* Breaking changes
    * [#2369](https://github.com/http4s/http4s/pull/2369): Make `log` operation on logging middlewares return an `F[Unit]` to support pure logging.
    * [#2370](https://github.com/http4s/http4s/pull/2370): `Prometheus.apply` returns in `F[_]` to represent its effect on the collector registry.
    * [#2398](https://github.com/http4s/http4s/pull/2398): Add media ranges to `jsonDecoderAdaptive` to support overriding the media type in an `EntityDecoder`
    * [#2396](https://github.com/http4s/http4s/pull/2396): Parameterize `Logger` middlewares to work with any `Http[G, F]` instead of requiring `HttpApp[F]`.
    * [#2318](https://github.com/http4s/http4s/pull/2318): Replace `AttributeMap` with `io.christopherdavenport.Vault`
    * [#2414](https://github.com/http4s/http4s/pull/2414): Default to a no-op cookie store in async-http-client for more uniform behavior with other clients
    * [#2419](https://github.com/http4s/http4s/pull/2419): Relax constraint on `Retry` middleware from `Effect` to `Sync`

* Bugfixes
    * [#2421](https://github.com/http4s/http4s/pull/2421): Fix buggy use of `toString` in async-http-client when rendering URIs.

* Enhancements
    * [#2364](https://github.com/http4s/http4s/pull/2364): Scalafix `allocate` to `allocated`
    * [#2366](https://github.com/http4s/http4s/pull/2366): Add `chunkBufferMaxSize` parameter to `BlazeClientBuilder` and `BlazeServerBuilder`. Change default to 10kB.
    * [#2316](https://github.com/http4s/http4s/pull/2316): Support custom error messages in circe, argonaut, and jawn.
    * [#2403](https://github.com/http4s/http4s/pull/2403): Add `MemoryAllocationExports` to `PrometheusExportService`
    * [#2355](https://github.com/http4s/http4s/pull/2355), [#2407](https://github.com/http4s/http4s/pull/2407): Add new `HttpMethodOverride` middleware
    * [#2391](https://github.com/http4s/http4s/pull/2391): Add `Authorization` to `*` as a default allowed header in default CORS config
    * [#2424](https://github.com/http4s/http4s/pull/2424): Include Chunked Transfer-Encoding header in Multipart Requests

* Documentation
    * [#2378](https://github.com/http4s/http4s/pull/2378): Fix typo in `EntityDecoder` scaladoc
    * [#2374](https://github.com/http4s/http4s/pull/2374): Include scheme in CORS examples
    * [#2399](https://github.com/http4s/http4s/pull/2399): Link to @kubukoz' presentation
    * [#2418](https://github.com/http4s/http4s/pull/2418): Fix typo in CORS documentation
    * [#2420](https://github.com/http4s/http4s/pull/2420): Add Raster Foundry to adopters

* Internal
    * [#2359](https://github.com/http4s/http4s/pull/2359): Remove code coverage checks
    * [#2382](https://github.com/http4s/http4s/pull/2382): Refactor the blaze-server pipeline construction
    * [#2401](https://github.com/http4s/http4s/pull/2401), [#2408](https://github.com/http4s/http4s/pull/2408), [#2409](https://github.com/http4s/http4s/pull/2409): Stop building with sbt-rig, deal with fallout
    * [#2422](https://github.com/http4s/http4s/pull/2422): Use Scala 2.12.8 and slash-syntax in SBT files

* Dependency upgrades
    * async-http-client-2.7.0
    * cats-1.6.0
    * circe-0.11.1
    * fs2-1.0.3
    * jawn-fs2-0.14.2
    * json4s-3.6.4
    * log4s-1.7.0
    * mockito-core-2.24.5 (tests only)
    * okhttp-3.13.1
    * parboiled-1.0.1 (http4s' internal fork)
    * play-json-2.7.1
    * sbt-build-info-0.9.0 (build only)
    * sbt-native-packager-1.3.18 (examples only)
    * sbt-updates-0.4.0 (build only)
    * tomcat-9.0.6
    * twirl-1.4.0

# v0.18.22 (2019-02-13)

* Enhancements
    * [#2389](https://github.com/http4s/http4s/pull/2389): Add `RequestKey` to Logging when eviction is necessary

# v0.20.0-M5 (2019-01-12)

Consider the blaze beta and all other modules RC quality. Don't forget
there is a scalafix to assist migration from 0.18!

* Breaking changes
    * [#2308](https://github.com/http4s/http4s/pull/2308): Change `allocate` to `allocated` on backend builders for consistency with `cats.effect.Resource#allocated`.
    * [#2332](https://github.com/http4s/http4s/pull/2332): Make double slashes behave more reasonably in the DSL.
    * [#2351](https://github.com/http4s/http4s/pull/2351): Change `clientAuthMode` on server builders from `Boolean` to sum type `SSLClientAuthMode`

* Enhancements
    * [#2309](https://github.com/http4s/http4s/pull/2308): Specialize `TimeoutException` to `WaitQueueTimeoutException` in client pool manager.  Do not retry this by default in `Retry` middleware.
    * [#2342](https://github.com/http4s/http4s/pull/2342): Add `expectOption` and `expectOptionOr` which behave like `expect` and `expectOr` respectively, but return `None` on `404` and `410` responses and `Some[A]` on other successful responses.  Other status codes still raise an error.
    * [#2328](https://github.com/http4s/http4s/pull/2328): Add a `SecureSession` attribute to server requests to expose the SSL session ID, the cipher suite, the key size, and a list of X509 certificates.

* Documentation
    * [#2337](https://github.com/http4s/http4s/pull/2337): Use `tut:silent` on imports in docs
    * [#2336](https://github.com/http4s/http4s/pull/2336): Add example of building a server from a `Resource`

* Internal
    * [#2310](https://github.com/http4s/http4s/pull/2310): Use max of 16 cores in `-Ybackend-parallelism`
    * [#2332](https://github.com/http4s/http4s/pull/2332): Don't make `F` evidence parameter a val in jetty-client `ResponseListener`.

* Dependency upgrades
    * blaze-0.14.0-M2
    * circe-0.11.0
    * jawn-0.14.1
    * jawn-fs2-0.14.1
    * json4s-3.6.3
    * metrics-4.0.5
    * okhttp-3.12.1
    * play-json-2.6.13
    * scalafix-0.9.1 (scalafix only)
    * tomcat-9.0.14

# v0.20.0-M4 (2018-12-05)

* Bugfixes
    * [#2283](https://github.com/http4s/http4s/pull/2283): Fix client metrics bug that decremented active requests and recorded time before the resource was released.
    * [#2288](https://github.com/http4s/http4s/pull/2288): Stop leaking `IdleTimeoutStage`s in the blaze client.  They were not always removed properly, leading to multiple timeout stages remaining in a connection's blaze pipeline.
    * [#2281](https://github.com/http4s/http4s/pull/2281): Fix `ClassCastException` on `decode` of an empty `Chunk`
    * [#2305](https://github.com/http4s/http4s/pull/2305): Correctly shut down the blaze-client

* Enhancements
    * [#2275](https://github.com/http4s/http4s/pull/2275): Set default prefix for Prometheus and Dropwizard metrics backends.
    * [#2276](https://github.com/http4s/http4s/pull/2276): Make scalafix Github based instead of binary based
    * [#2285](https://github.com/http4s/http4s/pull/2285): Finish deprecating `BlazeServer` in favor of `BlazeServerBuilder`.  The former's internals are now expressed in terms of the latter.
    * [#2286](https://github.com/http4s/http4s/pull/2286): Improvements to scalafix
    * Fix `withEntitywithEntity` bug in migration
    * Migration to `BlazeServerBuilder`
    * Fix `MessageSyntax#withBody`
    * Import `ResponseCookie` instead of an alias to the old `Cookie`

* Documentation
    * [#2297](https://github.com/http4s/http4s/pull/2297): Remove appveyor badge

* Dependency upgrades
    * cats-1.5.0
    * cats-effect-1.1.0
    * jetty-9.4.14.v20181114
    * kind-projector-0.9.9 (internal)
    * mockito-2.23.4 (tests only)
    * okhttp-3.12.0
    * play-json-2.6.11
    * simpleclient-0.6.0 (Prometheus)
    * sbt-1.2.7 (build only)
    * sbt-native-packager-1.3.15 (examples only)
    * tut-0.6.10 (docs only)

# v0.20.0-M3 (2018-11-13)

* Breaking changes
    * [#2228](https://github.com/http4s/http4s/pull/2228): Support more attributes for the response cookie in `CSRF` middleware. Configuration is now done through a builder, similar to backends.
    * [#2269](https://github.com/http4s/http4s/pull/2269): In the client DSL, move the body parameter ahead of the `Uri`. This works around an ambiguous overload that previously made it impossible to call `(Uri, Header)` on methods that take a body.
    * [#2262](https://github.com/http4s/http4s/pull/2262): Replace `Seq` with `Chain` in `UrlForm`.
    * [#2197](https://github.com/http4s/http4s/pull/2262): Require `Signal` rather than `SignallingRef` in `serveWhile`

* Bugfixes
    * [#2260](https://github.com/http4s/http4s/pull/2260): Fix leak in blaze-client on a canceled connection
    * [#2258](https://github.com/http4s/http4s/pull/2258): Fix deadlocks in the blaze-client pool manager under cancellation and certain other failures.

* Enhancements
    * [#2266](https://github.com/http4s/http4s/pull/2266): Support flag query parameters (i.e., parameters with no value) in the DSL with `FlagQueryParamMatcher`.
    * [#2240](https://github.com/http4s/http4s/pull/2240): Add `.resource`, `.stream`. and `.allocate` constructors to all server and client builders.
    * [#2242](https://github.com/http4s/http4s/pull/2242): Support setting socket channel options on blaze-server.
    * [#2270](https://github.com/http4s/http4s/pull/2270): Refresh `MimeDB` from the IANA registry.

* Internal
    * [#2250](https://github.com/http4s/http4s/pull/2250): Ignore http4s updates in scalafix-inputs
    * [#2267](https://github.com/http4s/http4s/pull/2267): Drop appveyor continuous integration
    * [#2256](https://github.com/http4s/http4s/pull/2256): Bump base version of scalafix to 0.18.21.
    * [#2271](https://github.com/http4s/http4s/pull/2271): Fix compilation error introduced between [#2228](https://github.com/http4s/http4s/pull/2228) and [#2262](https://github.com/http4s/http4s/pull/2262).

* Documentation
    * [#2255](https://github.com/http4s/http4s/pull/2255): Improve scalafix docs

* Dependency upgrades
    * blaze-0.14.0-M11
    * tomcat-9.0.13

# v0.20.0-M2 (2018-11-05)

* Bug fixes
    * [#2239](https://github.com/http4s/http4s/pull/2239): Fix hang when `.allocate` on a client builder fails

* Breaking changes
    * [#2207](https://github.com/http4s/http4s/pull/2207): Remove `PathNormalizer`. The functionality is now on `Uri.removeDotSegments`.
    * [#2210](https://github.com/http4s/http4s/pull/2210): Streamline instances:
    * `Http4s`, `Http4sInstances`, and `Http4sFunctions` are deprecated
    * Move instances `F[A]` for cats type classes `F` into companions of `A`
    * `Http4sDsl` no longer mixes in `UriFunctions`
    * `EntityEncoderInstances` and `EntityDecoderInstances` are removed. The instances moved to the companion objects.
    * [#2243](https://github.com/http4s/http4s/pull/2243): Cleanup `ServerBuilder` defaults and traits
    * Make `ServerBuilder` private.  The public server builders (e.g., `BlazeServerBuilder`) remain, but they no longer implement a public interface.
    * Remove `IdleTimeoutSupport`, `AsyncTimeout`, `SSLKeyStoreSupport`, `SSLContextSupport`, and `WebSocketSupport` traits. The properties remain on the public server builders.
    * Deprecated defaults on those support companion objects, in favor of `org.http4s.server.defaults`.
    * [#2063](https://github.com/http4s/http4s/pull/2063): Cancel request whenever a blaze server connection is shutdown.
    * [#2234](https://github.com/http4s/http4s/pull/2234): Clean up `Message` trait
    * Remove deprecated `EffectMessageSyntax`, `EffectRequestSyntax`, `EffectResponseSyntax` traits and associated objects
    * Remove `MessageOps`, `RequestOps`, and `ResponseOps` and put the removed methods, sans unneeded implicit parameters, directly in the classes
    * Deprecate `replaceAllHeaders`, pointing to `withHeaders` instead.
    * Deprecate `withType`, which takes a `MediaType` and just wraps it in a `Content-Type`
    * Add `withoutAttribute` and `withoutTrailerHeaders` to complement the with variants
    * Correct `filterHeaders`' scaladoc comment, which described the opposite of the behavior
    * Fix bug in `withoutContentType`

* Enhancements
    * [#2205](https://github.com/http4s/http4s/pull/2205): Add new `ResponseTiming` middleware, which adds a header to the Response as opposed to full `MetricsOps`.
    * [#2222](https://github.com/http4s/http4s/pull/2222): Add `shutdownTimeout` property to `JettyBuilder`.  Shutdown of the server waits for existing connections to complete for up to this duration before a hard shutdown with a `TimeoutException`.
    * [#2227](https://github.com/http4s/http4s/pull/2227): Add `withMaxHeaderLength` setter to `BlazeClientBuilder`
    * [#2230](https://github.com/http4s/http4s/pull/2230): `DefaultServerErrorHandler` only handles `NonFatal` `Throwable`s, instead of all `Throwable`s that aren't `VirtualMachineError`s
    * [#2237](https://github.com/http4s/http4s/pull/2237): Support parsing cookies with trailing semi-colons. This is invalid per spec, but seen often in the wild.
    * [#1687](https://github.com/http4s/http4s/pull/1687): Add a modeled `Link` header.
    * [#2244](https://github.com/http4s/http4s/pull/2244): Refactor blaze-server idle timeout
    * Quiet `Abnormal NIO1HeadStage termination\njava.util.concurrent.TimeoutException: Timeout of 30 seconds triggered. Killing pipeline.` error logging, even on idling persistent connections.  This is reduced to a debug log.
    * Use a `TickWheelExecutor` resource per blaze-server instead of a global that does not shut down when the server does.

* Bug fixes
    * [#2239](https://github.com/http4s/http4s/pull/2239): Fix hang when `.allocate` on a client builder fails
    * [#2214](https://github.com/http4s/http4s/pull/2214): Add a scalafix from http4s-0.18.20 to 0.20.0-M2.  See [upgrading](https://http4s.org/v0.20/upgrading/) for instructions.
    * [#2241](https://github.com/http4s/http4s/pull/2241): Restrict internal `IdleTimeoutStage` to a `FiniteDuration`.  Fixes an exception when converting to milliseconds when debug logging.

* Documentation
    * [#2223](https://github.com/http4s/http4s/pull/2223): Fix color of EOL label on v0.19
    * [#2226](https://github.com/http4s/http4s/pull/2226): Correct erroneous `Resource` in 0.19.0-M3 changelog

* Internal
    * [#2219](https://github.com/http4s/http4s/pull/2219): Allow test failures on openjdk11 until we can fix the SSL issue
    * [#2221](https://github.com/http4s/http4s/pull/2194): Don't grant MiMa exceptions for 0.19.1, which will never be

* Dependency upgrades
    * async-http-client-2.6.0
    * blaze-0.14.0-M10
    * circe-0.10.1
    * json4s-3.6.2
    * sbt-native-packager-1.3.12 (examples only)
    * tut-0.6.9 (docs only)

# v0.20.0-M1 (2018-10-27)

Due to the inadvertent release of 0.19.0, we have opened a new minor version.  The stable release with MiMa enforcement will be v0.20.0.

* Breaking changes
    * [#2159](https://github.com/http4s/http4s/pull/2159): Add a `responseHeaderTimeout` property to `BlazeServerBuilder`. Responses that timeout are completed with `Response.timeout`, which defaults to 503 Service Unavailable.  `BlazeServerBuilder` now requires a `Timer[F]`.
    * [#2177](https://github.com/http4s/http4s/pull/2177): Deprecate `org.http4s.syntax.async`, which was not directly relevant to HTTP.
    * [#2131](https://github.com/http4s/http4s/pull/2131): Refactor server metrics
    * `http4s-server-metrics` module merged into `http4s-dropwizard-metrics`
    * `http4s-prometheus-server-metrics` module merged into `http4s-prometheus-metrics`
    * The `org.http4s.server.middleware.metrics.Metrics` middleware now takes a `MetricsOps`, implemented by Dropwizard, Prometheus, or your custom interpreter.
    * [#2180](https://github.com/http4s/http4s/pull/2180): Change default response on `Timeout` middlware to `503 Service Unavailable`

* Enhancements
    * [#2159](https://github.com/http4s/http4s/pull/2159): Set default client request timeout to 1 minute
    * [#2163](https://github.com/http4s/http4s/pull/2163): Add `mapK` to `Request` and `Response`
    * [#2168](https://github.com/http4s/http4s/pull/2168): Add `allocate` to client builders
    * [#2174](https://github.com/http4s/http4s/pull/2159): Refactor the blaze-client timeout architecture.
    * A `TickWheelExecutor` is now allocated per client, instead of globally.
    * Request rendering and response parsing is now canceled more aggressively on timeout.
    * [#2184](https://github.com/http4s/http4s/pull/2184): Receive response concurrently with sending request in blaze client. This reduces waste when the server is not interested in the entire request body.
    * [#2190](https://github.com/http4s/http4s/pull/2190): Add `channelOptions` to blaze-client to customize socket options.

* Bug fixes
    * [#2166](https://github.com/http4s/http4s/pull/2166): Fix request timeout calculation in blaze-client to resolve "Client response header timeout after 0 millseconds" error.
    * [#2189](https://github.com/http4s/http4s/pull/2189): Manage the `TickWheelTimer` as a resource instead of an `F[A, F[Unit]]`. This prevents a leak in (extremely unlikely) cases of cancellation.

* Internal
    * [#2179](https://github.com/http4s/http4s/pull/2179): Method to silence expected exceptions in tests
    * [#2194](https://github.com/http4s/http4s/pull/2194): Remove ill-conceived, zero-timeout unit tests
    * [#2199](https://github.com/http4s/http4s/pull/2199): Make client test sizes proportional to the number of processors for greater Travis stability

* Dependency upgrades
    * alpn-boot-8.1.13.v20181017 (examples only)
    * blaze-0.14.0-M9
    * sbt-native-packager-1.3.11 (examples only)

# v0.18.21 (2018-11-05)

* Bug fixes
    * [#2231](https://github.com/http4s/http4s/pull/2231): Fix off-by-one error that lets blaze-client wait queue grow one past its limit

# v0.18.20 (2018-10-18)

* Bug fixes
    * [#2181](https://github.com/http4s/http4s/pull/2181): Honor `redactHeadersWhen` in client `RequestLogger` middleware

* Enhancements
    * [#2178](https://github.com/http4s/http4s/pull/2178): Redact sensitive headers by default in `Retry` middleware. Add `retryWithRedactedHeaders` function that parameterizes the headers predicate.

* Documentation
    * [#2147](https://github.com/http4s/http4s/pull/2147): Fix link to v0.19 docs

* Internal
    * [#2130](https://github.com/http4s/http4s/pull/2130): Build with scala-2.12.7 and sbt-1.2.3

# ~~v0.19.0 (2018-10-05)~~

This release is identical to v0.19.0-M4.  We mistagged it.  Please proceed to the 0.20 series.

# v0.19.0-M4 (2018-10-05)

* Breaking changes
    * [#2137](https://github.com/http4s/http4s/pull/2137): Remove `ExecutionContext` argument to jetty-client in favor of the `ContextShift[F]`.
    * [#2070](https://github.com/http4s/http4s/pull/2070): Give `AbitraryInstances` unique names with `http4sTesting` prefix.
    * [#2136](https://github.com/http4s/http4s/pull/2136): Add `stream` method to `Client` interface. Deprecate `streaming`, which is just a `flatMap` of `Stream`.
    * [#2143](https://github.com/http4s/http4s/pull/2143): WebSocket model improvements:
    * The `org.http4s.websocket` package in unified in http4s-core
    * Drop http4s-websocket module dependency
    * All frames use an immutable `scodec.bits.ByteVector` instead of an `Array[Byte]`.
    * Frames moved from `WebSocketBits` to the `WebSocketFrame` companion
    * Rename all instances of `Websocket*` to `WebSocket*` for consistency
    * [#2094](https://github.com/http4s/http4s/pull/2094): Metrics unification
    * Add a `MetricsOps` algebra to http4s-core to be implemented by any metrics backend.
    * Create new `Metrics` middleware in http4s-client based on `MetricsOps`
    * Replace http4s-dropwizard-client-metrics and http4s-proemtheus-client-metrics modules with http4s-dropwizard-metrics and http4s-prometheus-metrics to implement `MetricsOps`.

* Enhancements
    * [#2149](https://github.com/http4s/http4s/pull/2134): Refresh `MimeDB` constants from the public registry
    * [#2151](https://github.com/http4s/http4s/pull/2151): Changed default response timeout code from 500 to 503

* Documentation updates
    * [#2134](https://github.com/http4s/http4s/pull/2134): Add Cats Friendly badge to readme
    * [#2139](https://github.com/http4s/http4s/pull/2139): Reinstate example projects
    * [#2145](https://github.com/http4s/http4s/pull/2145): Fix deprecated calls to `Client#streaming`

* Internal
    * [#2126](https://github.com/http4s/http4s/pull/2126): Delete obsolete `bin` directory
    * [#2127](https://github.com/http4s/http4s/pull/2127): Remove MiMa exceptions for new modules
    * [#2128](https://github.com/http4s/http4s/pull/2128): Don't run `dependencyUpdates` on load
    * [#2129](https://github.com/http4s/http4s/pull/2129): Build with sbt-1.2.3 and scala-2.12.7
    * [#2133](https://github.com/http4s/http4s/pull/2133): Build with kind-projector-0.9.8
    * [#2146](https://github.com/http4s/http4s/pull/2146): Remove all use of `OutboundCommand` in blaze integration

* Dependency upgrades
    * async-http-client-2.5.4
    * blaze-0.14.0-M5
    * fs2-1.0.0
    * jawn-0.13.0
    * scala-xml-1.1.1

# v0.19.0-M3 (2018-09-27)

* Breaking changes
    * [#2081](https://github.com/http4s/http4s/pull/2081): Remove `OkHttp` code redundant with `OkHttpBuilder`.
    * [#2092](https://github.com/http4s/http4s/pull/2092): Remove `ExecutionContext` and `Timer` implicits from async-http-client. Threads are managed by the `ContextShift`.
    * [#2115](https://github.com/http4s/http4s/pull/2115): Refactoring of `Server` and `ServerBuilder`:
    * Removed `Server#shutdown`, `Server#shutdownNow`, `Server#onShutdown`, and `Server#awaitShutdown`.  `Server` lifecycles are managed as a `fs2.Stream` or a `cats.effect.Resource`.
    * `ServerBuilder#start` replaced by `Server#resource`, which shuts down the `Server` after use.
    * Added a `ServerBuilder#stream` to construct a `Stream` from a `Resource`.
    * [#2118](https://github.com/http4s/http4s/pull/2118): Finalize various case classes.
    * [#2102](https://github.com/http4s/http4s/pull/2102): Refactoring of `Client` and some builders:
    * `Client` is no longer a case class.  Construct a new `Client` backend or middleware with `Client.apply(run: Request[F] => Resource[F, Response[F]])` for any `F` with a `Bracket[Throwable, F]`.
    * Removed `DisposableResponse[F]` in favor of `Resource[F, Response[F]]`.
    * Removed `Client#open` in favor of `Client#run`.
    * Removed `Client#shutdown` in favor of `cats.effect.Resource` or `fs2.Stream`.
    * Removed `AsyncHttpClient.apply`. It was not referentially transparent, and no longer possible. Use `AsyncHttpClient.resource` instead.
    * Removed deprecated `blaze.Http1Client.apply`

* Enhancements
    * [#2042](https://github.com/http4s/http4s/pull/2042): New `Throttle` server middleware
    * [#2036](https://github.com/http4s/http4s/pull/2036): New `http4s-jetty-client` backend, with HTTP/2 support
    * [#2080](https://github.com/http4s/http4s/pull/2080): Make `Http4sMatchers` polymorphic on their effect type
    * [#2082](https://github.com/http4s/http4s/pull/2082): Structured parser for the `Origin` header
    * [#2061](https://github.com/http4s/http4s/pull/2061): Send `Disconnect` event on EOF in blaze-server for faster cleanup of mid stages
    * [#2093](https://github.com/http4s/http4s/pull/2093): Track redirects in the `FollowRedirect` client middleware
    * [#2109](https://github.com/http4s/http4s/pull/2109): Add `→` as a synonym for `->` in http4s-dsl
    * [#2100](https://github.com/http4s/http4s/pull/2100): Tighten up module dependencies
    * http4s-testing only depends on specs2-matchers instead of specs2-core
    * http4s-prometheus-server-metrics depends on simpleclient_common instead of simpleclient

* Bugfixes
    * [#2069](https://github.com/http4s/http4s/pull/2069): Add proper `withMaxTotalConnections` method to `BlazeClientBuilder` in place of misnamed `withIdleTimeout` overload.
    * [#2106](https://github.com/http4s/http4s/pull/2106): Add the servlet timeout listener before the response has a chance to complete the `AsyncContext`

* Documentation updates
    * [#2076](https://github.com/http4s/http4s/pull/2076): Align coloring of legend and table for milestone on versoins page
    * [#2077](https://github.com/http4s/http4s/pull/2077): Replace Typelevel Code of Conduct with Scala Code of Conduct
    * [#2083](https://github.com/http4s/http4s/pull/2083): Fix link to 0.19 on the website
    * [#2100](https://github.com/http4s/http4s/pull/2100): Correct `re-start` to `reStart` in docs

* Internal
    * [#2105](https://github.com/http4s/http4s/pull/2105): Test on OpenJDK 11
    * [#2113](https://github.com/http4s/http4s/pull/2113): Check for unused compile dependencies in build
    * [#2115](https://github.com/http4s/http4s/pull/2115): Stop testing on Oracle JDK 10
    * [#2079](https://github.com/http4s/http4s/pull/2079): Use `readRange`, as contributed to fs2
    * [#2123](https://github.com/http4s/http4s/pull/2123): Remove unmaintained `load-test` module

* Dependency upgrades
    * cats-1.4.0
    * circe-0.10.0
    * fs2-1.0.0-RC1
    * jawn-fs2-0.13.0-RC1
    * play-json-3.6.10 for Scala 2.11.x
    * tomcat-9.0.12

# v0.18.19 (2018-09-27)

* Bug fixes
    * [#2101](https://github.com/http4s/http4s/pull/2101): `haveHeaders` checks by equality, not reference
    * [#2117](https://github.com/http4s/http4s/pull/2117): Handle unsuccessful responses in `JavaNetClient`

* Internal
    * [#2116](https://github.com/http4s/http4s/pull/2116): Test against OpenJDK 11. Retire Oracle JDK 10.

# v0.18.18 (2018-09-18)

* Bug fixes
    * [#2048](https://github.com/http4s/http4s/pull/2048): Correct misleading logging in `Retry` middleware
    * [#2078](https://github.com/http4s/http4s/pull/2078): Replace generic exception on full wait queue with new `WaitQueueFullFailure`

* Enhancements
    * [#2078](https://github.com/http4s/http4s/pull/2078): Replace generic exception on full wait queue with new `WaitQueueFullFailure`
    * [#2095](https://github.com/http4s/http4s/pull/2095): Add `Monoid[UrlForm]` instance

* Dependency upgrades
    * cats-1.4.0
    * fs2-0.10.6
    * jetty-9.4.12.v20180830
    * tomcat-9.0.12

# v0.19.0-M2 (2018-09-07)

* Breaking changes
    * [#1802](https://github.com/http4s/http4s/pull/1802): Race servlet requests against the `AsyncContext.timeout`. `JettyBuilder` and `TomcatBuilder` now require a `ConcurrentEffect` instance.
    * [#1934](https://github.com/http4s/http4s/pull/1934): Refactoring of `ConnectionManager`.  Now requires a `Concurrent` instance, which ripples to a `ConcurrentEffect` in blaze-client builders
    * [#2023](https://github.com/http4s/http4s/pull/2023): Don't overwrite existing `Vary` headers from `CORS`
    * [#2030](https://github.com/http4s/http4s/pull/2023): Restrict `MethodNotAllowed` response generator in DSL
    * [#2032](https://github.com/http4s/http4s/pull/2032): Eliminate mutable `Status` registry. IANA-registered `Status`es are still cached, but `register` is no longer public.
    * [#2026](https://github.com/http4s/http4s/pull/2026): `CSRF` enhancements
    * CSRF tokens represented with a newtype
    * CSRF token signatures are encoded hexadecimal strings, making them URI-safe.
    * Added a `headerCheck: Request[F] => Boolean` parameter
    * Added an `onFailure: Response[F]` parameter, which defaults to a `403`. This was formerly a hardcoded `401`.
    * [#1993](https://github.com/http4s/http4s/pull/2026): Massive changes from cats-effect and fs2 upgrades
    * `Timer` added to `AsyncHttpClient`
    * Dropwizard `Metrics` middleware now takes a `Clock` rather than a `Timer`
    * Client builders renamed and refactored for consistency and to support binary compatible evolution after 1.0:
    *  `BlazeClientBuilder` replaces `Http1Client`, `BlazeClient`, and `BlazeClientConfig`
    *  Removed deprecated `SimpleHttp1Client`
    *  `JavaNetClient` renamed to `JavaNetClientBuilder`, which now has a `resource` and `stream`
    *  `OkHttp` renamed to `OkHttpBuilder`.  The client now created from an `OkHttpClient` instance instead of an `F[OkHttpClient.Builder]`. A default client can be created as a `Resource` through `OkHttp.default`.
    * Fallout from removal of `fs2.Segment`
    *  `EntityDecoder.collectBinary` now decodes a `Chunk`
    *  `EntityDecoder.binaryChunk` deprecated
    *  `SegmentWriter` is removed
    *  Changes to:
      *  `ChunkWriter`s in blaze rewritten
      *  `Logger` middlewares
      *  `MemoryCache`
    * Blocking I/O now requires a blocking `ExecutionContext` and a `ContextShift`:
    *  `EntityDecoder`s:
      *  `EntityDecoder.binFile`
      *  `EntityDecoder.textFile`
      *  `MultipartDecoder.mixedMultipart`
    *  `EntityEncoder`s (no longer implicit):
      *  `File`
      *  `Path`
      *  `InputStream`
      *  `Reader`
    *  Multipart:
      *  `MultipartParser.parseStreamedFile`
      *  `MultipartParser.parseToPartsStreamedFile`
      *  `Part.fileData`
    *  Static resources:
      *  `StaticFile.fromString`
      *  `StaticFile.fromResource`
      *  `StaticFile.fromURL`
      *  `StaticFile.fromFile`
      *  `FileService.Config`
      *  `ResourceService.Config`
      *  `WebjarService.Config`
    *  `OkHttpBuilder`
    *  Servlets:
      *  `BlockingHttp4sServlet`
      *  `BlockingServletIo`
  * Servlet backend changes:
    *  `Http4sServlet` no longer shift onto an `ExecutionContext` by default.  Accordingly, `ServerBuilder` no longer has a `withExecutionContext`.
    *  Jetty and Tomcat builders use their native executor types instead of shifting onto an `ExecutionContext`.  Accordingly, `ServletBuilder#withExecutionContext` is removed.
    *  `AsyncHttp4sServlet` and `ServletContextSyntax` now default to non-blocking I/O.  No startup check is made against the servlet version, which failed classloading on an older servlet container.  Neither takes an `ExeuctionContext` parameter anymore.
  * Removed deprecated `StreamApp` aliases. `fs2.StreamApp` is removed and replaced by `cats.effect.IOApp`, `monix.eval.TaskApp`, or similar.
  * Removed deprecated `ServerApp`.
  * `EntityLimiter` middleware now requires an `ApplicativeError`
  * [#2054](https://github.com/http4s/http4s/pull/2054): blaze-server builder changes
  * `BlazeBuilder` deprecated for `BlazeServerBuilder`
  * `BlazeServerBuidler` has a single `withHttpApp(HttpApp)` in place of zero-to-many calls `mountService(HttpRoutes)`.
    *  This change makes it possible to mount an `HttpApp` wrapped in a `Logger` middleware, which only supports `HttpApp`
    *  Call `.orNotFound`, from `org.http4s.implicits._`, to cap an `HttpRoutes` as `HttpApp`
    *  Use `Router` to combine multiple `HttpRoutes` into a single `HttpRoutes` by prefix
    *  This interface will see more changes before 0.19.0 to promote long-term binary compatibility

* Enhancements
    * [#1953](https://github.com/http4s/http4s/pull/1953): Add `UUIDVar` path extractor
    * [#1963](https://github.com/http4s/http4s/pull/1963): Throw `ConnectException` rather than `IOException` on blaze-client connection failures
    * [#1961](https://github.com/http4s/http4s/pull/1961): New `http4s-prometheus-client-metrics` module
    * [#1974](https://github.com/http4s/http4s/pull/1974): New `http4s-client-metrics` module for Dropwizard Metrics
    * [#1973](https://github.com/http4s/http4s/pull/1973): Add `onClose` handler to `WebSocketBuilder`
    * [#2024](https://github.com/http4s/http4s/pull/2024): Add `HeaderEcho` server middleware
    * [#2062](https://github.com/http4s/http4s/pull/2062): Eliminate "unhandled inbund command: Disconnected"` warnings in blaze-server

* Bugfixes
  * [#2027](https://github.com/http4s/http4s/pull/2024): Miscellaneous websocket fixes
  * Stop sending frames even after closed
  * Avoid deadlock on small threadpools
  * Send `Close` frame in response to `Close` frame

* Documentation updates
    * [#1935](https://github.com/http4s/http4s/pull/1953): Make `http4sVersion` lowercase
    * [#1943](https://github.com/http4s/http4s/pull/1943): Make the imports in the Client documentation silent
    * [#1944](https://github.com/http4s/http4s/pull/1944): Upgrade to cryptobits-1.2
    * [#1971](https://github.com/http4s/http4s/pull/1971): Minor corrections to DSL tut
    * [#1972](https://github.com/http4s/http4s/pull/1972): Add `UUIDVar` to DSL tut
    * [#2034](https://github.com/http4s/http4s/pull/1958): Add branch to quickstart instructions
    * [#2035](https://github.com/http4s/http4s/pull/2035): Add Christopher Davenport to community staff
    * [#2060](https://github.com/http4s/http4s/pull/2060): Guide to setting up IntelliJ for contributors

* Internal
    * [#1966](https://github.com/http4s/http4s/pull/1966): Use scalafmt directly from IntelliJ
    * [#1968](https://github.com/http4s/http4s/pull/1968): Build with sbt-1.2.1
    * [#1996](https://github.com/http4s/http4s/pull/1996): Internal refactoring of `JettyBuilder`
    * [#2041](https://github.com/http4s/http4s/pull/2041): Simplify implementations of `RetryPolicy`
    * [#2050](https://github.com/http4s/http4s/pull/2050): Replace test `ExecutionContext` in `Http4sWSStageSpec`
    * [#2052](https://github.com/http4s/http4s/pull/2050): Introduce expiring `TestScheduler` to avoid leaking threads on tests

* Dependency upgrades
    * async-http-client-2.5.2
    * blaze-0.14.0-M4
    * cats-1.3.1
    * cats-effect-1.0.0
    * circe-0.10.0-M2
    * fs2-1.0.0-M5
    * jawn-0.13.0
    * jawn-fs2-0.13.0-M4
    * json4s-3.6.0

# v0.18.17 (2018-09-04)
* Accumulate errors in `OptionalMultiQueryParamDecoderMatcher` [#2000](https://github.com/http4s/pull/2000)
* New http4s-scalatags module [#2002](https://github.com/http4s/pull/2002)
* Resubmit bodies in `Retry` middleware where allowed by policy [#2001](https://github.com/http4s/pull/2001)
* Dependency upgrades:
  * play-json-3.6.10 (for Scala 2.12)
  * tomcat-9.0.11

# v0.18.16 (2018-08-14)
* Fix regression for `AutoSlash` when nested in a `Router` [#1948](https://github.com/http4s/http4s/pull/1948)
* Respect `redactHeadersWhen` in `Logger` middleware [#1952](https://github.com/http4s/http4s/pull/1952)
* Capture `BufferPoolsExports` in prometheus server middleware [#1977](https://github.com/http4s/http4s/pull/1977)
* Make `Referer` header extractable [#1984](https://github.com/http4s/http4s/pull/1984)
* Log server startup banner in a single call to prevent interspersion [#1985](https://github.com/http4s/http4s/pull/1985)
* Add support module for play-json [#1946](https://github.com/http4s/http4s/pull/1946)
* Introduce `TranslateUri` middleware, which checks the prefix of the service it's translating against the request. Deprecated `URITranslation`, which chopped the prefix length without checking for a match. [#1964](https://github.com/http4s/http4s/pull/1964)
* Dependency upgrades:
  * cats-1.2.0
  * metrics-4.0.3
  * okhttp-3.11.0
  * prometheus-client-0.5.0
  * scodec-bits-1.1.6

# v0.18.15 (2018-07-05)
* Bugfix for `AutoSlash` Middleware in Router [#1937](https://github.com/http4s/http4s/pull/1937)
* Add `StaticHeaders` middleware that appends static headers to a service [#1939](https://github.com/http4s/http4s/pull/1939)

# v0.19.0-M1 (2018-07-04)
* Add accumulating version of circe `EntityDecoder` [#1647](https://github.com/http4/http4s/1647)
* Add ETag support to `StaticFile` [#1652](https://github.com/http4s/http4s/pull/1652)
* Reintroduce the option for fallthrough for authenticated services [#1670](https://github.com/http4s/http4s/pull/1670)
* Separate `Cookie` into `RequestCookie` and `ResponseCookie` [#1676](https://github.com/http4s/http4s/pull/1676)
* Add `Eq[Uri]` instance [#1688](https://github.com/http4s/http4s/pull/1688)
* Deprecate `Message#withBody` in favor of `Message#withEntity`.  The latter returns a `Message[F]` rather than an `F[Message[F]]`. [#1694](https://github.com/http4s/http4s/pull/1694)
* Myriad new `Arbitrary` and `Cogen` instances [#1677](https://github.com/http4s/http4s/pull/1677)
* Add non-deprecated `LocationResponseGenerator` functions [#1715](https://github.com/http4s/http4s/pull/1715)
* Relax constraint on `Router` from `Sync` to `Monad` [#1723](https://github.com/http4s/http4s/pull/1723)
* Drop scodec-bits dependency [#1732](https://github.com/http4s/http4s/pull/1732)
* Add `Show[ETag]` instance [#1749](https://github.com/http4s/http4s/pull/1749)
* Replace `fs2.Scheduler` with `cats.effect.Timer` in `Retry` [#1754](https://github.com/http4s/http4s/pull/1754)
* Remove `Sync` constraint from `EntityEncoder[Multipart]` [#1762](https://github.com/http4s/http4s/pull/1762)
* Generate `MediaType`s from [MimeDB](https://github.com/jshttp/mime-db) [#1770](https://github.com/http4s/http4s/pull/1770)
  * Continue phasing out `Renderable` with `MediaRange` and `MediaType`.
  * Media types are now namespaced by main type.  This reduces backticks.  For example, `` MediaType.`text/plain` `` is replaced by `MediaType.text.plain`.
* Remove `Registry`. [#1770](https://github.com/http4s/http4s/pull/1770)
* Deprecate `HttpService`: [#1693](https://github.com/http4s/http4s/pull/1693)
  * Introduces an `Http[F[_], G[_]]` type alias
  * `HttpService` is replaced by `HttpRoutes`, which is an `Http[OptionT[F, ?], ?]`.  `HttpRoutes.of` replaces `HttpService` constructor from `PartialFunction`s.
  * `HttpApp` is an `Http[F, F]`, representing a total HTTP function.
* Add `BlockingHttp4sServlet` for use in Google App Engine and Servlet 2.5 containers.  Rename `Http4sServlet` to `AsyncHttp4sServlet`. [#1830](https://github.com/http4s/http4s/pull/1830)
* Generalize `Logger` middleware to log with `String => Unit` instead of `logger.info(_)` [#1839](https://github.com/http4s/http4s/pull/1839)
* Generalize `AutoSlash` middleware to work on `Kleisli[F, Request[G], B]` given `MonoidK[F]` and `Functor[G]`. [#1885](https://github.com/http4s/http4s/pull/1885)
* Generalize `CORS` middleware to work on `Http[F, G]` given `Applicative[F]` and `Functor[G]`. [#1889](https://github.com/http4s/http4s/pull/1889)
* Generalize `ChunkAggegator` middleware to work on `Kleisli[F, A, Response[G]]` given `G ~> F`, `FlatMap[F]`, and `Sync[G]`. [#1886](https://github.com/http4s/http4s/pull/1886)
* Generalize `EntityLimiter` middleware to work on `Kleisli[F, Request[G], B]`. [#1892](https://github.com/http4s/http4s/pull/1892)
* Generalize `HSTS` middleware to work on `Kleisli[F, A, Response[G]]` given `Functor[F]` and `Functor[G]`. [#1893](https://github.com/http4s/http4s/pull/1893)
* Generalize `UrlFormLifter` middleware to work on `Kleisli[F, Request[G], Response[G]]` given `G ~> F`, `Sync[F]` and `Sync[G]`.  [#1894](https://github.com/http4s/http4s/pull/1894)
* Generalize `Timeout` middleware to work on `Kleisli[F, A, Response[G]]` given `Concurrent[F]` and `Timer[F]`. [#1899](https://github.com/http4s/http4s/pull/1899)
* Generalize `VirtualHost` middleware to work on `Kleisli[F, Request[G], Response[G]]` given `Applicative[F]`.  [#1902](https://github.com/http4s/http4s/pull/1902)
* Generalize `URITranslate` middleware to work on `Kleisli[F, Request[G], B]` given `Functor[G]`.  [#1895](https://github.com/http4s/http4s/pull/1895)
* Generalize `CSRF` middleware to work on `Kleisli[F, Request[G], Response[G]]` given `Sync[F]` and `Applicative[G]`.  [#1909](https://github.com/http4s/http4s/pull/1909)
* Generalize `ResponseLogger` middleware to work on `Kleisli[F, A, Response[F]]` given `Effect[F]`.  [#1916](https://github.com/http4s/http4s/pull/1916)
* Make `Logger`, `RequestLogger`, and `ResponseLogger` work on `HttpApp[F]` so a `Response` is guaranteed unless the service raises an error [#1916](https://github.com/http4s/http4s/pull/1916)
* Rename `RequestLogger.apply0` and `ResponseLogger.apply0` to `RequestLogger.apply` and `ResponseLogger.apply`.  [#1837](https://github.com/http4s/http4s/pull/1837)
* Move `org.http4s.server.ServerSoftware` to `org.http4s.ServerSoftware` [#1884](https://github.com/http4s/http4s/pull/1884)
* Fix `Uncompressible` and `NotBinary` flags in `MimeDB` generator. [#1900](https://github.com/http4s/http4s/pull/1884)
* Generalize `DefaultHead` middleware to work on `Http[F, G]` given `Functor[F]` and `MonoidK[F]` [#1903](https://github.com/http4s/http4s/pull/1903)
* Generalize `GZip` middleware to work on `Http[F, G]` given `Functor[F]` and `Functor[G]` [#1903](https://github.com/http4s/http4s/pull/1903)
* `jawnDecoder` takes a `RawFacade` instead of a `Facade`
* Change `BasicCredentials` extractor to return `(String, String)` [#1924](https://github.com/http4s/http4s/1925)
* `Effect` constraint relaxed to `Sync`:
  * `Logger.logMessage`
* `Effect` constraint relaxed to `Async`:
  * `JavaNetClient`
* `Effect` constraint changed to `Concurrent`:
  * `Logger` (client and server)
  * `RequestLogger` (client and server)
  * `ResponseLogger` (client and server)
  * `ServerBuilder#serve` (moved to abstract member of `ServerBuilder`)
* `Effect` constraint strengthened to `ConcurrentEffect`:
  * `AsyncHttpClient`
  * `BlazeBuilder`
  * `JettyBuilder`
  * `TomcatBuilder`
* Implicit `ExecutionContext` removed from:
  * `RequestLogger` (client and server)
  * `ResponseLogger` (client and server)
  * `ServerBuilder#serve`
  * `ArbitraryInstances.arbitraryEntityDecoder`
  * `ArbitraryInstances.cogenEntity`
  * `ArbitraryInstances.cogenEntityBody`
  * `ArbitraryInstances.cogenMessage`
  * `JavaNetClient`
* Implicit `Timer` added to:
  * `AsyncHttpClient`
  * `JavaNetClient.create`
* `Http4sWsStage` removed from public API
* Removed charset for argonaut instances [#1914](https://github.com/http4s/http4s/pull/1914)
* Dependency upgrades:
  * async-http-client-2.4.9
  * blaze-0.14.0-M3
  * cats-effect-1.0.0-RC2
  * circe-0.10.0-M1
  * fs2-1.0.0-M1
  * fs2-reactive-streams-0.6.0
  * jawn-0.12.1
  * jawn-fs2-0.13.0-M1
  * prometheus-0.4.0
  * scala-xml-1.1.0

# v0.18.14 (2018-07-03)
* Add `CirceEntityCodec` to provide an implicit `EntityEncoder` or `EntityDecoder` from an `Encoder` or `Decoder`, respectively. [#1917](https://github.com/http4s/http4s/pull/1917)
* Add a client backend based on `java.net.HttpURLConnection`.  Note that this client blocks and is primarily intended for use in a REPL. [#1882](https://github.com/http4s/http4s/pull/1882)
* Dependency upgrades:
  * jetty-9.4.11
  * tomcat-9.0.10

# v0.18.13 (2018-06-22)
* Downcase type in `MediaRange` generator [#1907](https://github.com/http4s/http4s/pull/1907)
* Fixed bug where `PoolManager` would try to dequeue from an empty queue [#1922](https://github.com/http4s/http4s/pull/1922)
* Dependency upgrades:
  * argonaut-6.2.2
  * fs2-0.10.5

# v0.18.12 (2018-05-28)
* Deprecated `Part.empty` [#1858](https://github.com/http4s/http4s/pull/1858)
* Log requests with an unconsumed body [#1861](https://github.com/http4s/http4s/pull/1861)
* Log requests when the service returns `None` or raises an error [#1875](https://github.com/http4s/http4s/pull/1875)
* Support streaming parsing of multipart and storing large parts as temp files [#1865](https://github.com/http4s/http4s/pull/1865)
* Add an OkHttp client, with HTTP/2 support [#1864](https://github.com/http4s/http4s/pull/1864)
* Add `Host` header to requests to `Client.fromHttpService` if the request URI is absolute [#1874](https://github.com/http4s/http4s/pull/1874)
* Log `"service returned None"` or `"service raised error"` in service `ResponseLogger` when the service does not produce a successful response [#1879](https://github.com/http4s/http4s/pull/1879)
* Dependency upgrades:
  * jetty-9.4.10.v20180503
  * json4s-3.5.4
  * tomcat-9.0.8

# v0.18.11 (2018-05-10)
* Prevent zero-padding of servlet input chunks [#1835](https://github.com/http4s/http4s/pull/1835)
* Fix deadlock in client loggers.  `RequestLogger.apply` and `ResponseLogger.apply` are each replaced by `apply0` to maintain binary compatibility. [#1837](https://github.com/http4s/http4s/pull/1837)
* New `http4s-boopickle` module supports entity codecs through `boopickle.Pickler` [#1826](https://github.com/http4s/http4s/pull/1826)
* Log as much of the response as is consumed in the client. Previously, failure to consume the entire body prevented any part of the body from being logged. [#1846](https://github.com/http4s/http4s/pull/1846)
* Dependency upgrades:
  * prometheus-client-java-0.4.0

# v0.18.10 (2018-05-03)
* Eliminate dependency on Macro Paradise and macro-compat [#1816](https://github.com/http4s/http4s/pull/1816)
* Add `Logging` middleware for client [#1820](https://github.com/http4s/http4s/pull/1820)
* Make blaze-client tick wheel executor lazy [#1822](https://github.com/http4s/http4s/pull/1822)
* Dependency upgrades:
  * cats-effect-0.10.1
  * fs2-0.10.4
  * specs2-4.1.0

# v0.18.9 (2018-04-17)
* Log any exceptions when writing the header in blaze-server for HTTP/1 [#1781](https://github.com/http4s/http4s/pull/1781)
* Drain the response body (thus running its finalizer) when there is an error writing a servlet header or body [#1782](https://github.com/http4s/http4s/pull/1782)
* Clean up logging of errors thrown by services. Prevents the possible swallowing of errors thrown during `renderResponse` in blaze-server and `Http4sServlet` [#1783](https://github.com/http4s/http4s/pull/1783)
* Fix `Uri.Scheme` parser for schemes beginning with `http` other than `https` [#1790](https://github.com/http4s/http4s/pull/1790)
* Fix blaze-client to reset the connection start time on each invocation of the `F[DisposableResponse]`. This fixes the "timeout after 0 milliseconds" error. [#1792](https://github.com/http4s/http4s/pull/1792)
* Depdency upgrades:
  * blaze-0.12.13
  * http4s-websocket-0.2.1
  * specs2-4.0.4
  * tomcat-9.0.7

# v0.18.8 (2018-04-11)
* Improved ScalaDoc for BlazeBuilder [#1775](https://github.com/http4s/http4s/pull/1775)
* Added a stream constructor for async-http-client [#1776](https://github.com/http4s/http4s/pull/1776)
* http4s-prometheus-server-metrics project created. Prometheus Metrics middleware implemented for metrics on http4s server. Exposes an HttpService ready to be scraped by Prometheus, as well pairing to a CollectorRegistry for custom metric registration. [#1778](https://github.com/http4s/http4s/pull/1778)

# v0.18.7 (2018-04-04)
* Multipart parser defaults to fields interpreted as utf-8. [#1767](https://github.com/http4s/http4s/pull/1767)

# v0.18.6 (2018-04-03)
* Fix parsing of multipart bodies across chunk boundaries. [#1764](https://github.com/http4s/http4s/pull/1764)

# v0.18.5 (2018-03-28)
* Add `&` extractor to http4s-dsl. [#1758](https://github.com/http4s/http4s/pull/1758)
* Deprecate `EntityEncoder[F, Future[A]]`.  The `EntityEncoder` is strict in its argument, which causes any side effect of the `Future` to execute immediately.  Wrap your `future` in `IO.fromFuture(IO(future))` instead. [#1759](https://github.com/http4s/http4s/pull/1759)
* Dependency upgrades:
  * circe-0.9.3

# v0.18.4 (2018-03-23)
* Deprecate old `Timeout` middleware methods in favor of new ones that use `FiniteDuration` and cancel timed out effects [#1725](https://github.com/http4s/http4s/pull/1725)
* Add `expectOr` methods to client for custom error handling on failed expects [#1726](https://github.com/http4s/http4s/pull/1726)
* Replace buffered multipart parser with a streaming version. Deprecate all uses of fs2-scodec. [#1727](https://github.com/http4s/http4s/pull/1727)
* Dependency upgrades:
  * blaze-0.12.2
  * fs2-0.10.3
  * log4s-1.6.1
  * jetty-9.4.9.v20180320

# v0.18.3 (2018-03-17)
* Remove duplicate logging in pool manager [#1683](https://github.com/http4s/http4s/pull/1683)
* Add request/response specific properties to logging [#1709](https://github.com/http4s/http4s/pull/1709)
* Dependency upgrades:
  * async-http-client-2.0.39
  * cats-1.1.0
  * cats-effect-0.10
  * circe-0.9.2
  * discipline-0.9.0
  * jawn-fs2-0.12.2
  * log4s-1.5.0
  * twirl-1.3.15

# v0.18.2 (2018-03-09)
* Qualify reference to `identity` in `uriLiteral` macro [#1697](https://github.com/http4s/http4s/pull/1697)
* Make `Retry` use the correct duration units [#1698](https://github.com/http4s/http4s/pull/1698)
* Dependency upgrades:
  * tomcat-9.0.6

# v0.18.1 (2018-02-27)
* Fix the rendering of trailer headers in blaze [#1629](https://github.com/http4s/http4s/pull/1629)
* Fix race condition between shutdown and parsing in Http1SeverStage [#1675](https://github.com/http4s/http4s/pull/1675)
* Don't use filter in `Arbitrary[``Content-Length``]` [#1678](https://github.com/http4s/http4s/pull/1678)
* Opt-in fallthrough for authenticated services [#1681](https://github.com/http4s/http4s/pull/1681)
* Dependency upgrades:
  * cats-effect-0.9
  * fs2-0.10.2
  * fs2-reactive-streams-0.5.1
  * jawn-fs2-0.12.1
  * specs2-4.0.3
  * tomcat-9.0.5
  * twirl-1.3.4

# v0.18.0 (2018-02-01)
* Add `filename` method to `Part`
* Dependency upgrades:
  * fs2-0.10.0
  * fs2-reactive-streams-0.5.0
  * jawn-fs2-0.12.0

# v0.18.0-M9 (2018-01-26)
* Emit Exit Codes On Server Shutdown [#1638](https://github.com/http4s/http4s/pull/1638) [#1637](https://github.com/http4s/http4s/pull/1637)
* Register Termination Signal and Frame in Http4sWSStage [#1631](https://github.com/http4s/http4s/pull/1631)
* Trailer Headers Are Now Being Emitted Properly [#1629](https://github.com/http4s/http4s/pull/1629)
* Dependency Upgrades:
   * alpn-boot-8.1.12.v20180117
   * circe-0.9.1
   * fs2-0.10.0-RC2
   * fs2-reactive-streams-0.3.0
   * jawn-fs2-0.12.0-M7
   * metrics-4.0.2
   * tomcat-9.0.4

# v0.18.0-M8 (2018-01-05)
* Dependency Upgrades:
   * argonaut-6.2.1
   * circe-0.9.0
   * fs2-0.10.0-M11
   * fs2-reactive-streams-0.2.8
   * jawn-fs2-0.12.0-M6
   * cats-1.0.1
   * cats-effect-0.8

# v0.18.0-M7 (2017-12-23)
* Relax various typeclass constraints from `Effect` to `Sync` or `Async`. [#1587](https://github.com/http4s/http4s/pull/1587)
* Operate on `Segment` instead of `Chunk` [#1588](https://github.com/http4s/http4s/pull/1588)
   * `EntityDecoder.collectBinary` and `EntityDecoder.binary` now
     return `Segment[Byte, Unit]` instead of `Chunk[Byte]`.
   * Add `EntityDecoder.binaryChunk`.
   * Add `EntityEncoder.segmentEncoder`.
   * `http4sMonoidForChunk` replaced by `http4sMonoidForSegment`.
* Add new generators for core RFC 2616 types. [#1593](https://github.com/http4s/http4s/pull/1593)
* Undo obsolete copying of bytes in `StaticFile.fromURL`. [#1202](https://github.com/http4s/http4s/pull/1202)
* Optimize conversion of `Chunk.Bytes` and `ByteVectorChunk` to `ByteBuffer. [#1602](https://github.com/http4s/http4s/pull/1602)
* Rename `read` to `send` and `write` to `receive` in websocket model. [#1603](https://github.com/http4s/http4s/pull/1603)
* Remove `MediaRange` mutable `Registry` and add `HttpCodec[MediaRange]` instance [#1597](https://github.com/http4s/http4s/pull/1597)
* Remove `Monoid[Segment[A, Unit]]` instance, which is now provided by fs2. [#1609](https://github.com/http4s/http4s/pull/1609)
* Introduce `WebSocketBuilder` to build `WebSocket` responses.  Allows headers (e.g., `Sec-WebSocket-Protocol`) on a successful handshake, as well as customization of the response to failed handshakes. [#1607](https://github.com/http4s/http4s/pull/1607)
* Don't catch exceptions thrown by `EntityDecoder.decodeBy`. Complain loudly in logs about exceptions thrown by `HttpService` rather than raised in `F`. [#1592](https://github.com/http4s/http4s/pull/1592)
* Make `abnormal-terminations` and `service-errors` Metrics names plural. [#1611](https://github.com/http4s/http4s/pull/1611)
* Refactor blaze client creation. [#1523](https://github.com/http4s/http4s/pull/1523)
   * `Http1Client.apply` returns `F[Client[F]]`
   * `Http1Client.stream` returns `Stream[F, Client[F]]`, bracketed to shut down the client.
   * `PooledHttp1Client` constructor is deprecated, replaced by the above.
   * `SimpleHttp1Client` is deprecated with no direct equivalent.  Use `Http1Client`.
* Improve client timeout and wait queue handling
   * `requestTimeout` and `responseHeadersTimeout` begin from the submission of the request.  This includes time spent in the wait queue of the pool. [#1570](https://github.com/http4s/http4s/pull/1570)
   * When a connection is `invalidate`d, try to unblock a waiting request under the same key.  Previously, the wait queue would only be checked on recycled connections.
   * When the connection pool is closed, allow connections in the wait queue to complete.
* Changes to Metrics middleware. [#1612](https://github.com/http4s/http4s/pull/1612)
   * Decrement the active requests gauge when no request matches
   * Don't count non-matching requests as 4xx in case they're composed with other services.
   * Don't count failed requests as 5xx in case they're recovered elsewhere.  They still get recorded as `service-error`s.
* Dependency upgrades:
   * async-http-client-2.0.38
   * cats-1.0.0.RC2
   * circe-0.9.0-M3
   * fs2-0.10.0-M10
   * fs2-jawn-0.12.0-M5
   * fs2-reactive-streams-0.2.7
   * scala-2.10.7 and scala-2.11.12

# v0.18.0-M6 (2017-12-08)
* Tested on Java 9.
* `Message.withContentType` now takes a `Content-Type` instead of an
  ``Option[`Content-Type`]``.  `withContentTypeOption` takes an `Option`,
  and `withoutContentType` clears it.
* `QValue` has an `HttpCodec` instance
* `AuthMiddleware` never falls through.  See
  [#1530](https://github.com/http4s/http4s/pull/1530) for more.
* `ContentCoding` is no longer a `Registry`, but has an `HttpCodec`
  instance.
* Render a banner on server startup.  Customize by calling
  `withBanner(List[String])` or `withoutBanner` on the
  `ServerBuilder`.
* Parameterize `isZippable` as a predicate of the `Response` in `GZip`
  middleware.
* Add constant for `application/vnd.api+json` MediaType.
* Limit memory consumption in `GZip` middleware
* Add `handleError`, `handleErrorWith`, `bimap`, `biflatMap`,
  `transform`, and `transformWith` to `EntityDecoder`.
* `org.http4s.util.StreamApp` and `org.http4s.util.ExitCode` are
  deprecated in favor of `fs2.StreamApp` and `fs2.StreamApp.ExitCode`,
  based on what was in http4s.
* Dependency upgrades:
  * fs2-0.10.0-M9
  * fs2-reactive-streams-0.2.6
  * jawn-fs2-0.12.0-M4
  * specs2-4.0.2

# v0.17.6 (2017-12-05)
* Fix `StaticFile` to serve files larger than `Int.MaxValue` bytes
* Dependency upgrades:
  * tomcat-8.5.24

# v0.16.6 (2017-12-04)
* Add a CSRF server middleware
* Fix `NullPointerException` when starting a Tomcat server related to `docBase`
* Log version info and server address on server startup
* Dependency upgrades:
  * jetty-9.4.8.v20171121
  * log4s-1.4.0
  * scalaz-7.2.17
  * twirl-1.3.13

# v0.18.0-M5 (2017-11-02)
* Introduced an `HttpCodec` type class that represents a type that can round
  trip to and from a `String`.  `Uri.Scheme` and `TransferCoding` are the first
  implementors, with more to follow.  Added an `HttpCodecLaws` to http4s-testing.
* `Uri.Scheme` is now its own type instead of a type alias.
* `TransferCoding` is no longer a case class. Its `coding` member is now a
  `String`, not a `CIString`. Its companion is no longer a
  `Registry`.
* Introduced `org.http4s.syntax.literals`, which contains a `StringContext` forAll
  safely constructing a `Uri.Scheme`.  More will follow.
* `org.http4s.util.StreamApp.ExitCode` moved to `org.http4s.util.ExitCode`
* Changed `AuthService[F[_], T]` to `AuthService[T, F[_]]` to support
  partial unification when combining services as a `SemigroupK`.
* Unseal the `MessageFailure` hierarchy. Previous versions of http4s had a
  `GenericParsingFailure`, `GenericDecodeFailure`, and
  `GenericMessageBodyFailure`. This was not compatible with the parameterized
  effect introduced in v0.18. Now, `MessageFailure` is unsealed, so users
  wanting precise control over the default `toHttpResponse` can implement their
  own failure conditions.
* `MessageFailure` now has an `Option[Throwable]` cause.
* Removed `KleisliInstances`. The `SemigroupK[Kleisli[F, A, ?]]` is now provided
  by cats.  Users should no longer need to import `org.http4s.implicits._` to
  get `<+>` composition of `HttpService`s
* `NonEmptyList` extensions moved from `org.http4s.util.nonEmptyList` to
  `org.http4s.syntax.nonEmptyList`.
* There is a classpath difference in log4s version between blaze and http4s in this
  milestone that will be remedied in M6. We believe these warnings are safe.
* Dependency upgrades:
  * cats-1.0.0-RC1
  * fs2-0.10.0-M8
  * fs2-reactive-streams-0.2.5

# v0.18.0-M4 (2017-10-12)
* Syntax for building requests moved from `org.http4s.client._` to
  `org.http4s.client.dsl.Http4sClientDsl[F]`, with concrete type `IO`
  available as `org.http4s.client.dsl.io._`.  This is consistent with
  http4s-dsl for servers.
* Change `StreamApp` to return a `Stream[F, ExitCode]`. The first exit code
  returned by the stream is the exit code of the JVM. This allows custom exit
  codes, and eases dead code warnings in certain constructions that involved
  mapping over `Nothing`.
* `AuthMiddleware.apply` now takes an `Kleisli[OptionT[F, ?], Request[F], T]`
  instead of a `Kleisli[F, Request[F], T]`.
* Set `Content-Type` header on default `NotFound` response.
* Merges from v0.16.5 and v0.17.5.
* Remove mutable map that backs `Method` registry. All methods in the IANA
  registry are available through `Method.all`. Custom methods should be memoized
  by other means.
* Adds an `EntityDecoder[F, Array[Byte]]` and `EntityDecoder[F, Array[Char]]`
  for symmetry with provided `EntityEncoder` instances.
* Adds `Arbitrary` instances for `Headers`, `EntityBody[F]` (currently just
  single chunk), `Entity[F]`, and `EntityEncoder[F, A]`.
* Adds `EntityEncoderLaws` for `EntityEncoder`.
* Adds `EntityCodecLaws`.  "EntityCodec" is not a type in http4s, but these
  laws relate an `EntityEncoder[F, A]` to an `EntityDecoder[F, A]`.
* There is a classpath difference in log4s version between blaze and http4s in this
  milestone that will be remedied in M6. We believe these warnings are safe.

# v0.17.5 (2017-10-12)
* Merges only.

# v0.16.5 (2017-10-11)
* Correctly implement sanitization of dot segments in static file paths
  according to RFC 3986 5.2.4. Most importantly, this fixes an issue where `...`
  is reinterpreted as `..` and can escape the root of the static file service.

# v0.18.0-M3 (2017-10-04)
* Merges only.
* There is a classpath difference in log4s version between blaze and http4s in this
  milestone that will be remedied in M6. We believe these warnings are safe.

# v0.17.4 (2017-10-04)
* Fix reading of request body in non-blocking servlet backend. It was previously
  only reading the first byte of each chunk.
* Dependency upgrades:
  * fs2-reactive-streams-0.1.1

# v0.16.4 (2017-10-04)
* Backport removal `java.xml.bind` dependency from `GZip` middleware,
  to play more nicely with Java 9.
* Dependency upgrades:
  * metrics-core-3.2.5
  * tomcat-8.0.23
  * twirl-1.3.12

# v0.18.0-M2 (2017-10-03)
* Use http4s-dsl with any effect type by either:
    *  extend `Http4sDsl[F]`
    *  create an object that extends `Http4sDsl[F]`, and extend that.
    *  `import org.http4s.dsl.io._` is still available for those who
      wish to specialize on `cats.effect.IO`
* Remove `Semigroup[F[MaybeResponse[F]]]` constraint from
  `BlazeBuilder`.
* Fix `AutoSlash` middleware when a service is mounted with a prefix.
* Publish internal http4s-parboiled2 as a separate module.  This does
  not add any new third-party dependencies, but unbreaks `sbt
  publishLocal`.
* Add `Request.from`, which respects `X-Fowarded-For` header.
* Make `F` in `EffectMessageSyntax` invariant
* Add `message.decodeJson[A]` syntax to replace awkward `message.as(implicitly,
  jsonOf[A])`. Brought into scope by importing one of the following, based on
  your JSON library of choice.
  * `import org.http4s.argonaut._`
  * `import org.http4s.circe._`
  * `import org.http4s.json4s.jackson._`
  * `import org.http4s.json4s.native._`
* `AsyncHttpClient.apply` no longer takes a `bufferSize`.  It is made
  irrelevant by fs2-reactive-streams.
* `MultipartParser.parse` no longer takes a `headerLimit`, which was unused.
* Add `maxWaitQueueLimit` (default 256) and `maxConnectionsPerRequestKey`
  (default 10) to `PooledHttp1Client`.
* Remove private implicit `ExecutionContext` from `StreamApp`. This had been
  known to cause diverging implicit resolution that was hard to debug.
* Shift execution of the routing of the `HttpService` to the `ExecutionContext`
  provided by the `JettyBuilder` or `TomcatBuilder`. Previously, it only shifted
  the response task and stream. This was a regression from v0.16.
* Add two utility execution contexts. These may be used to increase throughput
  as the server builder's `ExecutionContext`. Blocking calls on routing may
  decrease fairness or even deadlock your service, so use at your own risk:
  * `org.http4s.util.execution.direct`
  * `org.http4s.util.execution.trampoline`
* Deprecate `EffectRequestSyntax` and `EffectResponseSyntax`. These were
  previously used to provide methods such as `.putHeaders` and `.withBody`
  on types `F[Request]` and `F[Response]`.  As an alternative:
  * Call `.map` or `.flatMap` on `F[Request]` and `F[Response]` to get access
    to all the same methods.
  * Variadic headers have been added to all the status code generators in
    `Http4sDsl[F]` and method generators in `import org.http4s.client._`.
    For example:
    *  `POST(uri, urlForm, Header("Authorization", "Bearer s3cr3t"))`
    *  ``Ok("This will have an html content type!", `Content-Type`(`text/html`))``
* Restate `HttpService[F]` as a `Kleisli[OptionT[F, ?], Request[F], Response[F]]`.
* Similarly, `AuthedService[F]` as a `Kleisli[OptionT[F, ?], AuthedRequest[F], Response[F]]`.
* `MaybeResponse` is removed, because the optionality is now expressed through
  the `OptionT` in `HttpService`. Instead of composing `HttpService` via a
  `Semigroup`, compose via a `SemigroupK`. Import `org.http4s.implicits._` to
  get a `SemigroupK[HttpService]`, and chain services as `s1 <+> s2`. We hope to
  remove the need for `org.http4s.implicits._` in a future version of cats with
  [issue 1428](https://github.com/typelevel/cats/issues/1428).
* The `Service` type alias is deprecated in favor of `Kleisli`.  It used to represent
  a partial application of the first type parameter, but since version 0.18, it is
  identical to `Kleisli.
* `HttpService.lift`, `AuthedService.lift` are deprecated in favor of `Kleisli.apply`.
* Remove `java.xml.bind` dependency from `GZip` middleware to avoid an
  extra module dependency in Java 9.
* Upgraded dependencies:
    *  jawn-fs2-0.12.0-M2
    *  log4s-1.4.0
* There is a classpath difference in log4s version between blaze and http4s in this
  milestone that will be remedied in M6. We believe these warnings are safe.

# v0.17.3 (2017-10-02)
* Shift execution of HttpService to the `ExecutionContext` provided by the
  `BlazeBuilder` when using HTTP/2. Previously, it only shifted the response
  task and body stream.

# v0.16.3 (2017-09-29)
* Fix `java.io.IOException: An invalid argument was supplied` on blaze-client
  for Windows when writing an empty sequence of `ByteBuffer`s.
* Set encoding of `captureWriter` to UTF-8 instead of the platform default.
* Dependency upgrades:
  * blaze-0.12.9

# v0.17.2 (2017-09-25)
* Remove private implicit strategy from `StreamApp`. This had been known to
  cause diverging implicit resolution that was hard to debug.
* Shift execution of HttpService to the `ExecutionContext` provided by the
  `BlazeBuilder`. Previously, it only shifted the response stream. This was a
  regression from 0.16.
* Split off http4s-parboiled2 module as `"org.http4s" %% "parboiled"`. There are
  no externally visible changes, but this simplifies and speeds the http4s
  build.

# v0.16.2 (2017-09-25)
* Dependency patch upgrades:
  * async-http-client-2.0.37
  * blaze-0.12.8: changes default number of selector threads to
    from `2 * cores + 1` to `max(4, cores + 1)`.
  * jetty-9.4.7.v20170914
  * tomcat-8.5.21
  * twirl-1.3.7

# v0.17.1 (2017-09-17)
* Fix bug where metrics were not captured in `Metrics` middleware.
* Pass `redactHeadersWhen` argument from `Logger` to `RequestLogger`
  and `ResponseLogger`.

# v0.16.1 (2017-09-17)
* Publish our fork of parboiled2 as http4s-parboiled2 module.  It's
  the exact same internal code as was in http4s-core, with no external
  dependencies. By publishing an extra module, we enable a
  `publishLocal` workflow.
* Charset fixes:
  * Deprecate `CharsetRange.isSatisfiedBy` in favor of
    and ```Accept-Charset`.isSatisfiedBy`` in favor of
    ```Accept-Charset`.satisfiedBy``.
  * Fix definition of `satisfiedBy` to respect priority of
    ```Charset`.*``.
  * Add `CharsetRange.matches`.
* ContentCoding fixes:
  * Deprecate `ContentCoding.satisfiedBy` and
    `ContentCoding.satisfies` in favor of ```Accept-Encoding`.satisfiedBy``.
  * Deprecate ```Accept-Encoding`.preferred``, which has no reasonable
    interpretation in the presence of splats.
  * Add ```Accept-Language`.qValue``.
  * Fix definition of `satisfiedBy` to respect priority of
    `ContentCoding.*`.
  * Add `ContentCoding.matches` and `ContentCoding.registered`.
  * Add `Arbitrary[ContentCoding]` and ```Arbitrary[`Accept-Encoding`]``
    instances.
* LanguageTag fixes:
  * Deprecate `LanguageTag.satisfiedBy` and
    `LanguageTag.satisfies` in favor of ```Accept-Language`.satisfiedBy``.
  * Fix definition of `satisfiedBy` to respect priority of
    `LanguageTag.*` and matches of a partial set of subtags.
  * Add `LanguageTag.matches`.
  * Deprecate `LanguageTag.withQuality` in favor of new
    `LanguageTag.withQValue`.
  * Deprecate ```Accept-Language`.preferred``, which has no reasonable
    interpretation in the presence of splats.
  * Add ```Accept-Language`.qValue``.
  * Add `Arbitrary[LanguageTag]` and ```Arbitrary[`Accept-Language`]``
    instances.

# v0.17.0 (2017-09-01)
* Honor `Retry-After` header in `Retry` middleware.  The response will
  not be retried until the maximum of the backoff strategy and any
  time specified by the `Retry-After` header of the response.
* The `RetryPolicy.defaultRetriable` only works for methods guaranteed
  to not have a body.  In fs2, we can't introspect the stream to
  guarantee that it can be rerun.  To retry requests for idempotent
  request methods, use `RetryPolicy.unsafeRetriable`.  To retry
  requests regardless of method, use
  `RetryPolicy.recklesslyRetriable`.
* Fix `Logger` middleware to render JSON bodies as text, not as a hex
  dump.
* `MultipartParser.parse` returns a stream of `ByteVector` instead of
  a stream of `Byte`. This perserves chunking when parsing into the
  high-level `EntityDecoder[Multipart]`, and substantially improves
  performance on large files.  The high-level API is not affected.

# v0.16.0 (2017-09-01)
* `Retry` middleware takes a `RetryPolicy` instead of a backoff
  strategy.  A `RetryPolicy` is a function of the request, the
  response, and the number of attempts.  Wrap the previous `backoff`
  in `RetryPolicy {}` for compatible behavior.
* Expose a `Part.fileData` constructor that accepts an `EntityBody`.

# v0.17.0-RC3 (2017-08-29)
* In blaze-server, when doing chunked transfer encoding, flush the
  header as soon as it is available.  It previously buffered until the
  first chunk was available.

# v0.16.0-RC3 (2017-08-29)
* Add a `responseHeaderTimeout` property to `BlazeClientConfig`.  This
  measures the time between the completion of writing the request body
  to the reception of a complete response header.
* Upgraded dependencies:
    *  async-http-client-2.0.35

# v0.18.0-M1 (2017-08-24)

This release is the product of a long period of parallel development
across different foundation libraries, making a detailed changelog
difficult.  This is a living document, so if any important points are
missed here, please send a PR.

The most important change in http4s-0.18 is that the effect type is
parameterized.  Where previous versions were specialized on
`scalaz.concurrent.Task` or `fs2.Task`, this version supports anything
with a `cats.effect.Effect` instance.  The easiest way to port an
existing service is to replace your `Task` with `cats.effect.IO`,
which has a similar API and is already available on your classpath.
If you prefer to bring your own effect, such as `monix.eval.Task` or
stick to `scalaz.concurrent.Task` or put a transformer on `IO`, that's
fine, too!

The parameterization chanages many core signatures throughout http4s:
- `Request` and `Response` become `Request[F[_]]` and
  `Response[F[_]]`.  The `F` is the effect type of the body (i.e.,
  `Stream[F, Byte]`), or what the body `.run`s to.
- `HttpService` becomes `HttpService[F[_]]`, so that the service
  returns an `F[Response[F]]`.  Instead of constructing with
  `HttpService { ... }`, we now declare the effect type of the
  service, like `HttpService[IO] { ... }`.  This determines the type
  of request and response handled by the service.
- `EntityEncoder[A]` and `EntityDecoder[A]` are now
  `EntityEncoder[F[_], A]` and `EntityDecoder[F[_], A]`, respectively.
  These act as a codec for `Request[F]` and `Response[F]`.  In practice,
  this change tends to be transparent in the DSL.
- The server builders now take an `F` parameter, which needs to match
  the services mounted to them.
- The client now takes an `F` parameter, which determines the requests
  and responses it handles.

Several dependencies are upgraded:
- cats-1.0.0.MF
- circe-0.9.0-M1
- fs2-0.10.0-M6
- fs2-reactive-streams-0.2.2
- jawn-fs2-0.12.0-M1

# v0.17.0-RC2 (2017-08-24)
* Remove `ServiceSyntax.orNotFound(a: A): Task[Response]` in favor of
  `ServiceSyntax.orNotFound: Service[Request, Response]`

# v0.16.0-RC2 (2017-08-24)
* Move http4s-blaze-core from `org.http4s.blaze` to
  `org.http4s.blazecore` to avoid a conflict with the non-http4s
  blaze-core module.
* Change `ServiceOps` to operate on a `Service[?, MaybeResponse]`.
  Give it an `orNotFound` that returns a `Service`.  The
  `orNotFound(a: A)` overload is left for compatibility with Scala
  2.10.
* Build with Lightbend compiler instead of Typelevel compiler so we
  don't expose `org.typelevel` dependencies that are incompatible with
  ntheir counterparts in `org.scala-lang`.
* Upgraded dependencies:
    *  blaze-0.12.7 (fixes eviction notice in http4s-websocket)
    *  twirl-1.3.4

# v0.17.0-RC1 (2017-08-16)
* Port `ChunkAggregator` to fs2
* Add logging middleware
* Standardize on `ExecutionContext` over `Strategy` and `ExecutorService`
* Implement `Age` header
* Fix `Client#toHttpService` to not dispose until the body is consumed
* Add a buffered implementation of `EntityDecoder[Multipart]`
* In async-http-client, don't use `ReactiveStreamsBodyGenerator` unless there is
  a body to transmit. This fixes an `IllegalStateException: unexpected message
  type`
* Add `HSTS` middleware
* Add option to serve pre-gzipped resources
* Add RequestLogging and ResponseLogging middlewares
* `StaticFile` options return `OptionT[Task, ?]`
* Set `Content-Length` or `Transfer-Encoding: chunked` header when serving
  from a URL
* Explicitly close `URLConnection``s if we are not reading the contents
* Upgrade to:
    *  async-http-client-2.0.34
    *  fs2-0.9.7
    *  metrics-core-3.2.4
    *  scodec-bits-1.1.5

# v0.16.0-RC1 (2017-08-16)
* Remove laziness from `ArbitraryInstances`
* Support an arbitrary predicate for CORS allowed origins
* Support `Access-Control-Expose-Headers` header for CORS
* Fix thread safety issue in `EntityDecoder[XML]`
* Support IPV6 headers in `X-Forwarded-For`
* Add `status` and `successful` methods to client
* Overload `client.fetchAs` and `client.streaming` to accept a `Task[Request]`
* Replace `Instant` with `HttpDate` to avoid silent truncation and constrain
  to dates that are legally renderable in HTTP.
* Fix bug in hash code of `CIString`
* Update `request.pathInfo` when changing `request.withUri`. To keep these
  values in sync, `request.copy` has been deprecated, but copy constructors
  based on `with` have been added.
* Remove `name` from `AttributeKey`.
* Add `withFragment` and `withoutFragment` to `Uri`
* Construct `Content-Length` with `fromLong` to ensure validity, and
  `unsafeFromLong` when you can assert that it's positive.
* Add missing instances to `QueryParamDecoder` and `QueryParamEncoder`.
* Add `response.cookies` method to get a list of cookies from `Set-Cookie`
  header.  `Set-Cookie` is no longer a `Header.Extractable`, as it does
  not adhere to the HTTP spec of being concatenable by commas without
  changing semantics.
* Make servlet `HttpSession` available as a request attribute in servlet
  backends
* Fix `Part.name` to return the name from the `Content-Disposition` header
  instead of the name _of_ the `Content-Disposition` header. Accordingly, it is
  no longer a `CIString`
* `Request.toString` and `Response.toString` now redact sensitive headers. A
  method to redact arbitrary headers is added to `Headers`.
* `Retry-After` is now modeled as a `Either[HttpDate, Long]` to reflect either
  an http-date or delta-seconds value.
* Look for index.html in `StaticFile` when rendering a directory instead of
  returning `401 Unauthorized`.
* Limit dates to a minimum of January 1, 1900, per RFC.
* Add `serviceErrorHandler` to `ServerBuilder` to allow pluggable error handlers
  when a server backend receives a failed task or a thrown Exception when
  invoking a service. The default calls `toHttpResponse` on `MessageFailure` and
  closes the connection with a `500 InternalServerError` on other non-fatal
  errors.  Fatal errors are left to the server.
* `FollowRedirect` does not propagate sensitive headers when redirecting to a
  different authority.
* Add Content-Length header to empty response generators
* Upgraded dependencies:
    *  async-http-client-2.0.34
    *  http4s-websocket-0.2.0
    *  jetty-9.4.6.v20170531
    *  json4s-3.5.3
    *  log4s-1.3.6
    *  metrics-core-3.2.3
    *  scala-2.12.3-bin-typelevel-4
    *  scalaz-7.2.15
    *  tomcat-8.5.20

# v0.15.16 (2017-07-20)
* Backport rendering of details in `ParseFailure.getMessage`

# ~~v0.15.15 (2017-07-20)~~
* Oops. Same as v0.15.14.

# v0.15.14 (2017-07-10)
* Close parens in `Request.toString`
* Use "message" instead of "request" in message body failure messages
* Add `problem+json` media type
* Tolerate `[` and `]` in queries parsing URIs. These characters are parsed, but
  percent-encoded.

# v0.17.0-M3 (2017-05-27)
* Fix file corruption issue when serving static files from the classpath

# v0.16.0-M3 (2017-05-25)
* Fix `WebjarService` so it matches assets.
* `ServerApp` overrides `process` to leave a single abstract method
* Add gzip trailer in `GZip` middleware
* Upgraded dependencies:
    *  circe-0.8.0
    *  jetty-9.4.5.v20170502
    *  scalaz-7.2.13
    *  tomcat-8.5.15
* `ProcessApp` uses a `Process[Task, Nothing]` rather than a
  `Process[Task, Unit]`
* `Credentials` is split into `Credentials.AuthParams` for key-value pairs and
  `Credentials.Token` for legacy token-based schemes.  `OAuthBearerToken` is
  subsumed by `Credentials.Token`.  `BasicCredentials` no longer extends
  `Credentials`, but is extractable from one.  This model permits the
  definition of other arbitrary credential schemes.
* Add `fromSeq` constructor to `UrlForm`
* Allow `WebjarService` to pass on methods other than `GET`.  It previously
  threw a `MatchError`.

# v0.15.13 (2017-05-25)
* Patch-level upgrades to dependencies:
    *  async-http-client-2.0.32
    *  blaze-0.12.6 (fixes infinite loop in some SSL handshakes)
    *  jetty-9.3.19.v20170502
    *  json4s-3.5.2
    *  tomcat-8.0.44

# v0.15.12 (2017-05-11)
* Fix GZip middleware to render a correct stream

# v0.17.0-M2 (2017-04-30)
* `Timeout` middleware takes an implicit `Scheduler` and
  `ExecutionContext`
* Bring back `http4s-async-client`, based on `fs2-reactive-stream`
* Restore support for WebSockets

# v0.16.0-M2 (2017-04-30)
* Upgraded dependencies:
    *  argonaut-6.2
    *  jetty-9.4.4.v20170414
    *  tomcat-8.5.14
* Fix `ProcessApp` to terminate on process errors
* Set `secure` request attribute correctly in blaze server
* Exit with code `-1` when `ProcessApp` fails
* Make `ResourceService` respect `If-Modified-Since`
* Rename `ProcessApp.main` to `ProcessApp.process` to avoid overload confusio
* Avoid intermediate String allocation in Circe's `jsonEncoder`
* Adaptive `EntityDecoder[Json]` for circe: works directly from a ByteBuffer for
  small bodies, and incrementally through jawn for larger.
* Capture more context in detail message of parse errors

# v0.15.11 (2017-04-29)
* Upgrade to blaze-0.12.5 to pick up fix for `StackOverflowError` in
  SSL handshake

# v0.15.10 (2017-04-28)
* Patch-level upgrades to dependencies
* argonaut-6.2
* scalaz-7.2.12
* Allow preambles and epilogues in multipart bodies
* Limit multipart headers to 40 kilobytes to avoid unbounded buffering
  of long lines in a header
* Remove `' '` and `'?'` from alphabet for generated multipart
  boundaries, as these are not token characters and are known to cause
  trouble for some multipart implementations
* Fix multipart parsing for unlucky input chunk sizes

# v0.15.9 (2017-04-19)
* Terminate `ServerApp` even if the server fails to start
* Make `ResourceService` respect `If-Modified-Since`
* Patch-level upgrades to dependencies:
* async-http-client-2.0.31
* jetty-9.3.18.v20170406
* json4s-3.5.1
* log4s-1.3.4
* metrics-core-3.1.4
* scalacheck-1.13.5
* scalaz-7.1.13 or scalaz-7.2.11
* tomcat-8.0.43

# v0.17.0-M1 (2017-04-08)
* First release on cats and fs2
    *  All scalaz types and typeclasses replaced by cats equivalengts
	* `scalaz.concurrent.Task` replaced by `fs2.Task`
	* `scalaz.stream.Process` replaced by `fs2.Stream`
* Roughly at feature parity with v0.16.0-M1. Notable exceptions:
	* Multipart not yet supported
	* Web sockets not yet supported
	* Client retry middleware can't check idempotence of requests
	* Utilties in `org.http4s.util.io` not yet ported

# v0.16.0-M1 (2017-04-08)
* Fix type of `AuthedService.empty`
* Eliminate `Fallthrough` typeclass.  An `HttpService` now returns
  `MaybeResponse`, which can be a `Response` or `Pass`.  There is a
  `Semigroup[MaybeResponse]` instance that allows `HttpService`s to be
  chained as a semigroup.  `service orElse anotherService` is
  deprecated in favor of `service |+| anotherService`.
* Support configuring blaze and Jetty servers with a custom
  `SSLContext`.
* Upgraded dependencies for various modules:
    *  async-http-client-2.0.31
    *  circe-0.7.1
    *  jetty-9.4.3.v20170317
    *  json4s-3.5.1
    *  logback-1.2.1
    *  log4s-1.3.4
    *  metrics-3.2.0
    *  scalacheck-1.13.5
    *  tomcat-8.0.43
* Deprecate `EntityEncoder[ByteBuffer]` and
  `EntityEncoder[CharBuffer]`.
* Add `EntityDecoder[Unit]`.
* Move `ResponseClass`es into `Status`.
* Use `SSLContext.getDefault` by default in blaze-client.  Use
  `BlazeServerConfig.insecure` to ignore certificate validity.  But
  please don't.
* Move `CIString` syntax to `org.http4s.syntax`.
* Bundle an internal version of parboiled2.  This decouples core from
  shapeless, allowing applications to use their preferred version of
  shapeless.
* Rename `endpointAuthentication` to `checkEndpointAuthentication`.
* Add a `WebjarService` for serving files out of web jars.
* Implement `Retry-After` header.
* Stop building with `delambdafy` on Scala 2.11.
* Eliminate finalizer on `BlazeConnection`.
* Respond OK to CORS pre-flight requests even if the wrapped service
  does not return a successful response.  This is to allow `CORS`
  pre-flight checks of authenticated services.
* Deprecate `ServerApp` in favor of `org.http4s.util.ProcessApp`.  A
  `ProcessApp` is easier to compose all the resources a server needs via
  `Process.bracket`.
* Implement a `Referer` header.

# v0.15.8 (2017-04-06)
* Cache charset lookups to avoid synchronization.  Resolution of
  charsets is synchronized, with a cache size of two.  This avoids
  the synchronized call on the HTTP pool.
* Strip fragment from request target in blaze-client.  An HTTP request
  target should not include the fragment, and certain servers respond
  with a `400 Bad Request` in their presence.

# v0.15.7 (2017-03-09)
* Change default server and client executors to a minimum of four
  threads.
* Bring scofflaw async-http-client to justice for its brazen
  violations of Reactive Streams Rule 3.16, requesting of a null
  subscription.
* Destroy Tomcat instances after stopping, so they don't hold the port
* Deprecate `ArbitraryInstances.genCharsetRangeNoQuality`, which can
  cause deadlocks
* Patch-level upgrades to dependencies:
    *  async-http-client-2.0.30
    *  jetty-9.3.16.v20170120
    *  logback-1.1.11
    *  metrics-3.1.3
    *  scala-xml-1.0.6
    *  scalaz-7.2.9
    *  tomcat-8.0.41
    *  twirl-1.2.1

# v0.15.6 (2017-03-03)
* Log unhandled MessageFailures to `org.http4s.server.message-failures`

# v0.15.5 (2017-02-20)
* Allow services wrapped in CORS middleware to fall through
* Don't log message about invalid CORS headers when no `Origin` header present
* Soften log about invalid CORS headers from info to debug

# v0.15.4 (2017-02-12)
* Call `toHttpResponse` on tasks failed with `MessageFailure`s from
  `HttpService`, to get proper 4xx handling instead of an internal
  server error.

# v0.15.3 (2017-01-17)
* Dispose of redirect responses in `FollowRedirect`. Fixes client deadlock under heavy load
* Refrain from logging headers with potentially sensitive info in blaze-client
* Add `hashCode` and `equals` to `Headers`
* Make `challenge` in auth middlewares public to facilitate composing multiple auth mechanisms
* Fix blaze-client detection of stale connections

# v0.15.2 (2016-12-29)
* Add helpers to add cookies to requests

# v0.12.6 (2016-12-29)
* Backport rendering of details in `ParseFailure.getMessage`

# ~~v0.12.5 (2016-12-29)~~
* ~~Backport rendering of details in `ParseFailure.getMessage`~~ Oops.

# v0.15.1 (2016-12-20)
* Fix GZip middleware to fallthrough non-matching responses
* Fix UnsupportedOperationException in `Arbitrary[Uri]`
* Upgrade to Scala 2.12.1 and Scalaz 7.2.8

# v0.15.0 (2016-11-30)
* Add support for Scala 2.12
* Added `Client.fromHttpService` to assist with testing.
* Make all case classes final where possible, sealed where not.
* Codec for Server Sent Events (SSE)
* Added JSONP middleware
* Improve Expires header to more easily build the header and support parsing of the header
* Replce lazy `Raw.parsed` field with a simple null check
* Added support for Zipkin headers
* Eliminate response attribute for detecting fallthrough response.
  The fallthrough response must be `Response.fallthrough`.
* Encode URI path segments created with `/`
* Introduce `AuthedRequest` and `AuthedService` types.
* Replace `CharSequenceEncoder` with `CharBufferEncoder`, assuming
  that `CharBuffer` and `String` are the only `CharSequence`s one
  would want to encode.
* Remove `EnittyEncoder[Char]` and `EntityEncoder[Byte]`.  Send an
  array, buffer, or String if you want this.
* Add `DefaultHead` middleware for `HEAD` implementation.
* Decouple `http4s-server` from Dropwizard Metrics.  Metrics code is
  in the new `http4s-metrics` module.
* Allow custom scheduler for timeout middleware.
* Add parametric empty `EntityEncoder` and `EntityEncoder[Unit]`.
* Replace unlawful `Order[CharsetRange]` with `Equal[CharsetRange]`.
* Auth middlewares renamed `BasicAuth` and `DigestAuth`.
* `BasicAuth` passes client password to store instead of requesting
  password from store.
* Remove realm as an argument to the basic and digest auth stores.
* Basic and digest auth stores return a parameterized type instead of
  just a String username.
* Upgrade to argonaut-6.2-RC2, circe-0.6.1, json4s-3.5.0

# v0.14.11 (2016-10-25)
* Fix expansion of `uri` and `q` macros by qualifying with `_root_`

# v0.14.10 (2016-10-12)
* Include timeout type and duration in blaze client timeouts

# v0.14.9 (2016-10-09)
* Don't use `"null"` as query string in servlet backends for requests without a query string

# v0.14.8 (2016-10-04)
* Allow param names in UriTemplate to have encoded, reserved parameters
* Upgrade to blaze-0.12.1, to fix OutOfMemoryError with direct buffers
* Upgrade to Scalaz 7.1.10/7.2.6
* Upgrade to Jetty 9.3.12
* Upgrade to Tomcat 8.0.37

# v0.14.7 (2016-09-25)
* Retry middleware now only retries requests with idempotent methods
  and pure bodies and appropriate status codes
* Fix bug where redirects followed when an effectful chunk (i.e., `Await`) follows pure ones.
* Don't uppercase two hex digits after "%25" when percent encoding.
* Tolerate invalid percent-encodings when decoding.
* Omit scoverage dependencies from POM

# v0.14.6 (2016-09-11)
* Don't treat `Kill`ed responses (i.e., HEAD requests) as abnormal
  termination in metrics

# v0.14.5 (2016-09-02)
* Fix blaze-client handling of HEAD requests

# v0.14.4 (2016-08-29)
* Don't render trailing "/" for URIs with empty paths
* Avoid calling tail of empty list in `/:` extractor

# v0.14.3 (2016-08-24)
* Follow 301 and 302 responses to POST with a GET request.
* Follow all redirect responses to HEAD with a HEAD request.
* Fix bug where redirect response is disposed prematurely even if not followed.
* Fix bug where payload headers are sent from original request when
  following a redirect with a GET or HEAD.
* Return a failed task instead of throwing when a client callback
  throws an exception. Fixes a resource leak.
* Always render `Date` header in GMT.
* Fully support the three date formats specified by RFC 7231.
* Always specify peer information in blaze-client SSL engines
* Patch upgrades to latest async-http-client, jetty, scalaz, and scalaz-stream

# v0.14.2 (2016-08-10)
* Override `getMessage` in `UnexpectedStatus`

# v0.14.1 (2016-06-15)
* Added the possibility to specify custom responses to MessageFailures
* Address issue with Retry middleware leaking connections
* Fixed the status code for a semantically invalid request to `422 UnprocessableEntity`
* Rename `json` to `jsonDecoder` to reduce possibility of implicit shadowing
* Introduce the `ServerApp` trait
* Deprectate `onShutdown` and `awaitShutdown` in `Server`
* Support for multipart messages
* The Path extractor for Long now supports negative numbers
* Upgrade to scalaz-stream-0.8.2(a) for compatibility with scodec-bits-1.1
* Downgrade to argonaut-6.1 (latest stable release) now that it cross builds for scalaz-7.2
* Upgrade parboiled2 for compatibility with shapeless-2.3.x

# ~~v0.14.0 (2016-06-15)~~
* Recalled. Use v0.14.1 instead.

# v0.13.3 (2016-06-15)
* Address issue with Retry middleware leaking connections.
* Pass the reason string when setting the `Status` for a successful `ParseResult`.

# v0.13.2 (2016-04-13)
* Fixes the CanBuildFrom for RequestCookieJar to avoid duplicates.
* Update version of jawn-parser which contains a fix for Json decoding.

# v0.13.1 (2016-04-07)
* Remove implicit resolution of `DefaultExecutor` in blaze-client.

# v0.13.0 (2016-03-29)
* Add support for scalaz-7.2.x (use version 0.13.0a).
* Add a client backed based on async-http-client.
* Encode keys when rendering a query string.
* New entity decoder based on json4s' extract.
* Content-Length now accepts a Long.
* Upgrade to circe-0.3, json4s-3.3, and other patch releases.
* Fix deadlocks in blaze resulting from default executor on single-CPU machines.
* Refactor `DecodeFailure` into a new `RequestFailure` hierarchy.
* New methods for manipulating `UrlForm`.
* All parsed headers get a `parse` method to construct them from their value.
* Improve error message for unsupported media type decoding error.
* Introduce `BlazeClientConfig` class to simplify client construction.
* Unify client executor service semantics between blaze-client and async-http-client.
* Update default response message for UnsupportedMediaType failures.
* Add a `lenient` flag to blazee configuration to accept illegal characters in headers.
* Remove q-value from `MediaRange` and `MediaType`, replaced by `MediaRangeAndQValue`.
* Add `address` to `Server` trait.
* Lazily construct request body in Servlet NIO to support HTTP 100.
* Common operations pushed down to `MessageOps`.
* Fix loop in blaze-client when no connection can be established.
* Privatize most of the blaze internal types.
* Enable configuration of blaze server parser lengths.
* Add trailer support in blaze client.
* Provide an optional external executor to blaze clients.
* Fix Argonaut string interpolation

# v0.12.4 (2016-03-10)
* Fix bug on rejection of invalid URIs.
* Do not send `Transfer-Encoding` or `Content-Length` headers for 304 and others.
* Don't quote cookie values.

# v0.12.3 (2016-02-24)
* Upgrade to jawn-0.8.4 to fix decoding escaped characters in JSON.

# v0.12.2 (2016-02-22)
* ~~Upgrade to jawn-0.8.4 to fix decoding escaped characters in JSON.~~ Oops.

# v0.12.1 (2016-01-30)
* Encode keys as well as values when rendering a query.
* Don't encode '?' or '/' when encoding a query.

# v0.12.0 (2016-01-15)
* Refactor the client API for resource safety when not reading the entire body.
* Rewrite client connection pool to support maximum concurrent
  connections instead of maximum idle connections.
* Optimize body collection for better connection keep-alive rate.
* Move `Service` and `HttpService`, because a `Client` can be viewed as a `Service`.
* Remove custom `DateTime` in favor of `java.time.Instant`.
* Support status 451 Unavailable For Legal Reasons.
* Various blaze-client optimizations.
* Don't let Blaze `IdentityWriter` write more than Content-Length bytes.
* Remove `identity` `Transfer-Encoding`, which was removed in HTTP RFC errata.
* In blaze, `requireClose` is now the return value of `writeEnd`.
* Remove body from `Request.toString` and `Response.toString`.
* Move blaze parser into its own class.
* Trigger a disconnect if an ignored body is too long.
* Configurable thread factories for happier profiling.
* Fix possible deadlock in default client execution context.

# v0.11.3 (2015-12-28)
* Blaze upgrade to fix parsing HTTP responses without a reason phrase.
* Don't write more than Content-Length bytes in blaze.
* Fix infinite loop in non-blocking Servlet I/O.
* Never write a response body on HEAD requests to blaze.
* Add missing `'&'` between multivalued k/v pairs in `UrlFormCodec.encode`

# v0.11.2 (2015-12-04)
* Fix stack safety issue in async servlet I/O.
* Reduce noise from timeout exceptions in `ClientTimeoutStage`.
* Address file descriptor leaks in blaze-client.
* Fix `FollowRedirect` middleware for 303 responses.
* Support keep-alives for client requests with bodies.

# v0.11.1 (2015-11-29)
* Honor `connectorPoolSize` and `bufferSize` parameters in `BlazeBuilder`.
* Add convenient `ETag` header constructor.
* Wait for final chunk to be written before closing the async context in non-blocking servlet I/O.
* Upgrade to jawn-streamz-0.7.0 to use scalaz-stream-0.8 across the board.

# v0.11.0 (2015-11-20)
* Upgrade to scalaz-stream 0.8
* Add Circe JSON support module.
* Add ability to require content-type matching with EntityDecoders.
* Cleanup blaze-client internals.
* Handle empty static files.
* Add ability to disable endpoint authentication for the blaze client.
* Add charset encoding for Argonaut JSON EntityEncoder.

# v0.10.1 (2015-10-07)
* Processes render data in chunked encoding by default.
* Incorporate type name into error message of QueryParam.
* Comma separate Access-Control-Allow-Methods header values.
* Default FallThrough behavior inspects for the FallThrough.fallthroughKey.

# v0.10.0 (2015-09-03)
* Replace `PartialService` with the `Fallthrough` typeclass and `orElse` syntax.
* Rename `withHeaders` to `replaceAllHeaders`
* Set https endpoint identification algorithm when possible.
* Stack-safe `ProcessWriter` in blaze.
* Configureable number of connector threads and buffer size in blaze-server.

# v0.9.3 (2015-08-27)
* Trampoline recursive calls in blaze ProcessWriter.
* Handle server hangup and body termination correctly in blaze client.

# v0.9.2 (2015-08-26)
* Bump http4s-websockets to 1.0.3 to properly decode continuation opcode.
* Fix metrics incompatibility when using Jetty 9.3 backend.
* Preserve original headers when appending as opposed to quoting.

# v0.8.5 (2015-08-26)
* Preserve original headers when appending as opposed to quoting.
* Upgrade to jawn-0.8.3 to avoid transitive dependency on GPL2 jmh

# v0.9.1 (2015-08-19)
* Fix bug in servlet nio handler.

# v0.9.0 (2015-08-15)
* Require Java8.
* `StaticFile` uses the filename extension exclusively to determine media-type.
* Add `/` method to `Uri`.
* Add `UrlFormLifter` middleware to aggregate url-form parameters with the query parameters.
* Add local address information to the `Request` type.
* Add a Http method 'or' (`|`) extractor.
* Add `VirtualHost` middleware for serving multiple sites from one server.
* Add websocket configuration to the blaze server builder.
* Redefine default timeout status code to 500.
* Redefine the `Service` arrow result from `Task[Option[_]]` to `Task[_]`.
* Don't extend `AllInstances` with `Http4s` omnibus import object.
* Use UTF-8 as the default encoding for text bodies.
* Numerous bug fixes by numerous contributors!

# v0.8.4 (2015-07-13)
* Honor the buffer size parameter in gzip middleware.
* Handle service exceptions in servlet backends.
* Respect asyncTimeout in servlet backends.
* Fix prefix mounting bug in blaze-server.
* Do not apply CORS headers to unsuccessful OPTIONS requests.

# v0.8.3 (2015-07-02)
* Fix bug parsing IPv4 addresses found in URI construction.

# v0.8.2 (2015-06-22)
* Patch instrumented handler for Jetty to time async contexts correctly.
* Fix race condition with timeout registration and route execution in blaze client
* Replace `ConcurrentHashMap` with synchronized `HashMap` in `staticcontent` package.
* Fix static content from jars by avoiding `"//"` in path uris when serving static content.
* Quote MediaRange extensions.
* Upgrade to jawn-streamz-0.5.0 and blaze-0.8.2.
* Improve error handling in blaze-client.
* Respect the explicit default encoding passed to `decodeString`.

# v0.8.1 (2015-06-16)
* Authentication middleware integrated into the server package.
* Static content tools integrated into the server package.
* Rename HttpParser to HttpHeaderParser and allow registration and removal of header parsers.
* Make UrlForm EntityDecoder implicitly resolvable.
* Relax UrlForm parser strictness.
* Add 'follow redirect' support as a client middleware.
* Add server middleware for auto retrying uris of form '/foo/' as '/foo'.
* Numerous bug fixes.
* Numerous version bumps.

# ~~v0.8.0 (2015-06-16)~~
* Mistake.  Go straight to v0.8.1.

# v0.7.0 (2015-05-05)
* Add QueryParamMatcher to the dsl which returns a ValidationNel.
* Dsl can differentiate between '/foo/' and '/foo'.
* Added http2 support for blaze backend.
* Added a metrics middleware usable on all server backends.
* Websockets are now modeled by an scalaz.stream.Exchange.
* Add `User-Agent` and `Allow` header types and parsers.
* Allow providing a Host header to the blaze client.
* Upgrade to scalaz-stream-7.0a.
* Added a CORS middleware.
* Numerous bug fixes.
* Numerous version bumps.

# v0.6.5 (2015-03-29)
* Fix bug in Request URI on servlet backend with non-empty context or servlet paths.
* Allow provided Host header for Blaze requests.

# v0.6.4 (2015-03-15)
* Avoid loading javax.servlet.WriteListener when deploying to a servlet 3.0 container.

# ~~v0.6.3 (2015-03-15)~~
* Forgot to pull origin before releasing.  Use v0.6.4 instead.

# v0.6.2 (2015-02-27)
* Use the thread pool provided to the Jetty servlet builder.
* Avoid throwing exceptions when parsing headers.
* Make trailing slash insignificant in service prefixes on servlet containers.
* Fix mapping of servlet query and mount prefix.

# v0.6.1 (2015-02-04)
* Update to blaze-0.5.1
* Remove unneeded error message (90b2f76097215)
* GZip middleware will not throw an exception if the AcceptEncoding header is not gzip (ed1b2a0d68a8)

# v0.6.0 (2015-01-27)

* http4s-core
* Remove ResponseBuilder in favor of Response companion.
* Allow '';'' separators for query pairs.
* Make charset on Message an Option.
* Add a `flatMapR` method to EntityDecoder.
* Various enhancements to QueryParamEncoder and QueryParamDecoder.
* Make Query an IndexedSeq.
* Add parsers for Location and Proxy-Authenticate headers.
* Move EntityDecoder.apply to `Request.decode` and `Request.decodeWith`
* Move headers into `org.http4s.headers` package.
* Make UriTranslation respect scriptName/pathInfo split.
* New method to resolve relative Uris.
* Encode query and fragment of Uri.
* Codec and wrapper type for URL-form-encoded bodies.

* http4s-server
* Add SSL support to all server builders.

* http4s-blaze-server
* Add Date header to blaze-server responses.
* Close connection when error happens during body write in blaze-server.

* http4s-servlet
* Use asynchronous servlet I/O on Servlet 3.1 containers.
* ServletContext syntax for easy mounting in a WAR deployment.
* Support Dropwizard Metrics collection for servlet containers.

* http4s-jawn
* Empty strings are a JSON decoding error.

* http4s-argonaut
* Add codec instances for Argonaut's CodecJson.

* http4s-json4s
* Add codec instances for Json4s' Reader/Writer.

* http4s-twirl
* New module to support Twirl templates

* http4s-scala-xml
* Split scala-xml support into http4s-scala-xml module.
* Change inferred type of `scala.xml.Elem` to `application/xml`.

* http4s-client
* Support for signing oauth-1 requests in client.

* http4s-blaze-client
* Fix blaze-client when receiving HTTP1 response without Content-Length header.
* Change default blaze-client executor to variable size.
* Fix problem with blaze-client timeouts.

# v0.5.4 (2015-01-08)
* Upgrade to blaze 0.4.1 to fix header parsing issue in blaze http/1.x client and server.

# v0.5.3 (2015-01-05)
* Upgrade to argonaut-6.1-M5 to match jawn. [#157](https://github.com/http4s/http4s/issues/157)

# v0.5.2 (2015-01-02)
* Upgrade to jawn-0.7.2.  Old version of jawn was incompatible with argonaut. [#157](https://github.com/http4s/http4s/issues/157)

# v0.5.1 (2014-12-23)
* Include context path in calculation of scriptName/pathInfo. [#140](https://github.com/http4s/http4s/issues/140)
* Fix bug in UriTemplate for query params with multiple keys.
* Fix StackOverflowError in query parser. [#147](https://github.com/http4s/http4s/issues/147)
* Allow ';' separators for query pairs.

# v0.5.0 (2014-12-11)
* Client syntax has evloved and now will include Accept headers when used with EntityDecoder
* Parse JSON with jawn-streamz.
* EntityDecoder now returns an EitherT to make decoding failure explicit.
* Renamed Writable to EntityEncoder
* New query param typeclasses for encoding and decoding query strings.
* Status equality now discards the reason phrase.
* Match AttributeKeys as singletons.
* Added async timeout listener to servlet backends.
* Start blaze server asynchronously.
* Support specifying timeout and executor in blaze-client.
* Use NIO for encoding files.

# v0.4.2 (2014-12-01)
* Fix whitespace parsing in Authorization header [#87](https://github.com/http4s/http4s/issues/87)

# v0.4.1 (2014-11-20)
* `Uri.query` and `Uri.fragment` are no longer decoded. [#75](https://github.com/http4s/http4s/issues/75)

# v0.4.0 (2014-11-18)

* Change HttpService form a `PartialFunction[Request,Task[Response]]`
  to `Service[Request, Response]`, a type that encapsulates a `Request => Task[Option[Response]]`
* Upgrade to scalaz-stream-0.6a
* Upgrade to blaze-0.3.0
* Drop scala-logging for log4s
* Refactor ServerBuilders into an immutable builder pattern.
* Add a way to control the thread pool used for execution of a Service
* Modernize the Renderable/Renderer framework
* Change Renderable append operator from ~ to <<
* Split out the websocket codec and types into a seperate package
* Added ReplyException, an experimental way to allow an Exception to encode
  a default Response on for EntityDecoder etc.
* Many bug fixes and slight enhancements

# v0.3.0 (2014-08-29)

* New client API with Blaze implementation
* Upgrade to scalaz-7.1.0 and scalaz-stream-0.5a
* JSON Writable support through Argonaut and json4s.
* Add EntityDecoders for parsing bodies.
* Moved request and response generators to http4s-dsl to be more flexible to
  other frameworks'' syntax needs.
* Phased out exception-throwing methods for the construction of various
  model objects in favor of disjunctions and macro-enforced literals.
* Refactored imports to match the structure followed by [scalaz](https://github.com/scalaz/scalaz).

# v0.2.0 (2014-07-15)

* Scala 2.11 support
* Spun off http4s-server module. http4s-core is neutral between server and
the future client.
* New builder for running Blaze, Jetty, and Tomcat servers.
* Configurable timeouts in each server backend.
* Replace Chunk with scodec.bits.ByteVector.
* Many enhancements and bugfixes to URI type.
* Drop joda-time dependency for slimmer date-time class.
* Capitalized method names in http4s-dsl.

# v0.1.0 (2014-04-15)

* Initial public release.<|MERGE_RESOLUTION|>--- conflicted
+++ resolved
@@ -3,31 +3,13 @@
 Maintenance branches are merged before each new release. This change log is
 ordered chronologically, so each release contains all changes described below it.
 
-<<<<<<< HEAD
-# v1.0.0-M35 (2022-07-25)
-
-This release is the latest milestone in the 1.x series, and is _not_ binary compatible with previous 1.0 milestones. It also includes the changes from v0.23.13 and updates fs2 to v3.2.11 which includes a security patch for [GHSA-2cpx-6pqp-wf35](https://github.com/typelevel/fs2/security/advisories/GHSA-2cpx-6pqp-wf35).
-=======
 # v0.23.15 (2022-08-22)
 
 This release is binary compatible with the 0.23.x series.
->>>>>>> 0bbf8d43
 
 ## What's Changed
 
 ### http4s-core
-<<<<<<< HEAD
-* Remove redundant collection converting in `Query#multiParams` by @danicheg in https://github.com/http4s/http4s/pull/6514
-* Remove `BackendBuilder#allocate` by @danicheg in https://github.com/http4s/http4s/pull/6540
-
-### Behind the scenes
-* 0.23 -> main by @armanbilge in https://github.com/http4s/http4s/pull/6551
-* 0.23 -> main by @armanbilge in https://github.com/http4s/http4s/pull/6563
-* 0.23 -> main by @armanbilge in https://github.com/http4s/http4s/pull/6565
-* 0.23 -> main by @armanbilge in https://github.com/http4s/http4s/pull/6567
-
-**Full Changelog**: https://github.com/http4s/http4s/compare/v1.0.0-M34...v1.0.0-M35
-=======
 
 * Prettify error messages when parsing by @danicheg in https://github.com/http4s/http4s/pull/6541
 * Rewrite hashcode computation for `Uri.Path` by @FrancescoSerra in https://github.com/http4s/http4s/pull/6555
@@ -88,7 +70,24 @@
 * @cobr123 made their first contribution in https://github.com/http4s/http4s/pull/6622
 
 **Full Changelog**: https://github.com/http4s/http4s/compare/v0.23.14...v0.23.15
->>>>>>> 0bbf8d43
+
+# v1.0.0-M35 (2022-07-25)
+
+This release is the latest milestone in the 1.x series, and is _not_ binary compatible with previous 1.0 milestones. It also includes the changes from v0.23.13 and updates fs2 to v3.2.11 which includes a security patch for [GHSA-2cpx-6pqp-wf35](https://github.com/typelevel/fs2/security/advisories/GHSA-2cpx-6pqp-wf35).
+
+## What's Changed
+
+### http4s-core
+* Remove redundant collection converting in `Query#multiParams` by @danicheg in https://github.com/http4s/http4s/pull/6514
+* Remove `BackendBuilder#allocate` by @danicheg in https://github.com/http4s/http4s/pull/6540
+
+### Behind the scenes
+* 0.23 -> main by @armanbilge in https://github.com/http4s/http4s/pull/6551
+* 0.23 -> main by @armanbilge in https://github.com/http4s/http4s/pull/6563
+* 0.23 -> main by @armanbilge in https://github.com/http4s/http4s/pull/6565
+* 0.23 -> main by @armanbilge in https://github.com/http4s/http4s/pull/6567
+
+**Full Changelog**: https://github.com/http4s/http4s/compare/v1.0.0-M34...v1.0.0-M35
 
 # v0.23.14 (2022-07-25)
 
