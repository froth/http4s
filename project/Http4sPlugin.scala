package org.http4s.build

import com.timushev.sbt.updates.UpdatesPlugin.autoImport._ // autoImport vs. UpdateKeys necessary here for implicit
import com.typesafe.sbt.SbtGit.git
import com.typesafe.sbt.SbtPgp.autoImport._
import com.typesafe.sbt.git.JGit
import com.typesafe.sbt.pgp.PgpKeys.publishSigned
import com.typesafe.tools.mima.plugin.MimaPlugin
import com.typesafe.tools.mima.plugin.MimaPlugin.autoImport._
import java.lang.{Runtime => JRuntime}
import org.scalafmt.sbt.ScalafmtPlugin
import org.scalafmt.sbt.ScalafmtPlugin.autoImport._
import sbt.Keys._
import sbt._
import sbtrelease.ReleasePlugin.autoImport._
import sbtrelease.ReleaseStateTransformations._
import sbtrelease._

object Http4sPlugin extends AutoPlugin {
  object autoImport {
    val isTravisBuild = settingKey[Boolean]("true if this build is running as either a PR or a release build within Travis CI")
    val http4sMimaVersion = settingKey[Option[String]]("Version to target for MiMa compatibility")
    val http4sPublish = settingKey[Boolean]("Is this a publishing build?")
    val http4sApiVersion = taskKey[(Int, Int)]("API version of http4s")
    val http4sJvmTarget = taskKey[String]("JVM target")
    val http4sBuildData = taskKey[Unit]("Export build metadata for Hugo")
  }
  import autoImport._

  override def trigger = allRequirements

  override def requires = MimaPlugin && ScalafmtPlugin

  val scala_213 = "2.13.0"
  val scala_212 = "2.12.8"

  override lazy val buildSettings = Seq(
    // Many steps only run on one build. We distinguish the primary build from
    // secondary builds by the Travis build number.
    isTravisBuild := sys.env.get("TRAVIS").isDefined,

    // Publishing to gh-pages and sonatype only done from select branches and
    // never from pull requests.
    http4sPublish := {
      sys.env.get("TRAVIS").contains("true") &&
        sys.env.get("TRAVIS_PULL_REQUEST").contains("false") &&
        sys.env.get("TRAVIS_REPO_SLUG").contains("http4s/http4s") &&
        sys.env.get("TEST").contains("publish")
    },
    ThisBuild / http4sApiVersion := (ThisBuild / version).map {
      case VersionNumber(Seq(major, minor, _*), _, _) => (major.toInt, minor.toInt)
    }.value,
    git.remoteRepo := "git@github.com:http4s/http4s.git"
  ) ++ signingSettings

  override lazy val projectSettings: Seq[Setting[_]] = Seq(
    scalaVersion := scala_213,
    crossScalaVersions := Seq(scala_213, scala_212),
    // Getting some spurious unreachable code warnings in 2.13.0
    scalacOptions -= {
      CrossVersion.partialVersion(scalaVersion.value) match {
        case Some((2, 13)) =>
          "-Xfatal-warnings"
        case _ =>
          "I DON'T EXIST I'M WORKING AROUND NOT BEING ABLE TO CALL scalaVersion.value FROM ~="
      }
    },

    // https://github.com/tkawachi/sbt-doctest/issues/102
    Test / compile / scalacOptions -= "-Ywarn-unused:params",

    scalacOptions ++= {
      CrossVersion.partialVersion(scalaVersion.value) match {
        case Some((2, minor)) if minor >= 12 =>
          Seq("-Ybackend-parallelism", math.min(JRuntime.getRuntime.availableProcessors, 16).toString)
        case _ =>
          Seq.empty
      },
    },

    http4sMimaVersion := {
      version.value match {
        case VersionNumber(Seq(major, minor, patch), _, _) if patch.toInt > 0 =>
          Some(s"$major.$minor.${patch.toInt - 1}")
        case _ =>
          None
      }
    },
    mimaFailOnProblem := http4sMimaVersion.value.isDefined,
    mimaPreviousArtifacts := (http4sMimaVersion.value.map {
      case "0.20.5" => "0.20.4" // cursed release
      case v => v
    }.map {
      organization.value % s"${moduleName.value}_${scalaBinaryVersion.value}" % _
    }).toSet,

    addCompilerPlugin("org.typelevel" % "kind-projector" % "0.10.3" cross CrossVersion.binary),
    addCompilerPlugin("com.olegpy" %% "better-monadic-for" % "0.3.0"),

    http4sBuildData := {
      val dest = target.value / "hugo-data" / "build.toml"
      val (major, minor) = http4sApiVersion.value

      val releases = latestPerMinorVersion(baseDirectory.value)
        .map { case ((major, minor), v) => s""""$major.$minor" = "${v.string}""""}
        .mkString("\n")

      // Would be more elegant if `[versions.http4s]` was nested, but then
      // the index lookups in `shortcodes/version.html` get complicated.
      val buildData: String =
        s"""
           |[versions]
           |"http4s.api" = "$major.$minor"
           |"http4s.current" = "${version.value}"
           |"http4s.doc" = "${docExampleVersion(version.value)}"
           |circe = "${circeJawn.revision}"
           |cryptobits = "${cryptobits.revision}"
           |"argonaut-shapeless_6.2" = "1.2.0-M6"
           |
           |[releases]
           |$releases
         """.stripMargin

      IO.write(dest, buildData)
    },

    dependencyUpdatesFilter -= moduleFilter(organization = "javax.servlet"), // servlet-4.0 is not yet supported by jetty-9 or tomcat-9, so don't accidentally depend on its new features
  ) ++ releaseSettings

  val releaseSettings = Seq(
    // Reset a couple sbt-release defaults that rig changed
    releaseVersion := { ver =>
      Version(ver).map(v =>
        v.copy(qualifier = v.qualifier.map(_.replaceAllLiterally("-SNAPSHOT", "")))
          .string
      ).getOrElse(versionFormatError(ver))
    },
    releaseTagName := s"v${if (releaseUseGlobalVersion.value) (ThisBuild / version).value else version.value}",
    releasePublishArtifactsAction := Def.taskDyn {
      if (isSnapshot.value) publish
      else publishSigned
    }.value,
    releaseProcess := {
      implicit class StepSyntax(val step: ReleaseStep) {
        def when(cond: Boolean) =
          if (cond) step else ReleaseStep(identity)
      }

      implicit class StateFCommand(val step: State => State) {
        def when(cond: Boolean) =
          StepSyntax(step).when(cond)
      }

      val release = !isSnapshot.value
      val publishable = http4sPublish.value

      Seq(
        checkSnapshotDependencies.when(release),
        inquireVersions.when(release),
        setReleaseVersion.when(release),
        tagRelease.when(publishable && release),
        runClean,
        releaseStepCommandAndRemaining("+mimaReportBinaryIssues"),
        releaseStepCommandAndRemaining("""sonatypeOpen "Release via Travis""""),
        releaseStepCommandAndRemaining("+publishSigned").when(publishable),
        releaseStepCommand("sonatypeReleaseAll").when(publishable && release),
        setNextVersion.when(publishable && release),
        commitNextVersion.when(publishable && release),
        pushChanges.when(publishable && release),
        // We need a superfluous final step to ensure exit code
        // propagation from failed steps above.
        //
        // https://github.com/sbt/sbt-release/issues/95
        releaseStepCommand("show core/version")
      )
    }
  )

  val signingSettings = Seq(
    useGpg := false,
    usePgpKeyHex("42FAD8A85B13261D"),
    pgpPublicRing := baseDirectory.value / "project" / ".gnupg" / "pubring.gpg",
    pgpSecretRing := baseDirectory.value / "project" / ".gnupg" / "secring.gpg",
    pgpPassphrase := sys.env.get("PGP_PASS").map(_.toArray),
  )

  def extractApiVersion(version: String) = {
    val VersionExtractor = """(\d+)\.(\d+)\..*""".r
    version match {
      case VersionExtractor(major, minor) => (major.toInt, minor.toInt)
    }
  }

  def extractDocsPrefix(version: String) =
    extractApiVersion(version).productIterator.mkString("/v", ".", "")

  /**
    * @return the version we want to document, for example in tuts,
    * given the version being built.
    *
    * For snapshots after a stable release, return the previous stable
    * release.  For snapshots of 0.16.0 and 0.17.0, return the latest
    * milestone.  Otherwise, just return the current version.
    */
  def docExampleVersion(currentVersion: String) = {
    val MilestoneVersionExtractor = """(0).(16|17).(0)a?-SNAPSHOT""".r
    val latestMilestone = "M1"
    val VersionExtractor = """(\d+)\.(\d+)\.(\d+).*""".r
    currentVersion match {
      case MilestoneVersionExtractor(major, minor, patch) =>
        s"${major.toInt}.${minor.toInt}.${patch.toInt}-$latestMilestone"
      case VersionExtractor(major, minor, patch) if patch.toInt > 0 =>
        s"${major.toInt}.${minor.toInt}.${patch.toInt - 1}"
      case _ =>
        currentVersion
    }
  }

  def latestPerMinorVersion(file: File): Map[(Int, Int), Version] =
    JGit(file).tags.collect {
      case ref if ref.getName.startsWith("refs/tags/v") =>
        Version(ref.getName.substring("refs/tags/v".size))
    }.foldLeft(Map.empty[(Int, Int), Version]) {
      case (m, Some(v)) =>
        def toMinor(v: Version) = (v.major, v.subversions.headOption.getOrElse(0))
        def patch(v: Version) = v.subversions.drop(1).headOption.getOrElse(0)
        // M before RC before final
        def milestone(v: Version) = v.qualifier match {
          case Some(q) if q.startsWith("-M") => (0, q.substring(2).toInt)
          case Some(q) if q.startsWith("-RC") => (1, q.substring(3).toInt)
          case None => (2, 0)
        }
        val versionOrdering: Ordering[Version] =
          Ordering[(Int, (Int, Int))].on(v => (patch(v), milestone(v)))
        val key = toMinor(v)
        val max = m.get(key).fold(v) { v0 => versionOrdering.max(v, v0) }
        m.updated(key, max)
      case (m, None) => m
    }

  def addAlpnPath(attList: Keys.Classpath): Seq[String] = {
    for {
      file <- attList.map(_.data)
      path = file.getAbsolutePath if path.contains("jetty") && path.contains("alpn-boot")
    } yield {
      println(s"Adding Alpn classes to boot classpath: $path")
      "-Xbootclasspath/p:" + path
    }
  }

  lazy val alpnBoot                         = "org.mortbay.jetty.alpn" %  "alpn-boot"                 % "8.1.13.v20181017"
  lazy val argonaut                         = "io.argonaut"            %% "argonaut"                  % "6.2.3"
  lazy val asyncHttpClient                  = "org.asynchttpclient"    %  "async-http-client"         % "2.10.1"
  lazy val blaze                            = "org.http4s"             %% "blaze-http"                % "0.14.6"
  lazy val boopickle                        = "io.suzaku"              %% "boopickle"                 % "1.3.1"
  lazy val cats                             = "org.typelevel"          %% "cats-core"                 % "2.0.0-M4"
  lazy val catsEffect                       = "org.typelevel"          %% "cats-effect"               % "2.0.0-M4"
  lazy val catsEffectLaws                   = "org.typelevel"          %% "cats-effect-laws"          % catsEffect.revision
  lazy val catsKernelLaws                   = "org.typelevel"          %% "cats-kernel-laws"          % cats.revision
  lazy val catsLaws                         = "org.typelevel"          %% "cats-laws"                 % cats.revision
  lazy val circeGeneric                     = "io.circe"               %% "circe-generic"             % circeJawn.revision
  lazy val circeJawn                        = "io.circe"               %% "circe-jawn"                % "0.12.0-M4"
  lazy val circeLiteral                     = "io.circe"               %% "circe-literal"             % circeJawn.revision
  lazy val circeParser                      = "io.circe"               %% "circe-parser"              % circeJawn.revision
  lazy val circeTesting                     = "io.circe"               %% "circe-testing"             % circeJawn.revision
  lazy val cryptobits                       = "org.reactormonk"        %% "cryptobits"                % "1.2"
  lazy val dropwizardMetricsCore            = "io.dropwizard.metrics"  %  "metrics-core"              % "4.1.0"
  lazy val dropwizardMetricsJson            = "io.dropwizard.metrics"  %  "metrics-json"              % dropwizardMetricsCore.revision
  lazy val disciplineSpecs2                 = "org.typelevel"          %% "discipline-specs2"         % "0.12.0-M3"
<<<<<<< HEAD
=======
  lazy val fs2Crypto                        = "com.spinoco"            %% "fs2-crypto"                % "0.5.0-M1"
>>>>>>> fa60bc6e
  lazy val fs2Io                            = "co.fs2"                 %% "fs2-io"                    % "1.1.0-M1"
  lazy val fs2ReactiveStreams               = "co.fs2"                 %% "fs2-reactive-streams"      % fs2Io.revision
  lazy val javaxServletApi                  = "javax.servlet"          %  "javax.servlet-api"         % "3.1.0"
  lazy val jawnFs2                          = "org.http4s"             %% "jawn-fs2"                  % "0.15.0-M1"
  lazy val jawnJson4s                       = "org.typelevel"          %% "jawn-json4s"               % "0.14.2"
  lazy val jawnPlay                         = "org.typelevel"          %% "jawn-play"                 % "0.14.2"
  lazy val jettyClient                      = "org.eclipse.jetty"      %  "jetty-client"              % "9.4.19.v20190610"
  lazy val jettyRunner                      = "org.eclipse.jetty"      %  "jetty-runner"              % jettyServer.revision
  lazy val jettyServer                      = "org.eclipse.jetty"      %  "jetty-server"              % "9.4.19.v20190610"
  lazy val jettyServlet                     = "org.eclipse.jetty"      %  "jetty-servlet"             % jettyServer.revision
  lazy val json4sCore                       = "org.json4s"             %% "json4s-core"               % "3.6.7"
  lazy val json4sJackson                    = "org.json4s"             %% "json4s-jackson"            % json4sCore.revision
  lazy val json4sNative                     = "org.json4s"             %% "json4s-native"             % json4sCore.revision
  lazy val jspApi                           = "javax.servlet.jsp"      %  "javax.servlet.jsp-api"     % "2.3.3" // YourKit hack
<<<<<<< HEAD
  lazy val log4s                            = "org.log4s"              %% "log4s"                     % "1.8.2"
  lazy val logbackClassic                   = "ch.qos.logback"         %  "logback-classic"           % "1.2.3"
  lazy val mockito                          = "org.mockito"            %  "mockito-core"              % "2.28.2"
=======
  lazy val keypool                          = "io.chrisdavenport"      %% "keypool"                   % "0.2.0-M2"
  lazy val log4catsCore                     = "io.chrisdavenport"      %% "log4cats-core"             % "0.4.0-M1"
  lazy val log4catsSlf4j                    = "io.chrisdavenport"      %% "log4cats-slf4j"            % log4catsCore.revision
  lazy val log4catsTesting                  = "io.chrisdavenport"      %% "log4cats-testing"          % log4catsCore.revision
  lazy val log4s                            = "org.log4s"              %% "log4s"                     % "1.8.2"
  lazy val logbackClassic                   = "ch.qos.logback"         %  "logback-classic"           % "1.2.3"
  lazy val mockito                          = "org.mockito"            %  "mockito-core"              % "3.0.0"
>>>>>>> fa60bc6e
  lazy val okhttp                           = "com.squareup.okhttp3"   %  "okhttp"                    % "4.0.0"
  lazy val playJson                         = "com.typesafe.play"      %% "play-json"                 % "2.7.4"
  lazy val prometheusClient                 = "io.prometheus"          %  "simpleclient"              % "0.6.0"
  lazy val prometheusCommon                 = "io.prometheus"          %  "simpleclient_common"       % prometheusClient.revision
  lazy val prometheusHotspot                = "io.prometheus"          %  "simpleclient_hotspot"      % prometheusClient.revision
  lazy val parboiled                        = "org.http4s"             %% "parboiled"                 % "2.0.1"
  lazy val quasiquotes                      = "org.scalamacros"        %% "quasiquotes"               % "2.1.0"
  lazy val scalacheck                       = "org.scalacheck"         %% "scalacheck"                % "1.14.0"
  def scalatagsApi(sv: String)              = "com.lihaoyi"            %% "scalatags"                 % CrossVersion.partialVersion(sv).filter(_._2 > 11).fold("0.6.8")(_ => "0.7.0")
  lazy val scalaXml                         = "org.scala-lang.modules" %% "scala-xml"                 % "1.2.0"
  lazy val specs2Core                       = "org.specs2"             %% "specs2-core"               % "4.6.0"
  lazy val specs2Matcher                    = "org.specs2"             %% "specs2-matcher"            % specs2Core.revision
  lazy val specs2MatcherExtra               = "org.specs2"             %% "specs2-matcher-extra"      % specs2Core.revision
  lazy val specs2Scalacheck                 = "org.specs2"             %% "specs2-scalacheck"         % specs2Core.revision
  lazy val tomcatCatalina                   = "org.apache.tomcat"      %  "tomcat-catalina"           % "9.0.21"
  lazy val tomcatCoyote                     = "org.apache.tomcat"      %  "tomcat-coyote"             % tomcatCatalina.revision
  lazy val twirlApi                         = "com.typesafe.play"      %% "twirl-api"                 % "1.4.2"
  lazy val vault                            = "io.chrisdavenport"      %% "vault"                     % "2.0.0-M2"
}<|MERGE_RESOLUTION|>--- conflicted
+++ resolved
@@ -267,10 +267,7 @@
   lazy val dropwizardMetricsCore            = "io.dropwizard.metrics"  %  "metrics-core"              % "4.1.0"
   lazy val dropwizardMetricsJson            = "io.dropwizard.metrics"  %  "metrics-json"              % dropwizardMetricsCore.revision
   lazy val disciplineSpecs2                 = "org.typelevel"          %% "discipline-specs2"         % "0.12.0-M3"
-<<<<<<< HEAD
-=======
   lazy val fs2Crypto                        = "com.spinoco"            %% "fs2-crypto"                % "0.5.0-M1"
->>>>>>> fa60bc6e
   lazy val fs2Io                            = "co.fs2"                 %% "fs2-io"                    % "1.1.0-M1"
   lazy val fs2ReactiveStreams               = "co.fs2"                 %% "fs2-reactive-streams"      % fs2Io.revision
   lazy val javaxServletApi                  = "javax.servlet"          %  "javax.servlet-api"         % "3.1.0"
@@ -285,11 +282,6 @@
   lazy val json4sJackson                    = "org.json4s"             %% "json4s-jackson"            % json4sCore.revision
   lazy val json4sNative                     = "org.json4s"             %% "json4s-native"             % json4sCore.revision
   lazy val jspApi                           = "javax.servlet.jsp"      %  "javax.servlet.jsp-api"     % "2.3.3" // YourKit hack
-<<<<<<< HEAD
-  lazy val log4s                            = "org.log4s"              %% "log4s"                     % "1.8.2"
-  lazy val logbackClassic                   = "ch.qos.logback"         %  "logback-classic"           % "1.2.3"
-  lazy val mockito                          = "org.mockito"            %  "mockito-core"              % "2.28.2"
-=======
   lazy val keypool                          = "io.chrisdavenport"      %% "keypool"                   % "0.2.0-M2"
   lazy val log4catsCore                     = "io.chrisdavenport"      %% "log4cats-core"             % "0.4.0-M1"
   lazy val log4catsSlf4j                    = "io.chrisdavenport"      %% "log4cats-slf4j"            % log4catsCore.revision
@@ -297,7 +289,6 @@
   lazy val log4s                            = "org.log4s"              %% "log4s"                     % "1.8.2"
   lazy val logbackClassic                   = "ch.qos.logback"         %  "logback-classic"           % "1.2.3"
   lazy val mockito                          = "org.mockito"            %  "mockito-core"              % "3.0.0"
->>>>>>> fa60bc6e
   lazy val okhttp                           = "com.squareup.okhttp3"   %  "okhttp"                    % "4.0.0"
   lazy val playJson                         = "com.typesafe.play"      %% "play-json"                 % "2.7.4"
   lazy val prometheusClient                 = "io.prometheus"          %  "simpleclient"              % "0.6.0"
