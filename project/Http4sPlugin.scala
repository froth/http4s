package org.http4s.sbt

import com.github.tkawachi.doctest.DoctestPlugin.autoImport._
import com.typesafe.sbt.SbtGit.git
import com.typesafe.sbt.git.JGit
import de.heikoseeberger.sbtheader.HeaderPlugin.autoImport._
import org.portablescala.sbtplatformdeps.PlatformDepsPlugin.autoImport._
import sbt.Keys._
import sbt._
import org.typelevel.sbt.gha.GenerativeKeys._
import org.typelevel.sbt.gha.GitHubActionsKeys._
import org.typelevel.sbt.gha.JavaSpec

object Http4sPlugin extends AutoPlugin {
  object autoImport {
    val isCi = settingKey[Boolean]("true if this build is running on CI")
    val http4sApiVersion = settingKey[(Int, Int)]("API version of http4s")
  }
  import autoImport._

  override def trigger = allRequirements

  override def requires = Http4sOrgPlugin

  val scala_213 = "2.13.8"
<<<<<<< HEAD
  val scala_3 = "3.1.2"
=======
  val scala_212 = "2.12.16"
  val scala_3 = "3.1.3"
>>>>>>> 5ccd83ee

  override lazy val globalSettings = Seq(
    isCi := githubIsWorkflowBuild.value
  )

  override lazy val buildSettings = Seq(
    // Many steps only run on one build. We distinguish the primary build from
    // secondary builds by the Travis build number.
    http4sApiVersion := {
      version.value match {
        case VersionNumber(Seq(major, minor, _*), _, _) =>
          (major.toInt, minor.toInt)
      }
    }
  )

  override lazy val projectSettings: Seq[Setting[_]] = Seq(
    headerSources / excludeFilter := HiddenFileFilter,
    doctestTestFramework := DoctestTestFramework.Munit,
  )

  def extractApiVersion(version: String) = {
    val VersionExtractor = """(\d+)\.(\d+)[-.].*""".r
    version match {
      case VersionExtractor(major, minor) => (major.toInt, minor.toInt)
    }
  }

  def extractDocsPrefix(version: String) =
    extractApiVersion(version).productIterator.mkString("/v", ".", "")

  def latestPerMinorVersion(file: File): Map[(Long, Long), VersionNumber] = {
    def majorMinor(v: VersionNumber) = v match {
      case VersionNumber(Seq(major, minor, _), _, _) =>
        Some((major, minor))
      case _ =>
        None
    }

    // M before RC before final
    def patchSortKey(v: VersionNumber) = v match {
      case VersionNumber(Seq(_, _, patch), Seq(q), _) if q.startsWith("M") =>
        (patch, 0L, q.drop(1).toLong)
      case VersionNumber(Seq(_, _, patch), Seq(q), _) if q.startsWith("RC") =>
        (patch, 1L, q.drop(2).toLong)
      case VersionNumber(Seq(_, _, patch), Seq(), _) => (patch, 2L, 0L)
      case _ => (-1L, -1L, -1L)
    }

    JGit(file).tags
      .collect {
        case ref if ref.getName.startsWith("refs/tags/v") =>
          VersionNumber(ref.getName.substring("refs/tags/v".size))
      }
      .foldLeft(Map.empty[(Long, Long), VersionNumber]) { case (m, v) =>
        majorMinor(v) match {
          case Some(key) =>
            val max =
              m.get(key).fold(v)(v0 => Ordering[(Long, Long, Long)].on(patchSortKey).max(v, v0))
            m.updated(key, max)
          case None => m
        }
      }
  }

  object V { // Dependency versions
    // We pull multiple modules from several projects. This is a convenient
    // reference of all the projects we depend on, and hopefully will reduce
    // error-prone merge conflicts in the dependencies below.
    val blaze = "0.15.3"
    val caseInsensitive = "1.2.0"
    val cats = "2.8.0"
    val catsEffect = "3.3.12"
    val catsParse = "0.3.7"
    val circe = "0.14.2"
    val crypto = "0.2.3"
    val cryptobits = "1.3"
    val disciplineCore = "1.5.1"
    val fs2 = "3.2.8"
    val ip4s = "3.1.3"
    val hpack = "1.0.3"
    val javaWebSocket = "1.5.3"
    val jawn = "1.3.2"
    val jawnFs2 = "2.2.0"
    val jnrUnixSocket = "0.38.17"
    val keypool = "0.4.7"
    val literally = "1.0.2"
    val logback = "1.2.6"
    val log4cats = "2.3.2"
    val log4s = "1.10.0"
    val munit = "0.7.29"
    val munitCatsEffect = "1.0.7"
    val munitDiscipline = "1.0.9"
    val netty = "4.1.78.Final"
    val quasiquotes = "2.1.0"
    val scalacheck = "1.16.0"
    val scalacheckEffect = "1.0.4"
    val scalaJavaLocales = "1.4.0"
    val scalaJavaTime = "2.4.0"
    val scodecBits = "1.1.34"
    val slf4j = "1.7.36"
    val treehugger = "0.4.4"
    val twitterHpack = "1.0.2"
    val vault = "3.2.1"
  }

  lazy val blazeCore = "org.http4s" %% "blaze-core" % V.blaze
  lazy val blazeHttp = "org.http4s" %% "blaze-http" % V.blaze
  lazy val caseInsensitive = Def.setting("org.typelevel" %%% "case-insensitive" % V.caseInsensitive)
  lazy val caseInsensitiveTesting =
    Def.setting("org.typelevel" %%% "case-insensitive-testing" % V.caseInsensitive)
  lazy val catsCore = Def.setting("org.typelevel" %%% "cats-core" % V.cats)
  lazy val catsEffect = Def.setting("org.typelevel" %%% "cats-effect" % V.catsEffect)
  lazy val catsEffectStd = Def.setting("org.typelevel" %%% "cats-effect-std" % V.catsEffect)
  lazy val catsEffectLaws = Def.setting("org.typelevel" %%% "cats-effect-laws" % V.catsEffect)
  lazy val catsEffectTestkit = Def.setting("org.typelevel" %%% "cats-effect-testkit" % V.catsEffect)
  lazy val catsLaws = Def.setting("org.typelevel" %%% "cats-laws" % V.cats)
  lazy val catsParse = Def.setting("org.typelevel" %%% "cats-parse" % V.catsParse)
  lazy val circeCore = Def.setting("io.circe" %%% "circe-core" % V.circe)
  lazy val circeGeneric = "io.circe" %% "circe-generic" % V.circe
  lazy val circeJawn = Def.setting("io.circe" %%% "circe-jawn" % V.circe)
  lazy val circeLiteral = "io.circe" %% "circe-literal" % V.circe
  lazy val circeParser = "io.circe" %% "circe-parser" % V.circe
  lazy val circeTesting = Def.setting("io.circe" %%% "circe-testing" % V.circe)
  lazy val crypto = Def.setting("org.http4s" %%% "http4s-crypto" % V.crypto)
  lazy val cryptobits = "org.reactormonk" %% "cryptobits" % V.cryptobits
  lazy val disciplineCore = Def.setting("org.typelevel" %%% "discipline-core" % V.disciplineCore)
  lazy val fs2Core = Def.setting("co.fs2" %%% "fs2-core" % V.fs2)
  lazy val fs2Io = Def.setting("co.fs2" %%% "fs2-io" % V.fs2)
  lazy val ip4sCore = Def.setting("com.comcast" %%% "ip4s-core" % V.ip4s)
  lazy val ip4sTestKit = Def.setting("com.comcast" %%% "ip4s-test-kit" % V.ip4s)
  lazy val hpack = Def.setting("org.http4s" %%% "hpack" % V.hpack)
  lazy val jawnFs2 = Def.setting("org.typelevel" %%% "jawn-fs2" % V.jawnFs2)
  lazy val javaWebSocket = "org.java-websocket" % "Java-WebSocket" % V.javaWebSocket
  lazy val jawnParser = Def.setting("org.typelevel" %%% "jawn-parser" % V.jawn)
  lazy val jnrUnixSocket = "com.github.jnr" % "jnr-unixsocket" % V.jnrUnixSocket
  lazy val keypool = Def.setting("org.typelevel" %%% "keypool" % V.keypool)
  lazy val literally = Def.setting("org.typelevel" %%% "literally" % V.literally)
  lazy val log4catsCore = Def.setting("org.typelevel" %%% "log4cats-core" % V.log4cats)
  lazy val log4catsNoop = Def.setting("org.typelevel" %%% "log4cats-noop" % V.log4cats)
  lazy val log4catsSlf4j = "org.typelevel" %% "log4cats-slf4j" % V.log4cats
  lazy val log4catsTesting = Def.setting("org.typelevel" %%% "log4cats-testing" % V.log4cats)
  lazy val log4s = Def.setting("org.log4s" %%% "log4s" % V.log4s)
  lazy val logbackClassic = "ch.qos.logback" % "logback-classic" % V.logback
  lazy val munit = Def.setting("org.scalameta" %%% "munit" % V.munit)
  lazy val munitCatsEffect =
    Def.setting("org.typelevel" %%% "munit-cats-effect-3" % V.munitCatsEffect)
  lazy val munitDiscipline = Def.setting("org.typelevel" %%% "discipline-munit" % V.munitDiscipline)
  lazy val nettyBuffer = "io.netty" % "netty-buffer" % V.netty
  lazy val nettyCodecHttp = "io.netty" % "netty-codec-http" % V.netty
  lazy val quasiquotes = "org.scalamacros" %% "quasiquotes" % V.quasiquotes
  lazy val scalacheck = Def.setting("org.scalacheck" %%% "scalacheck" % V.scalacheck)
  lazy val scalacheckEffect =
    Def.setting("org.typelevel" %%% "scalacheck-effect" % V.scalacheckEffect)
  lazy val scalacheckEffectMunit =
    Def.setting("org.typelevel" %%% "scalacheck-effect-munit" % V.scalacheckEffect)
  lazy val scalaJavaLocalesEnUS =
    Def.setting("io.github.cquiroz" %%% "locales-minimal-en_us-db" % V.scalaJavaLocales)
  lazy val scalaJavaTime = Def.setting("io.github.cquiroz" %%% "scala-java-time" % V.scalaJavaTime)
  def scalaReflect(sv: String) = "org.scala-lang" % "scala-reflect" % sv
  lazy val scodecBits = Def.setting("org.scodec" %%% "scodec-bits" % V.scodecBits)
  lazy val slf4jApi = "org.slf4j" % "slf4j-api" % V.slf4j
  lazy val treeHugger = "com.eed3si9n" %% "treehugger" % V.treehugger
  lazy val twitterHpack = "com.twitter" % "hpack" % V.twitterHpack
  lazy val vault = Def.setting("org.typelevel" %%% "vault" % V.vault)
}<|MERGE_RESOLUTION|>--- conflicted
+++ resolved
@@ -23,12 +23,7 @@
   override def requires = Http4sOrgPlugin
 
   val scala_213 = "2.13.8"
-<<<<<<< HEAD
-  val scala_3 = "3.1.2"
-=======
-  val scala_212 = "2.12.16"
   val scala_3 = "3.1.3"
->>>>>>> 5ccd83ee
 
   override lazy val globalSettings = Seq(
     isCi := githubIsWorkflowBuild.value
