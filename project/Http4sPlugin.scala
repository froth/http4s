package org.http4s.build

import com.timushev.sbt.updates.UpdatesPlugin.autoImport._ // autoImport vs. UpdateKeys necessary here for implicit
import com.typesafe.sbt.SbtGit.git
import com.typesafe.sbt.SbtPgp.autoImport._
import com.typesafe.sbt.git.JGit
import com.typesafe.sbt.pgp.PgpKeys.publishSigned
import com.typesafe.tools.mima.core.{DirectMissingMethodProblem, ProblemFilters}
import com.typesafe.tools.mima.plugin.MimaPlugin
import com.typesafe.tools.mima.plugin.MimaPlugin.autoImport._
import explicitdeps.ExplicitDepsPlugin.autoImport.unusedCompileDependenciesFilter
import java.lang.{Runtime => JRuntime}
import org.scalafmt.sbt.ScalafmtPlugin
import org.scalafmt.sbt.ScalafmtPlugin.autoImport._
import sbt.Keys._
import sbt._
import sbtrelease.ReleasePlugin.autoImport._
import sbtrelease.ReleaseStateTransformations._
import sbtrelease._

object Http4sPlugin extends AutoPlugin {
  object autoImport {
    val isTravisBuild = settingKey[Boolean]("true if this build is running as either a PR or a release build within Travis CI")
    val http4sMimaVersion = settingKey[Option[String]]("Version to target for MiMa compatibility")
    val http4sPublish = settingKey[Boolean]("Is this a publishing build?")
    val http4sApiVersion = taskKey[(Int, Int)]("API version of http4s")
    val http4sJvmTarget = taskKey[String]("JVM target")
    val http4sBuildData = taskKey[Unit]("Export build metadata for Hugo")
  }
  import autoImport._

  override def trigger = allRequirements

  override def requires = MimaPlugin && ScalafmtPlugin

  val scala_213 = "2.13.1"
  val scala_212 = "2.12.10"

  override lazy val buildSettings = Seq(
    // Many steps only run on one build. We distinguish the primary build from
    // secondary builds by the Travis build number.
    isTravisBuild := sys.env.get("TRAVIS").isDefined,

    // Publishing to gh-pages and sonatype only done from select branches and
    // never from pull requests.
    http4sPublish := {
      sys.env.get("TRAVIS").contains("true") &&
        sys.env.get("TRAVIS_PULL_REQUEST").contains("false") &&
        sys.env.get("TRAVIS_REPO_SLUG").contains("http4s/http4s") &&
        sys.env.get("TEST").contains("publish")
    },
    ThisBuild / http4sApiVersion := (ThisBuild / version).map {
      case VersionNumber(Seq(major, minor, _*), _, _) => (major.toInt, minor.toInt)
    }.value,
    git.remoteRepo := "git@github.com:http4s/http4s.git"
  ) ++ signingSettings

  override lazy val projectSettings: Seq[Setting[_]] = Seq(
    scalaVersion := scala_213,
    crossScalaVersions := Seq(scala_213, scala_212),

    // https://github.com/tkawachi/sbt-doctest/issues/102
    Test / compile / scalacOptions -= "-Ywarn-unused:params",

    scalacOptions ++= {
      CrossVersion.partialVersion(scalaVersion.value) match {
        case Some((2, minor)) if minor >= 12 =>
          Seq("-Ybackend-parallelism", math.min(JRuntime.getRuntime.availableProcessors, 16).toString)
        case _ =>
          Seq.empty
      },
    },

    http4sMimaVersion := {
      version.value match {
        case VersionNumber(Seq(major, minor, patch), _, _) if patch.toInt > 0 =>
          Some(s"$major.$minor.${patch.toInt - 1}")
        case _ =>
          None
      }
    },
    mimaFailOnProblem := http4sMimaVersion.value.isDefined,
    mimaFailOnNoPrevious := false,
    mimaPreviousArtifacts := (http4sMimaVersion.value.map {
      organization.value % s"${moduleName.value}_${scalaBinaryVersion.value}" % _
    }).toSet,
    mimaBinaryIssueFilters ++= Seq(
      ProblemFilters.exclude[DirectMissingMethodProblem]("org.http4s.client.blaze.BlazeClientBuilder.this"),
      ProblemFilters.exclude[DirectMissingMethodProblem]("org.http4s.client.blaze.Http1Support.this")
    ),

    addCompilerPlugin("org.typelevel" % "kind-projector" % "0.11.0" cross CrossVersion.full),
    addCompilerPlugin("com.olegpy" %% "better-monadic-for" % "0.3.1"),

    http4sBuildData := {
      val dest = target.value / "hugo-data" / "build.toml"
      val (major, minor) = http4sApiVersion.value

      val releases = latestPerMinorVersion(baseDirectory.value)
        .map { case ((major, minor), v) => s""""$major.$minor" = "${v.string}""""}
        .mkString("\n")

      // Would be more elegant if `[versions.http4s]` was nested, but then
      // the index lookups in `shortcodes/version.html` get complicated.
      val buildData: String =
        s"""
           |[versions]
           |"http4s.api" = "$major.$minor"
           |"http4s.current" = "${version.value}"
           |"http4s.doc" = "${docExampleVersion(version.value)}"
           |circe = "${circeJawn.revision}"
           |cryptobits = "${cryptobits.revision}"
           |"argonaut-shapeless_6.2" = "1.2.0-M6"
           |
           |[releases]
           |$releases
         """.stripMargin

      IO.write(dest, buildData)
    },

    dependencyUpdatesFilter -= moduleFilter(organization = "javax.servlet"), // servlet-4.0 is not yet supported by jetty-9 or tomcat-9, so don't accidentally depend on its new features
    unusedCompileDependenciesFilter -= moduleFilter(
      organization = "org.scala-lang",
      name = "scala-reflect",
      revision = "2.12.*",
    ), // false positive on 2.12.10
  ) ++ releaseSettings

  val releaseSettings = Seq(
    // Reset a couple sbt-release defaults that rig changed
    releaseVersion := { ver =>
      Version(ver).map(v =>
        v.copy(qualifier = v.qualifier.map(_.replaceAllLiterally("-SNAPSHOT", "")))
          .string
      ).getOrElse(versionFormatError(ver))
    },
    releaseTagName := s"v${if (releaseUseGlobalVersion.value) (ThisBuild / version).value else version.value}",
    releasePublishArtifactsAction := Def.taskDyn {
      if (isSnapshot.value) publish
      else publishSigned
    }.value,
    releaseProcess := {
      implicit class StepSyntax(val step: ReleaseStep) {
        def when(cond: Boolean) =
          if (cond) step else ReleaseStep(identity)
      }

      implicit class StateFCommand(val step: State => State) {
        def when(cond: Boolean) =
          StepSyntax(step).when(cond)
      }

      val release = !isSnapshot.value
      val publishable = http4sPublish.value

      Seq(
        checkSnapshotDependencies.when(release),
        inquireVersions.when(release),
        setReleaseVersion.when(release),
        tagRelease.when(publishable && release),
        runClean,
        releaseStepCommandAndRemaining("+mimaReportBinaryIssues"),
        releaseStepCommandAndRemaining("+publishSigned").when(publishable),
        releaseStepCommand("sonatypeBundleRelease").when(publishable && release),
        setNextVersion.when(publishable && release),
        commitNextVersion.when(publishable && release),
        pushChanges.when(publishable && release),
        // We need a superfluous final step to ensure exit code
        // propagation from failed steps above.
        //
        // https://github.com/sbt/sbt-release/issues/95
        releaseStepCommand("show core/version")
      )
    }
  )

  val signingSettings = Seq(
    useGpg := false,
    usePgpKeyHex("42FAD8A85B13261D"),
    pgpPublicRing := baseDirectory.value / "project" / ".gnupg" / "pubring.gpg",
    pgpSecretRing := baseDirectory.value / "project" / ".gnupg" / "secring.gpg",
    pgpPassphrase := sys.env.get("PGP_PASS").map(_.toArray),
  )

  def extractApiVersion(version: String) = {
    val VersionExtractor = """(\d+)\.(\d+)\..*""".r
    version match {
      case VersionExtractor(major, minor) => (major.toInt, minor.toInt)
    }
  }

  def extractDocsPrefix(version: String) =
    extractApiVersion(version).productIterator.mkString("/v", ".", "")

  /**
    * @return the version we want to document, for example in tuts,
    * given the version being built.
    *
    * For snapshots after a stable release, return the previous stable
    * release.  For snapshots of 0.16.0 and 0.17.0, return the latest
    * milestone.  Otherwise, just return the current version.
    */
  def docExampleVersion(currentVersion: String) = {
    val MilestoneVersionExtractor = """(0).(16|17).(0)a?-SNAPSHOT""".r
    val latestMilestone = "M1"
    val VersionExtractor = """(\d+)\.(\d+)\.(\d+).*""".r
    currentVersion match {
      case MilestoneVersionExtractor(major, minor, patch) =>
        s"${major.toInt}.${minor.toInt}.${patch.toInt}-$latestMilestone"
      case VersionExtractor(major, minor, patch) if patch.toInt > 0 =>
        s"${major.toInt}.${minor.toInt}.${patch.toInt - 1}"
      case _ =>
        currentVersion
    }
  }

  def latestPerMinorVersion(file: File): Map[(Int, Int), Version] =
    JGit(file).tags.collect {
      case ref if ref.getName.startsWith("refs/tags/v") =>
        Version(ref.getName.substring("refs/tags/v".size))
    }.foldLeft(Map.empty[(Int, Int), Version]) {
      case (m, Some(v)) =>
        def toMinor(v: Version) = (v.major, v.subversions.headOption.getOrElse(0))
        def patch(v: Version) = v.subversions.drop(1).headOption.getOrElse(0)
        // M before RC before final
        def milestone(v: Version) = v.qualifier match {
          case Some(q) if q.startsWith("-M") => (0, q.substring(2).toInt)
          case Some(q) if q.startsWith("-RC") => (1, q.substring(3).toInt)
          case None => (2, 0)
        }
        val versionOrdering: Ordering[Version] =
          Ordering[(Int, (Int, Int))].on(v => (patch(v), milestone(v)))
        val key = toMinor(v)
        val max = m.get(key).fold(v) { v0 => versionOrdering.max(v, v0) }
        m.updated(key, max)
      case (m, None) => m
    }

  def addAlpnPath(attList: Keys.Classpath): Seq[String] = {
    for {
      file <- attList.map(_.data)
      path = file.getAbsolutePath if path.contains("jetty") && path.contains("alpn-boot")
    } yield {
      println(s"Adding Alpn classes to boot classpath: $path")
      "-Xbootclasspath/p:" + path
    }
  }

  lazy val alpnBoot                         = "org.mortbay.jetty.alpn" %  "alpn-boot"                 % "8.1.13.v20181017"
  lazy val argonaut                         = "io.argonaut"            %% "argonaut"                  % "6.2.3"
  lazy val asyncHttpClient                  = "org.asynchttpclient"    %  "async-http-client"         % "2.10.4"
  lazy val blaze                            = "org.http4s"             %% "blaze-http"                % "0.14.11"
  lazy val boopickle                        = "io.suzaku"              %% "boopickle"                 % "1.3.1"
  lazy val cats                             = "org.typelevel"          %% "cats-core"                 % "2.1.0"
  lazy val catsEffect                       = "org.typelevel"          %% "cats-effect"               % "2.0.0"
  lazy val catsEffectLaws                   = "org.typelevel"          %% "cats-effect-laws"          % catsEffect.revision
  lazy val catsEffectTestingSpecs2          = "com.codecommit"         %% "cats-effect-testing-specs2" % "0.4.0"
  lazy val catsKernelLaws                   = "org.typelevel"          %% "cats-kernel-laws"          % cats.revision
  lazy val catsLaws                         = "org.typelevel"          %% "cats-laws"                 % cats.revision
  lazy val circeGeneric                     = "io.circe"               %% "circe-generic"             % "0.13.0-RC1"
  lazy val circeJawn                        = "io.circe"               %% "circe-jawn"                % circeGeneric.revision
  lazy val circeLiteral                     = "io.circe"               %% "circe-literal"             % circeGeneric.revision
  lazy val circeParser                      = "io.circe"               %% "circe-parser"              % circeGeneric.revision
  lazy val circeTesting                     = "io.circe"               %% "circe-testing"             % circeGeneric.revision
  lazy val cryptobits                       = "org.reactormonk"        %% "cryptobits"                % "1.3"
  lazy val dropwizardMetricsCore            = "io.dropwizard.metrics"  %  "metrics-core"              % "4.1.2"
  lazy val dropwizardMetricsJson            = "io.dropwizard.metrics"  %  "metrics-json"              % dropwizardMetricsCore.revision
  lazy val disciplineSpecs2                 = "org.typelevel"          %% "discipline-specs2"         % "1.0.0"
  lazy val fs2Io                            = "co.fs2"                 %% "fs2-io"                    % "2.2.1"
  lazy val fs2ReactiveStreams               = "co.fs2"                 %% "fs2-reactive-streams"      % fs2Io.revision
  lazy val javaxServletApi                  = "javax.servlet"          %  "javax.servlet-api"         % "3.1.0"
<<<<<<< HEAD
  lazy val jawnFs2                          = "org.http4s"             %% "jawn-fs2"                  % "0.15.0"
  lazy val jawnJson4s                       = "org.typelevel"          %% "jawn-json4s"               % "0.14.3"
  lazy val jawnPlay                         = "org.typelevel"          %% "jawn-play"                 % "0.14.3"
  lazy val jettyClient                      = "org.eclipse.jetty"      %  "jetty-client"              % "9.4.26.v20200117"
=======
  lazy val jawnFs2                          = "org.http4s"             %% "jawn-fs2"                  % "1.0.0-RC2"
  lazy val jawnJson4s                       = "org.typelevel"          %% "jawn-json4s"               % "1.0.0"
  lazy val jawnPlay                         = "org.typelevel"          %% "jawn-play"                 % "1.0.0"
  lazy val jettyClient                      = "org.eclipse.jetty"      %  "jetty-client"              % "9.4.25.v20191220"
>>>>>>> e3e55b1b
  lazy val jettyRunner                      = "org.eclipse.jetty"      %  "jetty-runner"              % jettyServer.revision
  lazy val jettyServer                      = "org.eclipse.jetty"      %  "jetty-server"              % "9.4.26.v20200117"
  lazy val jettyServlet                     = "org.eclipse.jetty"      %  "jetty-servlet"             % jettyServer.revision
  lazy val json4sCore                       = "org.json4s"             %% "json4s-core"               % "3.6.7"
  lazy val json4sJackson                    = "org.json4s"             %% "json4s-jackson"            % json4sCore.revision
  lazy val json4sNative                     = "org.json4s"             %% "json4s-native"             % json4sCore.revision
  lazy val jspApi                           = "javax.servlet.jsp"      %  "javax.servlet.jsp-api"     % "2.3.3" // YourKit hack
  lazy val keypool                          = "io.chrisdavenport"      %% "keypool"                   % "0.2.0"
  lazy val log4catsCore                     = "io.chrisdavenport"      %% "log4cats-core"             % "1.0.1"
  lazy val log4catsSlf4j                    = "io.chrisdavenport"      %% "log4cats-slf4j"            % log4catsCore.revision
  lazy val log4catsTesting                  = "io.chrisdavenport"      %% "log4cats-testing"          % log4catsCore.revision
  lazy val log4s                            = "org.log4s"              %% "log4s"                     % "1.8.2"
  lazy val logbackClassic                   = "ch.qos.logback"         %  "logback-classic"           % "1.2.3"
  lazy val mockito                          = "org.mockito"            %  "mockito-core"              % "3.2.4"
  lazy val okhttp                           = "com.squareup.okhttp3"   %  "okhttp"                    % "4.3.1"
  lazy val playJson                         = "com.typesafe.play"      %% "play-json"                 % "2.8.1"
  lazy val prometheusClient                 = "io.prometheus"          %  "simpleclient"              % "0.8.0"
  lazy val prometheusCommon                 = "io.prometheus"          %  "simpleclient_common"       % prometheusClient.revision
  lazy val prometheusHotspot                = "io.prometheus"          %  "simpleclient_hotspot"      % prometheusClient.revision
  lazy val parboiled                        = "org.http4s"             %% "parboiled"                 % "2.0.1"
  lazy val quasiquotes                      = "org.scalamacros"        %% "quasiquotes"               % "2.1.0"
  lazy val scalacheck                       = "org.scalacheck"         %% "scalacheck"                % "1.14.3"
  def scalaReflect(sv: String)              = "org.scala-lang"         %  "scala-reflect"             % sv
  lazy val scalatagsApi                     = "com.lihaoyi"            %% "scalatags"                 % "0.8.4"
  lazy val scalaXml                         = "org.scala-lang.modules" %% "scala-xml"                 % "1.2.0"
  lazy val specs2Core                       = "org.specs2"             %% "specs2-core"               % "4.8.3"
  lazy val specs2Matcher                    = "org.specs2"             %% "specs2-matcher"            % specs2Core.revision
  lazy val specs2MatcherExtra               = "org.specs2"             %% "specs2-matcher-extra"      % specs2Core.revision
  lazy val specs2Scalacheck                 = "org.specs2"             %% "specs2-scalacheck"         % specs2Core.revision
  lazy val tomcatCatalina                   = "org.apache.tomcat"      %  "tomcat-catalina"           % "9.0.30"
  lazy val tomcatCoyote                     = "org.apache.tomcat"      %  "tomcat-coyote"             % tomcatCatalina.revision
  lazy val twirlApi                         = "com.typesafe.play"      %% "twirl-api"                 % "1.4.2"
  lazy val vault                            = "io.chrisdavenport"      %% "vault"                     % "2.0.0"
}<|MERGE_RESOLUTION|>--- conflicted
+++ resolved
@@ -270,17 +270,10 @@
   lazy val fs2Io                            = "co.fs2"                 %% "fs2-io"                    % "2.2.1"
   lazy val fs2ReactiveStreams               = "co.fs2"                 %% "fs2-reactive-streams"      % fs2Io.revision
   lazy val javaxServletApi                  = "javax.servlet"          %  "javax.servlet-api"         % "3.1.0"
-<<<<<<< HEAD
-  lazy val jawnFs2                          = "org.http4s"             %% "jawn-fs2"                  % "0.15.0"
-  lazy val jawnJson4s                       = "org.typelevel"          %% "jawn-json4s"               % "0.14.3"
-  lazy val jawnPlay                         = "org.typelevel"          %% "jawn-play"                 % "0.14.3"
-  lazy val jettyClient                      = "org.eclipse.jetty"      %  "jetty-client"              % "9.4.26.v20200117"
-=======
   lazy val jawnFs2                          = "org.http4s"             %% "jawn-fs2"                  % "1.0.0-RC2"
   lazy val jawnJson4s                       = "org.typelevel"          %% "jawn-json4s"               % "1.0.0"
   lazy val jawnPlay                         = "org.typelevel"          %% "jawn-play"                 % "1.0.0"
-  lazy val jettyClient                      = "org.eclipse.jetty"      %  "jetty-client"              % "9.4.25.v20191220"
->>>>>>> e3e55b1b
+  lazy val jettyClient                      = "org.eclipse.jetty"      %  "jetty-client"              % "9.4.26.v20200117"
   lazy val jettyRunner                      = "org.eclipse.jetty"      %  "jetty-runner"              % jettyServer.revision
   lazy val jettyServer                      = "org.eclipse.jetty"      %  "jetty-server"              % "9.4.26.v20200117"
   lazy val jettyServlet                     = "org.eclipse.jetty"      %  "jetty-servlet"             % jettyServer.revision
