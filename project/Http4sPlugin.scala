--- conflicted
+++ resolved
@@ -292,25 +292,14 @@
     val circe = "0.14.1"
     val cryptobits = "1.3"
     val disciplineCore = "1.1.5"
-<<<<<<< HEAD
-    val dropwizardMetrics = "4.2.0"
+    val dropwizardMetrics = "4.2.2"
     val fs2 = "3.0.6"
     val ip4s = "3.0.3"
-    val jacksonDatabind = "2.12.3"
+    val javaWebSocket = "1.5.2"
     val jawn = "1.1.2"
     val jawnFs2 = "2.0.2"
-    val jetty = "9.4.41.v20210516"
+    val jetty = "9.4.43.v20210629"
     val keypool = "0.4.5"
-=======
-    val dropwizardMetrics = "4.2.2"
-    val fs2 = "2.5.9"
-    val ip4s = "2.0.3"
-    val javaWebSocket = "1.5.2"
-    val jawn = "1.2.0"
-    val jawnFs2 = "1.1.3"
-    val jetty = "9.4.43.v20210629"
-    val keypool = "0.3.5"
->>>>>>> fcd93e90
     val literally = "1.0.2"
     val logback = "1.2.3"
     val log4cats = "2.1.1"
@@ -367,12 +356,8 @@
   lazy val ip4sCore                         = "com.comcast"            %% "ip4s-core"                 % V.ip4s
   lazy val ip4sTestKit                      = "com.comcast"            %% "ip4s-test-kit"             % V.ip4s
   lazy val javaxServletApi                  = "javax.servlet"          %  "javax.servlet-api"         % V.servlet
-<<<<<<< HEAD
   lazy val jawnFs2                          = "org.typelevel"          %% "jawn-fs2"                  % V.jawnFs2
-=======
   lazy val javaWebSocket                    = "org.java-websocket"     %  "Java-WebSocket"            % V.javaWebSocket
-  lazy val jawnFs2                          = "org.http4s"             %% "jawn-fs2"                  % V.jawnFs2
->>>>>>> fcd93e90
   lazy val jawnParser                       = "org.typelevel"          %% "jawn-parser"               % V.jawn
   lazy val jawnPlay                         = "org.typelevel"          %% "jawn-play"                 % V.jawn
   lazy val jettyClient                      = "org.eclipse.jetty"      %  "jetty-client"              % V.jetty
