--- conflicted
+++ resolved
@@ -253,11 +253,7 @@
     val cryptobits = "1.3"
     val disciplineCore = "1.1.5"
     val dropwizardMetrics = "4.2.4"
-<<<<<<< HEAD
-    val fs2 = "3.1.3"
-=======
     val fs2 = "3.1.4"
->>>>>>> c0c6b6cf
     val ip4s = "3.0.4"
     val javaWebSocket = "1.5.2"
     val jawn = "1.2.0"
