--- conflicted
+++ resolved
@@ -331,12 +331,7 @@
     val scalaXml = "2.0.1"
     val scodecBits = "1.1.27"
     val servlet = "3.1.0"
-<<<<<<< HEAD
-    val slf4j = "1.7.31"
-    val specs2 = "4.12.2"
-=======
     val slf4j = "1.7.32"
->>>>>>> 530bf827
     val tomcat = "9.0.46"
     val treehugger = "0.4.4"
     val twirl = "1.4.2"
