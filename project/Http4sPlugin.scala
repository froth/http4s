package org.http4s.build

import com.lucidchart.sbt.scalafmt.ScalafmtCorePlugin
import com.lucidchart.sbt.scalafmt.ScalafmtCorePlugin.autoImport._
import com.timushev.sbt.updates.UpdatesPlugin.autoImport._ // autoImport vs. UpdateKeys necessary here for implicit
import com.typesafe.sbt.SbtGit.git
import com.typesafe.sbt.SbtPgp.autoImport._
import com.typesafe.sbt.git.JGit
import com.typesafe.sbt.pgp.PgpKeys.publishSigned
import com.typesafe.tools.mima.plugin.MimaPlugin
import com.typesafe.tools.mima.plugin.MimaPlugin.autoImport._
import java.lang.{Runtime => JRuntime}
import sbt.Keys._
import sbt._
import sbtrelease.ReleasePlugin.autoImport._
import sbtrelease.ReleaseStateTransformations._
import sbtrelease._
import scoverage.ScoverageKeys.{coverageEnabled, coverageHighlighting}
import verizon.build.RigPlugin
import verizon.build.RigPlugin.autoImport._
import verizon.build.common._

object Http4sPlugin extends AutoPlugin {
  object autoImport {
    val http4sMimaVersion = settingKey[Option[String]]("Version to target for MiMa compatibility")
    val http4sPrimary = settingKey[Boolean]("Is this the primary build?")
    val http4sPublish = settingKey[Boolean]("Is this a publishing build?")
    val http4sMasterBranch = settingKey[Boolean]("Is this the master branch?")
    val http4sApiVersion = taskKey[(Int, Int)]("API version of http4s")
    val http4sJvmTarget = taskKey[String]("JVM target")
    val http4sBuildData = taskKey[Unit]("Export build metadata for Hugo")
  }
  import autoImport._

  override def trigger = allRequirements

  override def requires = RigPlugin && MimaPlugin && ScalafmtCorePlugin

  override lazy val buildSettings = Seq(
    // Many steps only run on one build. We distinguish the primary build from
    // secondary builds by the Travis build number.
    http4sPrimary := sys.env.get("TRAVIS_JOB_NUMBER").fold(true)(_.endsWith(".1")),
    // Publishing to gh-pages and sonatype only done from select branches and
    // never from pull requests.
    http4sPublish := {
      sys.env.get("TRAVIS") == Some("true") &&
        sys.env.get("TRAVIS_PULL_REQUEST") == Some("false") &&
        sys.env.get("TRAVIS_REPO_SLUG") == Some("http4s/http4s") &&
        sys.env.get("TRAVIS_JDK_VERSION") == Some("oraclejdk8") &&
        (sys.env.get("TRAVIS_BRANCH") match {
           case Some("master") => true
           case Some(branch) if branch.startsWith("release-") => true
           case _ => false
         })
    },
    http4sMasterBranch := sys.env.get("TRAVIS_BRANCH") == Some("master"),
    http4sApiVersion in ThisBuild := (version in ThisBuild).map {
      case VersionNumber(Seq(major, minor, _*), _, _) => (major.toInt, minor.toInt)
    }.value,
    coverageEnabled := isTravisBuild.value && http4sPrimary.value,
    coverageHighlighting := true,
    git.remoteRepo := "git@github.com:http4s/http4s.git"
  ) ++ signingSettings

  override lazy val projectSettings: Seq[Setting[_]] = Seq(
    scalaVersion := (sys.env.get("TRAVIS_SCALA_VERSION") orElse sys.env.get("SCALA_VERSION") getOrElse "2.12.6"),

    // Rig will take care of this on production builds.  We haven't fully
    // implemented that machinery yet, so we're going to live without this
    // one for now.
    scalacOptions -= "-Xcheckinit",

    // https://github.com/tkawachi/sbt-doctest/issues/102
    scalacOptions in (Test, compile) -= "-Ywarn-unused:params",

    scalacOptions ++= {
      CrossVersion.partialVersion(scalaVersion.value) match {
        case Some((2, minor)) if minor >= 12 =>
          Seq("-Ybackend-parallelism", JRuntime.getRuntime.availableProcessors.toString)
        case _ =>
          Seq.empty
      },
    },

    http4sMimaVersion := {
      version.value match {
        case VersionNumber(Seq(major, minor, patch), _, _) if patch.toInt > 0 =>
          Some(s"${major}.${minor}.${patch.toInt - 1}")
        case _ =>
          None
      }
    },
    mimaFailOnProblem := http4sMimaVersion.value.isDefined,
    mimaPreviousArtifacts := (http4sMimaVersion.value map {
      organization.value % s"${moduleName.value}_${scalaBinaryVersion.value}" % _
    }).toSet,

    addCompilerPlugin("org.spire-math" % "kind-projector" % "0.9.7" cross CrossVersion.binary),
    addCompilerPlugin("com.olegpy" %% "better-monadic-for" % "0.2.4"),

    scalafmtVersion := "1.4.0",
    scalafmt in Test := {
      (scalafmt in Compile).value
      (scalafmt in Test).value
      ()
    },
    test in (Test, scalafmt) := {
      (test in (Compile, scalafmt)).value
      (test in (Test, scalafmt)).value
      ()
    },

    http4sBuildData := {
      val dest = target.value / "hugo-data" / "build.toml"
      val (major, minor) = http4sApiVersion.value

      val releases = latestPerMinorVersion(baseDirectory.value)
        .map { case ((major, minor), v) => s""""$major.$minor" = "${v.string}""""}
        .mkString("\n")

      // Would be more elegant if `[versions.http4s]` was nested, but then
      // the index lookups in `shortcodes/version.html` get complicated.
      val buildData: String =
        s"""
           |[versions]
           |"http4s.api" = "$major.$minor"
           |"http4s.current" = "${version.value}"
           |"http4s.doc" = "${docExampleVersion(version.value)}"
           |circe = "${circeJawn.revision}"
           |cryptobits = "${cryptobits.revision}"
           |"argonaut-shapeless_6.2" = "1.2.0-M6"
           |
           |[releases]
           |${releases}
         """.stripMargin

      IO.write(dest, buildData)
    },

    dependencyUpdatesFilter -= moduleFilter(organization = "javax.servlet"), // servlet-4.0 is not yet supported by jetty-9 or tomcat-9, so don't accidentally depend on its new features
    dependencyUpdatesFilter -= moduleFilter(organization = "org.scalacheck"), // scalacheck-1.14 is incompatible with cats-laws-1.1
    dependencyUpdatesFilter -= moduleFilter(organization = "org.specs2"), // specs2-4.2 is incompatible with scalacheck-1.13
    dependencyUpdatesFilter -= moduleFilter(organization = "org.typelevel", name = "discipline"), // discipline-0.10 is incompatible with scalacheck-1.13
    dependencyUpdatesFilter -= moduleFilter(organization = "org.typelevel", name = "cats-effect"),
    dependencyUpdatesFilter -= moduleFilter(organization = "org.typelevel", name = "cats-effect-laws"),
  ) ++ releaseSettings

  val releaseSettings = Seq(
    // Reset a couple sbt-release defaults that rig changed
    releaseVersion := { ver =>
      Version(ver).map(v =>
        v.copy(qualifier = v.qualifier.map(_.replaceAllLiterally("-SNAPSHOT", "")))
          .string
      ).getOrElse(versionFormatError)
    },
    releaseTagName := s"v${if (releaseUseGlobalVersion.value) (version in ThisBuild).value else version.value}",
    releasePublishArtifactsAction := Def.taskDyn {
      if (isSnapshot.value) publish
      else publishSigned
    }.value,
    releaseProcess := {
      implicit class StepSyntax(val step: ReleaseStep) {
        def when(cond: Boolean) =
          if (cond) step else ReleaseStep(identity)
      }

      implicit class StateFCommand(val step: State => State) {
        def when(cond: Boolean) =
          StepSyntax(step).when(cond)
      }

      val release = !isSnapshot.value
      val publishable = http4sPublish.value
      val primary = http4sPrimary.value
      val master = http4sMasterBranch.value

      Seq(
        checkSnapshotDependencies.when(release),
        inquireVersions.when(release),
        setReleaseVersion.when(release),
        tagRelease.when(primary && release),
        runTestWithCoverage,
        releaseStepCommand("mimaReportBinaryIssues"),
        releaseStepCommand("test:scalafmt::test").when(primary),
        releaseStepCommand("docs/makeSite").when(primary),
        releaseStepCommand("website/makeSite").when(primary),
        openSonatypeRepo.when(publishable && release),
        publishToSonatypeWithoutInstrumentation.when(publishable),
        releaseAndClose.when(publishable && release),
        releaseStepCommand("docs/ghpagesPushSite").when(publishable && primary),
        releaseStepCommand("website/ghpagesPushSite").when(publishable && primary && master),
        setNextVersion.when(publishable && primary && release),
        commitNextVersion.when(publishable && primary && release),
        pushChanges.when(publishable && primary && release),
        // We need a superfluous final step to ensure exit code
        // propagation from failed steps above.
        //
        // https://github.com/sbt/sbt-release/issues/95
        releaseStepCommand("show core/version")
      )
    }
  )

  val signingSettings = Seq(
    useGpg := false,
    usePgpKeyHex("42FAD8A85B13261D"),
    pgpPublicRing := baseDirectory.value / "project" / ".gnupg" / "pubring.gpg",
    pgpSecretRing := baseDirectory.value / "project" / ".gnupg" / "secring.gpg",
    pgpPassphrase := sys.env.get("PGP_PASS").map(_.toArray),
  )

  def extractApiVersion(version: String) = {
    val VersionExtractor = """(\d+)\.(\d+)\..*""".r
    version match {
      case VersionExtractor(major, minor) => (major.toInt, minor.toInt)
    }
  }

  def extractDocsPrefix(version: String) =
    extractApiVersion(version).productIterator.mkString("/v", ".", "")

  /**
    * @return the version we want to document, for example in tuts,
    * given the version being built.
    *
    * For snapshots after a stable release, return the previous stable
    * release.  For snapshots of 0.16.0 and 0.17.0, return the latest
    * milestone.  Otherwise, just return the current version.
    */
  def docExampleVersion(currentVersion: String) = {
    val MilestoneVersionExtractor = """(0).(16|17).(0)a?-SNAPSHOT""".r
    val latestMilestone = "M1"
    val VersionExtractor = """(\d+)\.(\d+)\.(\d+).*""".r
    currentVersion match {
      case MilestoneVersionExtractor(major, minor, patch) =>
        s"${major.toInt}.${minor.toInt}.${patch.toInt}-$latestMilestone"
      case VersionExtractor(major, minor, patch) if patch.toInt > 0 =>
        s"${major.toInt}.${minor.toInt}.${patch.toInt - 1}"
      case _ =>
        currentVersion
    }
  }

  def latestPerMinorVersion(file: File): Map[(Int, Int), Version] =
    JGit(file).tags.collect {
      case ref if ref.getName.startsWith("refs/tags/v") =>
        Version(ref.getName.substring("refs/tags/v".size))
    }.foldLeft(Map.empty[(Int, Int), Version]) {
      case (m, Some(v)) =>
        def toMinor(v: Version) = (v.major, v.subversions.headOption.getOrElse(0))
        def patch(v: Version) = v.subversions.drop(1).headOption.getOrElse(0)
        // M before RC before final
        def milestone(v: Version) = v.qualifier match {
          case Some(q) if q.startsWith("-M") => (0, q.substring(2).toInt)
          case Some(q) if q.startsWith("-RC") => (1, q.substring(3).toInt)
          case None => (2, 0)
        }
        val versionOrdering: Ordering[Version] =
          Ordering[(Int, (Int, Int))].on(v => (patch(v), milestone(v)))
        val key = toMinor(v)
        val max = m.get(key).fold(v) { v0 => versionOrdering.max(v, v0) }
        m.updated(key, max)
      case (m, None) => m
    }

  def addAlpnPath(attList: Keys.Classpath): Seq[String] = {
    for {
      file <- attList.map(_.data)
      path = file.getAbsolutePath if path.contains("jetty") && path.contains("alpn-boot")
    } yield {
      println(s"Adding Alpn classes to boot classpath: $path")
      "-Xbootclasspath/p:" + path
    }
  }

  lazy val alpnBoot                         = "org.mortbay.jetty.alpn" %  "alpn-boot"                 % "8.1.12.v20180117"
  lazy val argonaut                         = "io.argonaut"            %% "argonaut"                  % "6.2.2"
  lazy val asyncHttpClient                  = "org.asynchttpclient"    %  "async-http-client"         % "2.5.3"
  lazy val blaze                            = "org.http4s"             %% "blaze-http"                % "0.14.0-M4"
  lazy val boopickle                        = "io.suzaku"              %% "boopickle"                 % "1.3.0"
  lazy val cats                             = "org.typelevel"          %% "cats-core"                 % "1.4.0"
<<<<<<< HEAD
  lazy val catsEffect                       = "org.typelevel"          %% "cats-effect"               % "1.0.0"
=======
  lazy val catsEffect                       = "org.typelevel"          %% "cats-effect"               % "0.10.1"
>>>>>>> 31dabe84
  lazy val catsEffectLaws                   = "org.typelevel"          %% "cats-effect-laws"          % catsEffect.revision
  lazy val catsKernelLaws                   = "org.typelevel"          %% "cats-kernel-laws"          % cats.revision
  lazy val catsLaws                         = "org.typelevel"          %% "cats-laws"                 % cats.revision
  lazy val circeGeneric                     = "io.circe"               %% "circe-generic"             % circeJawn.revision
  lazy val circeJawn                        = "io.circe"               %% "circe-jawn"                % "0.10.0-M2"
  lazy val circeLiteral                     = "io.circe"               %% "circe-literal"             % circeJawn.revision
  lazy val circeParser                      = "io.circe"               %% "circe-parser"              % circeJawn.revision
  lazy val circeTesting                     = "io.circe"               %% "circe-testing"             % circeJawn.revision
  lazy val cryptobits                       = "org.reactormonk"        %% "cryptobits"                % "1.2"
  lazy val discipline                       = "org.typelevel"          %% "discipline"                % "0.9.0"
<<<<<<< HEAD
  lazy val fs2Io                            = "co.fs2"                 %% "fs2-io"                    % "1.0.0-M5"
  lazy val fs2ReactiveStreams               = "com.github.zainab-ali"  %% "fs2-reactive-streams"      % "0.8.0"
=======
  lazy val fs2Io                            = "co.fs2"                 %% "fs2-io"                    % "0.10.6"
  lazy val fs2ReactiveStreams               = "com.github.zainab-ali"  %% "fs2-reactive-streams"      % "0.5.1"
  lazy val fs2Scodec                        = "co.fs2"                 %% "fs2-scodec"                % fs2Io.revision
>>>>>>> 31dabe84
  lazy val gatlingTest                      = "io.gatling"             %  "gatling-test-framework"    % "2.3.1"
  lazy val gatlingHighCharts                = "io.gatling.highcharts"  %  "gatling-charts-highcharts" % gatlingTest.revision
  lazy val http4sWebsocket                  = "org.http4s"             %% "http4s-websocket"          % "0.2.1"
  lazy val javaxServletApi                  = "javax.servlet"          %  "javax.servlet-api"         % "3.1.0"
  lazy val jawnFs2                          = "org.http4s"             %% "jawn-fs2"                  % "0.13.0-M4"
  lazy val jawnJson4s                       = "org.spire-math"         %% "jawn-json4s"               % "0.13.0"
  lazy val jawnPlay                         = "org.spire-math"         %% "jawn-play"                 % "0.13.0"
  lazy val jettyClient                      = "org.eclipse.jetty"      %  "jetty-client"              % "9.4.12.v20180830"
  lazy val jettyRunner                      = "org.eclipse.jetty"      %  "jetty-runner"              % jettyServer.revision
  lazy val jettyServer                      = "org.eclipse.jetty"      %  "jetty-server"              % "9.4.12.v20180830"
  lazy val jettyServlet                     = "org.eclipse.jetty"      %  "jetty-servlet"             % jettyServer.revision
  lazy val json4sCore                       = "org.json4s"             %% "json4s-core"               % "3.6.1"
  lazy val json4sJackson                    = "org.json4s"             %% "json4s-jackson"            % json4sCore.revision
  lazy val json4sNative                     = "org.json4s"             %% "json4s-native"             % json4sCore.revision
  lazy val jspApi                           = "javax.servlet.jsp"      %  "javax.servlet.jsp-api"     % "2.3.3" // YourKit hack
  lazy val log4s                            = "org.log4s"              %% "log4s"                     % "1.6.1"
  lazy val logbackClassic                   = "ch.qos.logback"         %  "logback-classic"           % "1.2.3"
  lazy val metricsCore                      = "io.dropwizard.metrics"  %  "metrics-core"              % "4.0.3"
  lazy val metricsJson                      = "io.dropwizard.metrics"  %  "metrics-json"              % metricsCore.revision
  lazy val mockito                          = "org.mockito"            %  "mockito-core"              % "2.22.0"
  lazy val okhttp                           = "com.squareup.okhttp3"   %  "okhttp"                    % "3.11.0"
  lazy val playJson                         = "com.typesafe.play"      %% "play-json"                 % "2.6.10"
  lazy val prometheusClient                 = "io.prometheus"          %  "simpleclient_common"       % "0.5.0"
  lazy val prometheusHotspot                = "io.prometheus"          %  "simpleclient_hotspot"      % prometheusClient.revision
  lazy val parboiled                        = "org.http4s"             %% "parboiled"                 % "1.0.0"
  lazy val quasiquotes                      = "org.scalamacros"        %% "quasiquotes"               % "2.1.0"
  lazy val scalacheck                       = "org.scalacheck"         %% "scalacheck"                % "1.13.5"
  def scalaCompiler(so: String, sv: String) = so                       %  "scala-compiler"            % sv
  def scalaReflect(so: String, sv: String)  = so                       %  "scala-reflect"             % sv
  lazy val scalatagsApi                     = "com.lihaoyi"            %% "scalatags"                 % "0.6.7"
  lazy val scalaXml                         = "org.scala-lang.modules" %% "scala-xml"                 % "1.1.0"
  lazy val specs2Core                       = "org.specs2"             %% "specs2-core"               % "4.1.0"
  lazy val specs2MatcherExtra               = "org.specs2"             %% "specs2-matcher-extra"      % specs2Core.revision
  lazy val specs2Scalacheck                 = "org.specs2"             %% "specs2-scalacheck"         % specs2Core.revision
<<<<<<< HEAD
  lazy val treeHugger                       = "com.eed3si9n"           %% "treehugger"                % "0.4.3"
=======
>>>>>>> 31dabe84
  lazy val tomcatCatalina                   = "org.apache.tomcat"      %  "tomcat-catalina"           % "9.0.12"
  lazy val tomcatCoyote                     = "org.apache.tomcat"      %  "tomcat-coyote"             % tomcatCatalina.revision
  lazy val twirlApi                         = "com.typesafe.play"      %% "twirl-api"                 % "1.3.15"
}<|MERGE_RESOLUTION|>--- conflicted
+++ resolved
@@ -279,11 +279,7 @@
   lazy val blaze                            = "org.http4s"             %% "blaze-http"                % "0.14.0-M4"
   lazy val boopickle                        = "io.suzaku"              %% "boopickle"                 % "1.3.0"
   lazy val cats                             = "org.typelevel"          %% "cats-core"                 % "1.4.0"
-<<<<<<< HEAD
   lazy val catsEffect                       = "org.typelevel"          %% "cats-effect"               % "1.0.0"
-=======
-  lazy val catsEffect                       = "org.typelevel"          %% "cats-effect"               % "0.10.1"
->>>>>>> 31dabe84
   lazy val catsEffectLaws                   = "org.typelevel"          %% "cats-effect-laws"          % catsEffect.revision
   lazy val catsKernelLaws                   = "org.typelevel"          %% "cats-kernel-laws"          % cats.revision
   lazy val catsLaws                         = "org.typelevel"          %% "cats-laws"                 % cats.revision
@@ -294,14 +290,8 @@
   lazy val circeTesting                     = "io.circe"               %% "circe-testing"             % circeJawn.revision
   lazy val cryptobits                       = "org.reactormonk"        %% "cryptobits"                % "1.2"
   lazy val discipline                       = "org.typelevel"          %% "discipline"                % "0.9.0"
-<<<<<<< HEAD
   lazy val fs2Io                            = "co.fs2"                 %% "fs2-io"                    % "1.0.0-M5"
   lazy val fs2ReactiveStreams               = "com.github.zainab-ali"  %% "fs2-reactive-streams"      % "0.8.0"
-=======
-  lazy val fs2Io                            = "co.fs2"                 %% "fs2-io"                    % "0.10.6"
-  lazy val fs2ReactiveStreams               = "com.github.zainab-ali"  %% "fs2-reactive-streams"      % "0.5.1"
-  lazy val fs2Scodec                        = "co.fs2"                 %% "fs2-scodec"                % fs2Io.revision
->>>>>>> 31dabe84
   lazy val gatlingTest                      = "io.gatling"             %  "gatling-test-framework"    % "2.3.1"
   lazy val gatlingHighCharts                = "io.gatling.highcharts"  %  "gatling-charts-highcharts" % gatlingTest.revision
   lazy val http4sWebsocket                  = "org.http4s"             %% "http4s-websocket"          % "0.2.1"
@@ -336,10 +326,7 @@
   lazy val specs2Core                       = "org.specs2"             %% "specs2-core"               % "4.1.0"
   lazy val specs2MatcherExtra               = "org.specs2"             %% "specs2-matcher-extra"      % specs2Core.revision
   lazy val specs2Scalacheck                 = "org.specs2"             %% "specs2-scalacheck"         % specs2Core.revision
-<<<<<<< HEAD
   lazy val treeHugger                       = "com.eed3si9n"           %% "treehugger"                % "0.4.3"
-=======
->>>>>>> 31dabe84
   lazy val tomcatCatalina                   = "org.apache.tomcat"      %  "tomcat-catalina"           % "9.0.12"
   lazy val tomcatCoyote                     = "org.apache.tomcat"      %  "tomcat-coyote"             % tomcatCatalina.revision
   lazy val twirlApi                         = "com.typesafe.play"      %% "twirl-api"                 % "1.3.15"
