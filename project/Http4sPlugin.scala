--- conflicted
+++ resolved
@@ -278,15 +278,9 @@
 
 
   lazy val alpnBoot                         = "org.mortbay.jetty.alpn" %  "alpn-boot"                 % "8.1.12.v20180117"
-<<<<<<< HEAD
-  lazy val argonaut                         = "io.argonaut"            %% "argonaut"                  % "6.2.1"
+  lazy val argonaut                         = "io.argonaut"            %% "argonaut"                  % "6.2.2"
   lazy val asyncHttpClient                  = "org.asynchttpclient"    %  "async-http-client"         % "2.4.7"
   lazy val blaze                            = "org.http4s"             %% "blaze-http"                % "0.14.0-M3"
-=======
-  lazy val argonaut                         = "io.argonaut"            %% "argonaut"                  % "6.2.2"
-  lazy val asyncHttpClient                  = "org.asynchttpclient"    %  "async-http-client"         % "2.0.39"
-  lazy val blaze                            = "org.http4s"             %% "blaze-http"                % "0.12.13"
->>>>>>> 38ff543a
   lazy val boopickle                        = "io.suzaku"              %% "boopickle"                 % "1.3.0"
   lazy val cats                             = "org.typelevel"          %% "cats-core"                 % "1.1.0"
   lazy val catsEffect                       = "org.typelevel"          %% "cats-effect"               % "0.10.1"
