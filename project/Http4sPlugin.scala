package org.http4s.sbt

import com.timushev.sbt.updates.UpdatesPlugin.autoImport._ // autoImport vs. UpdateKeys necessary here for implicit
import com.typesafe.sbt.SbtGit.git
import com.typesafe.sbt.git.JGit
import de.heikoseeberger.sbtheader.{License, LicenseStyle}
import de.heikoseeberger.sbtheader.HeaderPlugin.autoImport._
import explicitdeps.ExplicitDepsPlugin.autoImport.unusedCompileDependenciesFilter
import sbt.Keys._
import sbt._

object Http4sPlugin extends AutoPlugin {
  object autoImport {
    val isCi = settingKey[Boolean]("true if this build is running on CI")
    val http4sApiVersion = taskKey[(Int, Int)]("API version of http4s")
    val http4sBuildData = taskKey[Unit]("Export build metadata for Hugo")
  }
  import autoImport._

  override def trigger = allRequirements

  override def requires = Http4sOrgPlugin

  val scala_213 = "2.13.3"
  val scala_212 = "2.12.12"

  override lazy val buildSettings = Seq(
    // Many steps only run on one build. We distinguish the primary build from
    // secondary builds by the Travis build number.
    isCi := sys.env.get("CI").isDefined,
    ThisBuild / http4sApiVersion := (ThisBuild / version).map {
      case VersionNumber(Seq(major, minor, _*), _, _) => (major.toInt, minor.toInt)
    }.value,
  )

  override lazy val projectSettings: Seq[Setting[_]] = Seq(
    scalaVersion := scala_213,
    crossScalaVersions := Seq(scala_213, scala_212),

    addCompilerPlugin("org.typelevel" % "kind-projector" % "0.11.0" cross CrossVersion.full),
    addCompilerPlugin("com.olegpy" %% "better-monadic-for" % "0.3.1"),

    http4sBuildData := {
      val dest = target.value / "hugo-data" / "build.toml"
      val (major, minor) = http4sApiVersion.value

      val releases = latestPerMinorVersion(baseDirectory.value)
        .map { case ((major, minor), v) => s""""$major.$minor" = "${v.toString}""""}
        .mkString("\n")

      // Would be more elegant if `[versions.http4s]` was nested, but then
      // the index lookups in `shortcodes/version.html` get complicated.
      val buildData: String =
        s"""
           |[versions]
           |"http4s.api" = "$major.$minor"
           |"http4s.current" = "${version.value}"
           |"http4s.doc" = "${docExampleVersion(version.value)}"
           |circe = "${circeJawn.revision}"
           |cryptobits = "${cryptobits.revision}"
           |"argonaut-shapeless_6.2" = "1.2.0-M6"
           |
           |[releases]
           |$releases
         """.stripMargin

      IO.write(dest, buildData)
    },

    // servlet-4.0 is not yet supported by jetty-9 or tomcat-9, so don't accidentally depend on its new features
    dependencyUpdatesFilter -= moduleFilter(organization = "javax.servlet", revision = "4.0.0"),
    dependencyUpdatesFilter -= moduleFilter(organization = "javax.servlet", revision = "4.0.1"),
    // breaks binary compatibility in caffeine module with 0.8.1
    dependencyUpdatesFilter -= moduleFilter(organization = "io.prometheus", revision = "0.9.0"),
    // Jetty prereleases appear because of their non-semver prod releases
    dependencyUpdatesFilter -= moduleFilter(organization = "org.eclipse.jetty", revision = "10.0.0-alpha0"),
    dependencyUpdatesFilter -= moduleFilter(organization = "org.eclipse.jetty", revision = "10.0.0.alpha1"),
    dependencyUpdatesFilter -= moduleFilter(organization = "org.eclipse.jetty", revision = "10.0.0.alpha2"),
    dependencyUpdatesFilter -= moduleFilter(organization = "org.eclipse.jetty", revision = "10.0.0.beta0"),
    dependencyUpdatesFilter -= moduleFilter(organization = "org.eclipse.jetty", revision = "10.0.0.beta1"),
    dependencyUpdatesFilter -= moduleFilter(organization = "org.eclipse.jetty", revision = "10.0.0.beta2"),
    dependencyUpdatesFilter -= moduleFilter(organization = "org.eclipse.jetty", revision = "11.0.0-alpha0"),
    dependencyUpdatesFilter -= moduleFilter(organization = "org.eclipse.jetty", revision = "11.0.0.beta1"),
    dependencyUpdatesFilter -= moduleFilter(organization = "org.eclipse.jetty", revision = "11.0.0.beta2"),
    dependencyUpdatesFilter -= moduleFilter(organization = "org.eclipse.jetty.http2", revision = "10.0.0-alpha0"),
    dependencyUpdatesFilter -= moduleFilter(organization = "org.eclipse.jetty.http2", revision = "10.0.0.alpha1"),
    dependencyUpdatesFilter -= moduleFilter(organization = "org.eclipse.jetty.http2", revision = "10.0.0.alpha2"),
    dependencyUpdatesFilter -= moduleFilter(organization = "org.eclipse.jetty.http2", revision = "10.0.0.beta0"),
    dependencyUpdatesFilter -= moduleFilter(organization = "org.eclipse.jetty.http2", revision = "10.0.0.beta1"),
    dependencyUpdatesFilter -= moduleFilter(organization = "org.eclipse.jetty.http2", revision = "10.0.0.beta2"),
    dependencyUpdatesFilter -= moduleFilter(organization = "org.eclipse.jetty.http2", revision = "11.0.0-alpha0"),
    dependencyUpdatesFilter -= moduleFilter(organization = "org.eclipse.jetty.http2", revision = "11.0.0.beta1"),
    dependencyUpdatesFilter -= moduleFilter(organization = "org.eclipse.jetty.http2", revision = "11.0.0.beta2"),
    // Broke binary compatibility with 2.10.5
    dependencyUpdatesFilter -= moduleFilter(organization = "org.asynchttpclient", revision = "2.11.0"),
    dependencyUpdatesFilter -= moduleFilter(organization = "org.asynchttpclient", revision = "2.12.0"),
    dependencyUpdatesFilter -= moduleFilter(organization = "org.asynchttpclient", revision = "2.12.1"),
    // No release notes. If it's compatible with 6.2.5, prove it and PR it.
    dependencyUpdatesFilter -= moduleFilter(organization = "io.argonaut", revision = "6.3.0"),
    dependencyUpdatesFilter -= moduleFilter(organization = "io.argonaut", revision = "6.3.1"),
    // Cursed release. Calls ByteBuffer incompatibly with JDK8
    dependencyUpdatesFilter -= moduleFilter(name = "boopickle", revision = "1.3.2"),
    // Dropped joda-time support, wait for next breaking release
    dependencyUpdatesFilter -= moduleFilter(organization = "com.typesafe.play", revision = "2.9.0"),

    excludeFilter.in(headerSources) := HiddenFileFilter ||
      new FileFilter {
        def accept(file: File) = {
          attributedSources.contains(baseDirectory.value.toPath.relativize(file.toPath).toString)
        }

        val attributedSources = Set(
          "src/main/scala/org/http4s/argonaut/Parser.scala",
          "src/main/scala/org/http4s/CacheDirective.scala",
          "src/main/scala/org/http4s/Challenge.scala",
          "src/main/scala/org/http4s/Charset.scala",
          "src/main/scala/org/http4s/ContentCoding.scala",
          "src/main/scala/org/http4s/Credentials.scala",
          "src/main/scala/org/http4s/Header.scala",
          "src/main/scala/org/http4s/LanguageTag.scala",
          "src/main/scala/org/http4s/MediaType.scala",
          "src/main/scala/org/http4s/RangeUnit.scala",
          "src/main/scala/org/http4s/ResponseCookie.scala",
          "src/main/scala/org/http4s/TransferCoding.scala",
          "src/main/scala/org/http4s/Uri.scala",
          "src/main/scala/org/http4s/parser/AcceptCharsetHeader.scala",
          "src/main/scala/org/http4s/parser/AcceptEncodingHeader.scala",
          "src/main/scala/org/http4s/parser/AcceptHeader.scala",
          "src/main/scala/org/http4s/parser/AcceptLanguageHeader.scala",
          "src/main/scala/org/http4s/parser/AdditionalRules.scala",
          "src/main/scala/org/http4s/parser/AuthorizationHeader.scala",
          "src/main/scala/org/http4s/parser/CacheControlHeader.scala",
          "src/main/scala/org/http4s/parser/ContentTypeHeader.scala",
          "src/main/scala/org/http4s/parser/CookieHeader.scala",
          "src/main/scala/org/http4s/parser/HttpHeaderParser.scala",
          "src/main/scala/org/http4s/parser/Rfc2616BasicRules.scala",
          "src/main/scala/org/http4s/parser/SimpleHeaders.scala",
          "src/main/scala/org/http4s/parser/WwwAuthenticateHeader.scala",
          "src/main/scala/org/http4s/util/UrlCoding.scala",
          "src/main/scala/org/http4s/dsl/impl/Path.scala",
          "src/test/scala/org/http4s/dsl/PathSpec.scala",
          "src/main/scala/org/http4s/ember/core/ChunkedEncoding.scala",
          "src/main/scala/org/http4s/testing/ErrorReportingUtils.scala",
          "src/main/scala/org/http4s/testing/IOMatchers.scala",
          "src/main/scala/org/http4s/testing/RunTimedMatchers.scala",
          "src/test/scala/org/http4s/Http4sSpec.scala",
          "src/test/scala/org/http4s/util/illTyped.scala",
          "src/test/scala/org/http4s/testing/ErrorReporting.scala",
          "src/test/scala/org/http4s/UriSpec.scala"
        )
      }
  )

  def extractApiVersion(version: String) = {
    val VersionExtractor = """(\d+)\.(\d+)\..*""".r
    version match {
      case VersionExtractor(major, minor) => (major.toInt, minor.toInt)
    }
  }

  def extractDocsPrefix(version: String) =
    extractApiVersion(version).productIterator.mkString("/v", ".", "")

  /**
    * @return the version we want to document, for example in tuts,
    * given the version being built.
    *
    * For snapshots after a stable release, return the previous stable
    * release.  For snapshots of 0.16.0 and 0.17.0, return the latest
    * milestone.  Otherwise, just return the current version.
    */
  def docExampleVersion(currentVersion: String) = {
    val MilestoneVersionExtractor = """(0).(16|17).(0)a?-SNAPSHOT""".r
    val latestMilestone = "M1"
    val VersionExtractor = """(\d+)\.(\d+)\.(\d+).*""".r
    currentVersion match {
      case MilestoneVersionExtractor(major, minor, patch) =>
        s"${major.toInt}.${minor.toInt}.${patch.toInt}-$latestMilestone"
      case VersionExtractor(major, minor, patch) if patch.toInt > 0 =>
        s"${major.toInt}.${minor.toInt}.${patch.toInt - 1}"
      case _ =>
        currentVersion
    }
  }

  def latestPerMinorVersion(file: File): Map[(Long, Long), VersionNumber] = {
    def majorMinor(v: VersionNumber) = v match {
      case VersionNumber(Seq(major, minor, _), _, _) =>
        Some((major, minor))
      case _ =>
        None
    }

    // M before RC before final
    def patchSortKey(v: VersionNumber) = v match {
      case VersionNumber(Seq(_, _, patch), Seq(q), _) if q startsWith "M" =>
        (patch, 0L, q.drop(1).toLong)
      case VersionNumber(Seq(_, _, patch), Seq(q), _) if q startsWith "RC" =>
        (patch, 1L, q.drop(2).toLong)
      case VersionNumber(Seq(_, _, patch), Seq(), _) => (patch, 2L, 0L)
      case _ => (-1L, -1L, -1L)
    }

    JGit(file).tags.collect {
      case ref if ref.getName.startsWith("refs/tags/v") =>
        VersionNumber(ref.getName.substring("refs/tags/v".size))
    }.foldLeft(Map.empty[(Long, Long), VersionNumber]) {
      case (m, v) =>
        majorMinor(v) match {
          case Some(key) =>
            val max = m.get(key).fold(v) { v0 => Ordering[(Long, Long, Long)].on(patchSortKey).max(v, v0) }
            m.updated(key, max)
          case None => m
        }
    }
  }

  object V { // Dependency versions
    // We pull multiple modules from several projects. This is a convenient
    // reference of all the projects we depend on, and hopefully will reduce
    // error-prone merge conflicts in the dependencies below.
    val argonaut = "6.2.5"
    val asyncHttpClient = "2.10.5"
    val blaze = "0.14.13"
    val boopickle = "1.3.3"
    val cats = "2.2.0"
    val catsEffect = "2.2.0"
    val catsEffectTesting = "0.4.1"
    val circe = "0.13.0"
    val cryptobits = "1.3"
    val disciplineSpecs2 = "1.1.0"
    val dropwizardMetrics = "4.1.13"
    val fs2 = "2.4.4"
    val jawn = "1.0.0"
    val jawnFs2 = "1.0.0"
    val jetty = "9.4.32.v20200930"
    val json4s = "3.6.10"
    val log4cats = "1.1.1"
    val keypool = "0.2.0"
    val logback = "1.2.3"
    val log4s = "1.8.2"
<<<<<<< HEAD
    val mockito = "3.5.11"
    val netty = "4.1.53.Final"
    val okhttp = "4.8.1"
=======
    val mockito = "3.5.13"
    val okhttp = "4.9.0"
>>>>>>> 46131cf6
    val parboiledHttp4s = "2.0.1"
    val playJson = "2.9.1"
    val prometheusClient = "0.8.1"
    val quasiquotes = "2.1.0"
    val scalacheck = "1.14.3"
    val scalafix = _root_.scalafix.sbt.BuildInfo.scalafixVersion
    val scalatags = "0.9.2"
    val scalaXml = "1.3.0"
    val servlet = "3.1.0"
    val specs2 = "4.10.5"
    val tomcat = "9.0.39"
    val treehugger = "0.4.4"
    val twirl = "1.4.2"
    val vault = "2.0.0"
  }

  lazy val argonaut                         = "io.argonaut"            %% "argonaut"                  % V.argonaut
  lazy val asyncHttpClient                  = "org.asynchttpclient"    %  "async-http-client"         % V.asyncHttpClient
  lazy val blaze                            = "org.http4s"             %% "blaze-http"                % V.blaze
  lazy val boopickle                        = "io.suzaku"              %% "boopickle"                 % V.boopickle
  lazy val cats                             = "org.typelevel"          %% "cats-core"                 % V.cats
  lazy val catsEffect                       = "org.typelevel"          %% "cats-effect"               % V.catsEffect
  lazy val catsEffectLaws                   = "org.typelevel"          %% "cats-effect-laws"          % V.catsEffect
  lazy val catsEffectTestingSpecs2          = "com.codecommit"         %% "cats-effect-testing-specs2" % V.catsEffectTesting
  lazy val catsKernelLaws                   = "org.typelevel"          %% "cats-kernel-laws"          % V.cats
  lazy val catsLaws                         = "org.typelevel"          %% "cats-laws"                 % V.cats
  lazy val circeGeneric                     = "io.circe"               %% "circe-generic"             % V.circe
  lazy val circeJawn                        = "io.circe"               %% "circe-jawn"                % V.circe
  lazy val circeLiteral                     = "io.circe"               %% "circe-literal"             % V.circe
  lazy val circeParser                      = "io.circe"               %% "circe-parser"              % V.circe
  lazy val circeTesting                     = "io.circe"               %% "circe-testing"             % V.circe
  lazy val cryptobits                       = "org.reactormonk"        %% "cryptobits"                % V.cryptobits
  lazy val disciplineSpecs2                 = "org.typelevel"          %% "discipline-specs2"         % V.disciplineSpecs2
  lazy val dropwizardMetricsCore            = "io.dropwizard.metrics"  %  "metrics-core"              % V.dropwizardMetrics
  lazy val dropwizardMetricsJson            = "io.dropwizard.metrics"  %  "metrics-json"              % V.dropwizardMetrics
  lazy val fs2Io                            = "co.fs2"                 %% "fs2-io"                    % V.fs2
  lazy val fs2ReactiveStreams               = "co.fs2"                 %% "fs2-reactive-streams"      % V.fs2
  lazy val javaxServletApi                  = "javax.servlet"          %  "javax.servlet-api"         % V.servlet
  lazy val jawnFs2                          = "org.http4s"             %% "jawn-fs2"                  % V.jawnFs2
  lazy val jawnJson4s                       = "org.typelevel"          %% "jawn-json4s"               % V.jawn
  lazy val jawnPlay                         = "org.typelevel"          %% "jawn-play"                 % V.jawn
  lazy val jettyClient                      = "org.eclipse.jetty"      %  "jetty-client"              % V.jetty
  lazy val jettyHttp2Server                 = "org.eclipse.jetty.http2" %  "http2-server"             % V.jetty
  lazy val jettyRunner                      = "org.eclipse.jetty"      %  "jetty-runner"              % V.jetty
  lazy val jettyServer                      = "org.eclipse.jetty"      %  "jetty-server"              % V.jetty
  lazy val jettyServlet                     = "org.eclipse.jetty"      %  "jetty-servlet"             % V.jetty
  lazy val json4sCore                       = "org.json4s"             %% "json4s-core"               % V.json4s
  lazy val json4sJackson                    = "org.json4s"             %% "json4s-jackson"            % V.json4s
  lazy val json4sNative                     = "org.json4s"             %% "json4s-native"             % V.json4s
  lazy val keypool                          = "io.chrisdavenport"      %% "keypool"                   % V.keypool
  lazy val log4catsCore                     = "io.chrisdavenport"      %% "log4cats-core"             % V.log4cats
  lazy val log4catsSlf4j                    = "io.chrisdavenport"      %% "log4cats-slf4j"            % V.log4cats
  lazy val log4catsTesting                  = "io.chrisdavenport"      %% "log4cats-testing"          % V.log4cats
  lazy val log4s                            = "org.log4s"              %% "log4s"                     % V.log4s
  lazy val logbackClassic                   = "ch.qos.logback"         %  "logback-classic"           % V.logback
  lazy val mockito                          = "org.mockito"            %  "mockito-core"              % V.mockito
  lazy val nettyCodec                       = "io.netty"               %  "netty-codec"               % V.netty
  lazy val nettyCodecSocks                  = "io.netty"               %  "netty-codec-socks"         % V.netty
  lazy val nettyHandlerProxy                = "io.netty"               %  "netty-handler-proxy"       % V.netty
  lazy val nettyCommon                      = "io.netty"               %  "netty-common"              % V.netty
  lazy val nettyTransport                   = "io.netty"               %  "netty-transport"           % V.netty
  lazy val nettyHandler                     = "io.netty"               %  "netty-handler"             % V.netty
  lazy val nettyResolverDns                 = "io.netty"               %  "netty-resolver-dns"        % V.netty
  lazy val okhttp                           = "com.squareup.okhttp3"   %  "okhttp"                    % V.okhttp
  lazy val playJson                         = "com.typesafe.play"      %% "play-json"                 % V.playJson
  lazy val prometheusClient                 = "io.prometheus"          %  "simpleclient"              % V.prometheusClient
  lazy val prometheusCommon                 = "io.prometheus"          %  "simpleclient_common"       % V.prometheusClient
  lazy val prometheusHotspot                = "io.prometheus"          %  "simpleclient_hotspot"      % V.prometheusClient
  lazy val parboiled                        = "org.http4s"             %% "parboiled"                 % V.parboiledHttp4s
  lazy val quasiquotes                      = "org.scalamacros"        %% "quasiquotes"               % V.quasiquotes
  lazy val scalacheck                       = "org.scalacheck"         %% "scalacheck"                % V.scalacheck
  def scalaReflect(sv: String)              = "org.scala-lang"         %  "scala-reflect"             % sv
  lazy val scalatagsApi                     = "com.lihaoyi"            %% "scalatags"                 % V.scalatags
  lazy val scalaXml                         = "org.scala-lang.modules" %% "scala-xml"                 % V.scalaXml
  lazy val specs2Cats                       = "org.specs2"             %% "specs2-cats"               % V.specs2
  lazy val specs2Core                       = "org.specs2"             %% "specs2-core"               % V.specs2
  lazy val specs2Matcher                    = "org.specs2"             %% "specs2-matcher"            % V.specs2
  lazy val specs2MatcherExtra               = "org.specs2"             %% "specs2-matcher-extra"      % V.specs2
  lazy val specs2Scalacheck                 = "org.specs2"             %% "specs2-scalacheck"         % V.specs2
  lazy val tomcatCatalina                   = "org.apache.tomcat"      %  "tomcat-catalina"           % V.tomcat
  lazy val tomcatCoyote                     = "org.apache.tomcat"      %  "tomcat-coyote"             % V.tomcat
  lazy val treeHugger                       = "com.eed3si9n"           %% "treehugger"                % V.treehugger
  lazy val twirlApi                         = "com.typesafe.play"      %% "twirl-api"                 % V.twirl
  lazy val vault                            = "io.chrisdavenport"      %% "vault"                     % V.vault
}<|MERGE_RESOLUTION|>--- conflicted
+++ resolved
@@ -239,14 +239,9 @@
     val keypool = "0.2.0"
     val logback = "1.2.3"
     val log4s = "1.8.2"
-<<<<<<< HEAD
-    val mockito = "3.5.11"
+    val mockito = "3.5.13"
     val netty = "4.1.53.Final"
-    val okhttp = "4.8.1"
-=======
-    val mockito = "3.5.13"
     val okhttp = "4.9.0"
->>>>>>> 46131cf6
     val parboiledHttp4s = "2.0.1"
     val playJson = "2.9.1"
     val prometheusClient = "0.8.1"
