package org.http4s.sbt

import com.timushev.sbt.updates.UpdatesPlugin.autoImport._ // autoImport vs. UpdateKeys necessary here for implicit
import com.typesafe.sbt.SbtGit.git
import com.typesafe.sbt.git.JGit
import de.heikoseeberger.sbtheader.{License, LicenseStyle}
import de.heikoseeberger.sbtheader.HeaderPlugin.autoImport._
import explicitdeps.ExplicitDepsPlugin.autoImport.unusedCompileDependenciesFilter
import sbt.Keys._
import sbt._

object Http4sPlugin extends AutoPlugin {
  object autoImport {
    val isCi = settingKey[Boolean]("true if this build is running on CI")
    val http4sApiVersion = taskKey[(Int, Int)]("API version of http4s")
    val http4sBuildData = taskKey[Unit]("Export build metadata for Hugo")
  }
  import autoImport._

  override def trigger = allRequirements

  override def requires = Http4sOrgPlugin

  val scala_213 = "2.13.3"
  val scala_212 = "2.12.12"

  override lazy val buildSettings = Seq(
    // Many steps only run on one build. We distinguish the primary build from
    // secondary builds by the Travis build number.
    isCi := sys.env.get("CI").isDefined,
    ThisBuild / http4sApiVersion := (ThisBuild / version).map {
      case VersionNumber(Seq(major, minor, _*), _, _) => (major.toInt, minor.toInt)
    }.value,
  )

  override lazy val projectSettings: Seq[Setting[_]] = Seq(
    scalaVersion := scala_213,
    crossScalaVersions := Seq(scala_213, scala_212),

    addCompilerPlugin("org.typelevel" % "kind-projector" % "0.11.0" cross CrossVersion.full),
    addCompilerPlugin("com.olegpy" %% "better-monadic-for" % "0.3.1"),

    http4sBuildData := {
      val dest = target.value / "hugo-data" / "build.toml"
      val (major, minor) = http4sApiVersion.value

      val releases = latestPerMinorVersion(baseDirectory.value)
        .map { case ((major, minor), v) => s""""$major.$minor" = "${v.toString}""""}
        .mkString("\n")

      // Would be more elegant if `[versions.http4s]` was nested, but then
      // the index lookups in `shortcodes/version.html` get complicated.
      val buildData: String =
        s"""
           |[versions]
           |"http4s.api" = "$major.$minor"
           |"http4s.current" = "${version.value}"
           |"http4s.doc" = "${docExampleVersion(version.value)}"
           |circe = "${circeJawn.revision}"
           |cryptobits = "${cryptobits.revision}"
           |"argonaut-shapeless_6.2" = "1.2.0-M6"
           |
           |[releases]
           |$releases
         """.stripMargin

      IO.write(dest, buildData)
    },

    // servlet-4.0 is not yet supported by jetty-9 or tomcat-9, so don't accidentally depend on its new features
    dependencyUpdatesFilter -= moduleFilter(organization = "javax.servlet", revision = "4.0.0"),
    dependencyUpdatesFilter -= moduleFilter(organization = "javax.servlet", revision = "4.0.1"),
    // Jetty prereleases appear because of their non-semver prod releases
    dependencyUpdatesFilter -= moduleFilter(organization = "org.eclipse.jetty", revision = "10.0.0-alpha0"),
    dependencyUpdatesFilter -= moduleFilter(organization = "org.eclipse.jetty", revision = "10.0.0.alpha1"),
    dependencyUpdatesFilter -= moduleFilter(organization = "org.eclipse.jetty", revision = "10.0.0.alpha2"),
    dependencyUpdatesFilter -= moduleFilter(organization = "org.eclipse.jetty", revision = "10.0.0.beta0"),
    dependencyUpdatesFilter -= moduleFilter(organization = "org.eclipse.jetty", revision = "10.0.0.beta1"),
    dependencyUpdatesFilter -= moduleFilter(organization = "org.eclipse.jetty", revision = "11.0.0-alpha0"),
    dependencyUpdatesFilter -= moduleFilter(organization = "org.eclipse.jetty", revision = "11.0.0.beta1"),
    dependencyUpdatesFilter -= moduleFilter(organization = "org.eclipse.jetty.http2", revision = "10.0.0-alpha0"),
    dependencyUpdatesFilter -= moduleFilter(organization = "org.eclipse.jetty.http2", revision = "10.0.0.alpha1"),
    dependencyUpdatesFilter -= moduleFilter(organization = "org.eclipse.jetty.http2", revision = "10.0.0.alpha2"),
    dependencyUpdatesFilter -= moduleFilter(organization = "org.eclipse.jetty.http2", revision = "10.0.0.beta0"),
    dependencyUpdatesFilter -= moduleFilter(organization = "org.eclipse.jetty.http2", revision = "10.0.0.beta1"),
    dependencyUpdatesFilter -= moduleFilter(organization = "org.eclipse.jetty.http2", revision = "11.0.0-alpha0"),
    dependencyUpdatesFilter -= moduleFilter(organization = "org.eclipse.jetty.http2", revision = "11.0.0.beta1"),
    // Broke binary compatibility with 2.10.5
    dependencyUpdatesFilter -= moduleFilter(organization = "org.asynchttpclient", revision = "2.11.0"),
    dependencyUpdatesFilter -= moduleFilter(organization = "org.asynchttpclient", revision = "2.12.0"),
    dependencyUpdatesFilter -= moduleFilter(organization = "org.asynchttpclient", revision = "2.12.1"),
    // Cursed release. Calls ByteBuffer incompatibly with JDK8
    dependencyUpdatesFilter -= moduleFilter(name = "boopickle", revision = "1.3.2"),

    excludeFilter.in(headerSources) := HiddenFileFilter ||
      new FileFilter {
        def accept(file: File) = {
          attributedSources.contains(baseDirectory.value.toPath.relativize(file.toPath).toString)
        }

        val attributedSources = Set(
          "src/main/scala/org/http4s/argonaut/Parser.scala",
          "src/main/scala/org/http4s/CacheDirective.scala",
          "src/main/scala/org/http4s/Challenge.scala",
          "src/main/scala/org/http4s/Charset.scala",
          "src/main/scala/org/http4s/ContentCoding.scala",
          "src/main/scala/org/http4s/Credentials.scala",
          "src/main/scala/org/http4s/Header.scala",
          "src/main/scala/org/http4s/LanguageTag.scala",
          "src/main/scala/org/http4s/MediaType.scala",
          "src/main/scala/org/http4s/RangeUnit.scala",
          "src/main/scala/org/http4s/ResponseCookie.scala",
          "src/main/scala/org/http4s/TransferCoding.scala",
          "src/main/scala/org/http4s/Uri.scala",
          "src/main/scala/org/http4s/parser/AcceptCharsetHeader.scala",
          "src/main/scala/org/http4s/parser/AcceptEncodingHeader.scala",
          "src/main/scala/org/http4s/parser/AcceptHeader.scala",
          "src/main/scala/org/http4s/parser/AcceptLanguageHeader.scala",
          "src/main/scala/org/http4s/parser/AdditionalRules.scala",
          "src/main/scala/org/http4s/parser/AuthorizationHeader.scala",
          "src/main/scala/org/http4s/parser/CacheControlHeader.scala",
          "src/main/scala/org/http4s/parser/ContentTypeHeader.scala",
          "src/main/scala/org/http4s/parser/CookieHeader.scala",
          "src/main/scala/org/http4s/parser/HttpHeaderParser.scala",
          "src/main/scala/org/http4s/parser/Rfc2616BasicRules.scala",
          "src/main/scala/org/http4s/parser/SimpleHeaders.scala",
          "src/main/scala/org/http4s/parser/WwwAuthenticateHeader.scala",
          "src/main/scala/org/http4s/util/UrlCoding.scala",
          "src/main/scala/org/http4s/dsl/impl/Path.scala",
          "src/test/scala/org/http4s/dsl/PathSpec.scala",
          "src/main/scala/org/http4s/ember/core/ChunkedEncoding.scala",
          "src/main/scala/org/http4s/testing/ErrorReportingUtils.scala",
          "src/main/scala/org/http4s/testing/IOMatchers.scala",
          "src/main/scala/org/http4s/testing/RunTimedMatchers.scala",
          "src/test/scala/org/http4s/Http4sSpec.scala",
          "src/test/scala/org/http4s/util/illTyped.scala",
          "src/test/scala/org/http4s/testing/ErrorReporting.scala",
          "src/test/scala/org/http4s/UriSpec.scala"
        )
      }
  )

  def extractApiVersion(version: String) = {
    val VersionExtractor = """(\d+)\.(\d+)\..*""".r
    version match {
      case VersionExtractor(major, minor) => (major.toInt, minor.toInt)
    }
  }

  def extractDocsPrefix(version: String) =
    extractApiVersion(version).productIterator.mkString("/v", ".", "")

  /**
    * @return the version we want to document, for example in tuts,
    * given the version being built.
    *
    * For snapshots after a stable release, return the previous stable
    * release.  For snapshots of 0.16.0 and 0.17.0, return the latest
    * milestone.  Otherwise, just return the current version.
    */
  def docExampleVersion(currentVersion: String) = {
    val MilestoneVersionExtractor = """(0).(16|17).(0)a?-SNAPSHOT""".r
    val latestMilestone = "M1"
    val VersionExtractor = """(\d+)\.(\d+)\.(\d+).*""".r
    currentVersion match {
      case MilestoneVersionExtractor(major, minor, patch) =>
        s"${major.toInt}.${minor.toInt}.${patch.toInt}-$latestMilestone"
      case VersionExtractor(major, minor, patch) if patch.toInt > 0 =>
        s"${major.toInt}.${minor.toInt}.${patch.toInt - 1}"
      case _ =>
        currentVersion
    }
  }

  def latestPerMinorVersion(file: File): Map[(Long, Long), VersionNumber] = {
    def majorMinor(v: VersionNumber) = v match {
      case VersionNumber(Seq(major, minor, _), _, _) =>
        Some((major, minor))
      case _ =>
        None
    }

    // M before RC before final
    def patchSortKey(v: VersionNumber) = v match {
      case VersionNumber(Seq(_, _, patch), Seq(q), _) if q startsWith "M" =>
        (patch, 0L, q.drop(1).toLong)
      case VersionNumber(Seq(_, _, patch), Seq(q), _) if q startsWith "RC" =>
        (patch, 1L, q.drop(2).toLong)
      case VersionNumber(Seq(_, _, patch), Seq(), _) => (patch, 2L, 0L)
      case _ => (-1L, -1L, -1L)
    }

    JGit(file).tags.collect {
      case ref if ref.getName.startsWith("refs/tags/v") =>
        VersionNumber(ref.getName.substring("refs/tags/v".size))
    }.foldLeft(Map.empty[(Long, Long), VersionNumber]) {
      case (m, v) =>
        majorMinor(v) match {
          case Some(key) =>
            val max = m.get(key).fold(v) { v0 => Ordering[(Long, Long, Long)].on(patchSortKey).max(v, v0) }
            m.updated(key, max)
          case None => m
        }
    }
  }

  object V { // Dependency versions
    // We pull multiple modules from several projects. This is a convenient
    // reference of all the projects we depend on, and hopefully will reduce
    // error-prone merge conflicts in the dependencies below.
    val argonaut = "6.3.1"
    val asyncHttpClient = "2.12.1"
    val blaze = "0.14.13"
    val boopickle = "1.3.3"
    val caseInsensitive = "0.3.0"
    val cats = "2.1.1"
    val catsEffect = "2.1.4"
    val catsEffectTesting = "0.4.1"
    val circe = "0.13.0"
    val cryptobits = "1.3"
    val disciplineSpecs2 = "1.1.0"
<<<<<<< HEAD
    val dropwizardMetrics = "4.1.12"
    val fs2 = "2.4.4"
=======
    val dropwizardMetrics = "4.1.12.1"
    val fs2 = "2.4.2"
>>>>>>> 2e3f5550
    val jawn = "1.0.0"
    val jawnFs2 = "1.0.0"
    val jetty = "9.4.31.v20200723"
    val json4s = "3.6.9"
    val log4cats = "1.1.1"
    val keypool = "0.2.0"
    val logback = "1.2.3"
    val log4s = "1.8.2"
    val mockito = "3.5.5"
    val okhttp = "4.8.1"
    val parboiledHttp4s = "2.0.1"
    val playJson = "2.9.0"
    val prometheusClient = "0.9.0"
    val quasiquotes = "2.1.0"
    val scalacheck = "1.14.3"
    val scalafix = _root_.scalafix.sbt.BuildInfo.scalafixVersion
    val scalatags = "0.9.1"
    val scalaXml = "1.3.0"
    val servlet = "3.1.0"
    val specs2 = "4.10.3"
    val tomcat = "9.0.37"
    val treehugger = "0.4.4"
    val twirl = "1.4.2"
    val vault = "2.0.0"
  }

  lazy val argonaut                         = "io.argonaut"            %% "argonaut"                  % V.argonaut
  lazy val argonautJawn                     = "io.argonaut"            %% "argonaut-jawn"             % V.argonaut
  lazy val asyncHttpClient                  = "org.asynchttpclient"    %  "async-http-client"         % V.asyncHttpClient
  lazy val blaze                            = "org.http4s"             %% "blaze-http"                % V.blaze
  lazy val boopickle                        = "io.suzaku"              %% "boopickle"                 % V.boopickle
  lazy val caseInsensitive                  = "org.typelevel"          %% "case-insensitive"          % V.caseInsensitive
  lazy val caseInsensitiveTesting           = "org.typelevel"          %% "case-insensitive-testing"  % V.caseInsensitive
  lazy val cats                             = "org.typelevel"          %% "cats-core"                 % V.cats
  lazy val catsEffect                       = "org.typelevel"          %% "cats-effect"               % V.catsEffect
  lazy val catsEffectLaws                   = "org.typelevel"          %% "cats-effect-laws"          % V.catsEffect
  lazy val catsEffectTestingSpecs2          = "com.codecommit"         %% "cats-effect-testing-specs2" % V.catsEffectTesting
  lazy val catsKernelLaws                   = "org.typelevel"          %% "cats-kernel-laws"          % V.cats
  lazy val catsLaws                         = "org.typelevel"          %% "cats-laws"                 % V.cats
  lazy val circeGeneric                     = "io.circe"               %% "circe-generic"             % V.circe
  lazy val circeJawn                        = "io.circe"               %% "circe-jawn"                % V.circe
  lazy val circeLiteral                     = "io.circe"               %% "circe-literal"             % V.circe
  lazy val circeParser                      = "io.circe"               %% "circe-parser"              % V.circe
  lazy val circeTesting                     = "io.circe"               %% "circe-testing"             % V.circe
  lazy val cryptobits                       = "org.reactormonk"        %% "cryptobits"                % V.cryptobits
  lazy val disciplineSpecs2                 = "org.typelevel"          %% "discipline-specs2"         % V.disciplineSpecs2
  lazy val dropwizardMetricsCore            = "io.dropwizard.metrics"  %  "metrics-core"              % V.dropwizardMetrics
  lazy val dropwizardMetricsJson            = "io.dropwizard.metrics"  %  "metrics-json"              % V.dropwizardMetrics
  lazy val fs2Io                            = "co.fs2"                 %% "fs2-io"                    % V.fs2
  lazy val fs2ReactiveStreams               = "co.fs2"                 %% "fs2-reactive-streams"      % V.fs2
  lazy val javaxServletApi                  = "javax.servlet"          %  "javax.servlet-api"         % V.servlet
  lazy val jawnFs2                          = "org.http4s"             %% "jawn-fs2"                  % V.jawnFs2
  lazy val jawnJson4s                       = "org.typelevel"          %% "jawn-json4s"               % V.jawn
  lazy val jawnPlay                         = "org.typelevel"          %% "jawn-play"                 % V.jawn
  lazy val jettyClient                      = "org.eclipse.jetty"      %  "jetty-client"              % V.jetty
  lazy val jettyHttp2Server                 = "org.eclipse.jetty.http2" %  "http2-server"             % V.jetty
  lazy val jettyRunner                      = "org.eclipse.jetty"      %  "jetty-runner"              % V.jetty
  lazy val jettyServer                      = "org.eclipse.jetty"      %  "jetty-server"              % V.jetty
  lazy val jettyServlet                     = "org.eclipse.jetty"      %  "jetty-servlet"             % V.jetty
  lazy val json4sCore                       = "org.json4s"             %% "json4s-core"               % V.json4s
  lazy val json4sJackson                    = "org.json4s"             %% "json4s-jackson"            % V.json4s
  lazy val json4sNative                     = "org.json4s"             %% "json4s-native"             % V.json4s
  lazy val keypool                          = "io.chrisdavenport"      %% "keypool"                   % V.keypool
  lazy val log4catsCore                     = "io.chrisdavenport"      %% "log4cats-core"             % V.log4cats
  lazy val log4catsSlf4j                    = "io.chrisdavenport"      %% "log4cats-slf4j"            % V.log4cats
  lazy val log4catsTesting                  = "io.chrisdavenport"      %% "log4cats-testing"          % V.log4cats
  lazy val log4s                            = "org.log4s"              %% "log4s"                     % V.log4s
  lazy val logbackClassic                   = "ch.qos.logback"         %  "logback-classic"           % V.logback
  lazy val mockito                          = "org.mockito"            %  "mockito-core"              % V.mockito
  lazy val okhttp                           = "com.squareup.okhttp3"   %  "okhttp"                    % V.okhttp
  lazy val playJson                         = "com.typesafe.play"      %% "play-json"                 % V.playJson
  lazy val prometheusClient                 = "io.prometheus"          %  "simpleclient"              % V.prometheusClient
  lazy val prometheusCommon                 = "io.prometheus"          %  "simpleclient_common"       % V.prometheusClient
  lazy val prometheusHotspot                = "io.prometheus"          %  "simpleclient_hotspot"      % V.prometheusClient
  lazy val parboiled                        = "org.http4s"             %% "parboiled"                 % V.parboiledHttp4s
  lazy val quasiquotes                      = "org.scalamacros"        %% "quasiquotes"               % V.quasiquotes
  lazy val scalacheck                       = "org.scalacheck"         %% "scalacheck"                % V.scalacheck
  def scalaReflect(sv: String)              = "org.scala-lang"         %  "scala-reflect"             % sv
  lazy val scalatagsApi                     = "com.lihaoyi"            %% "scalatags"                 % V.scalatags
  lazy val scalaXml                         = "org.scala-lang.modules" %% "scala-xml"                 % V.scalaXml
  lazy val specs2Cats                       = "org.specs2"             %% "specs2-cats"               % V.specs2
  lazy val specs2Core                       = "org.specs2"             %% "specs2-core"               % V.specs2
  lazy val specs2Matcher                    = "org.specs2"             %% "specs2-matcher"            % V.specs2
  lazy val specs2MatcherExtra               = "org.specs2"             %% "specs2-matcher-extra"      % V.specs2
  lazy val specs2Scalacheck                 = "org.specs2"             %% "specs2-scalacheck"         % V.specs2
  lazy val tomcatCatalina                   = "org.apache.tomcat"      %  "tomcat-catalina"           % V.tomcat
  lazy val tomcatCoyote                     = "org.apache.tomcat"      %  "tomcat-coyote"             % V.tomcat
  lazy val treeHugger                       = "com.eed3si9n"           %% "treehugger"                % V.treehugger
  lazy val twirlApi                         = "com.typesafe.play"      %% "twirl-api"                 % V.twirl
  lazy val vault                            = "io.chrisdavenport"      %% "vault"                     % V.vault
}<|MERGE_RESOLUTION|>--- conflicted
+++ resolved
@@ -71,7 +71,7 @@
     dependencyUpdatesFilter -= moduleFilter(organization = "javax.servlet", revision = "4.0.0"),
     dependencyUpdatesFilter -= moduleFilter(organization = "javax.servlet", revision = "4.0.1"),
     // Jetty prereleases appear because of their non-semver prod releases
-    dependencyUpdatesFilter -= moduleFilter(organization = "org.eclipse.jetty", revision = "10.0.0-alpha0"),
+    dependencyUpdatesFilter -= moduleFilter(organization = "org.eclipse.jetty", revision = "=10.0.0-alpha0"),
     dependencyUpdatesFilter -= moduleFilter(organization = "org.eclipse.jetty", revision = "10.0.0.alpha1"),
     dependencyUpdatesFilter -= moduleFilter(organization = "org.eclipse.jetty", revision = "10.0.0.alpha2"),
     dependencyUpdatesFilter -= moduleFilter(organization = "org.eclipse.jetty", revision = "10.0.0.beta0"),
@@ -219,13 +219,8 @@
     val circe = "0.13.0"
     val cryptobits = "1.3"
     val disciplineSpecs2 = "1.1.0"
-<<<<<<< HEAD
-    val dropwizardMetrics = "4.1.12"
+    val dropwizardMetrics = "4.1.12.1"
     val fs2 = "2.4.4"
-=======
-    val dropwizardMetrics = "4.1.12.1"
-    val fs2 = "2.4.2"
->>>>>>> 2e3f5550
     val jawn = "1.0.0"
     val jawnFs2 = "1.0.0"
     val jetty = "9.4.31.v20200723"
