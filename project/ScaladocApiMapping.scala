--- conflicted
+++ resolved
@@ -57,14 +57,10 @@
 
   private def playJsonMapping(scalaBinaryVersion: String)(file: File): Option[(File, URL)] =
     if (file.toString.matches(""".+/play-json_[^/]+\.jar$""")) {
-<<<<<<< HEAD
       Some(
         file -> javadocIOAPIUrl(
           Some(scalaBinaryVersion),
           "com.typesafe.play" %% "play-json" % V.playJson))
-=======
-      Some(file -> javadocIOAPIUrl(Some(scalaBinaryVersion), Http4sPlugin.playJson))
->>>>>>> b432a026
     } else {
       None
     }
