--- conflicted
+++ resolved
@@ -57,12 +57,8 @@
   lazy val asyncHttpClient     = "org.asynchttpclient"       % "async-http-client"       % "2.0.24"
   lazy val blaze               = "org.http4s"               %% "blaze-http"              % "0.12.4"
   lazy val circeGeneric        = "io.circe"                 %% "circe-generic"           % circeJawn.revision
-<<<<<<< HEAD
   lazy val circeJawn           = "io.circe"                 %% "circe-jawn"              % "0.7.0"
-=======
-  lazy val circeJawn           = "io.circe"                 %% "circe-jawn"              % "0.6.1"
   lazy val circeLiteral        = "io.circe"                 %% "circe-literal"           % circeJawn.revision
->>>>>>> 84b8f075
   lazy val cryptobits          = "org.reactormonk"          %% "cryptobits"              % "1.1"
   lazy val discipline          = "org.typelevel"            %% "discipline"              % "0.7.2"
   lazy val gatlingTest         = "io.gatling"                % "gatling-test-framework"  % "2.2.3"
