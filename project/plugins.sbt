resolvers += "jgit-repo" at "https://download.eclipse.org/jgit/maven"
libraryDependencies += "ch.qos.logback" % "logback-classic" % "1.2.3"

// https://github.com/coursier/coursier/issues/450
classpathTypes += "maven-plugin"

addSbtPlugin("com.earldouglas"            %  "xsbt-web-plugin"           % "4.1.0")
addSbtPlugin("com.eed3si9n"               %  "sbt-buildinfo"             % "0.9.0")
addSbtPlugin("com.eed3si9n"               %  "sbt-unidoc"                % "0.4.3")
addSbtPlugin("com.geirsson"               %  "sbt-ci-release"            % "1.5.2")
addSbtPlugin("com.github.cb372"           %  "sbt-explicit-dependencies" % "0.2.12")
addSbtPlugin("com.github.tkawachi"        %  "sbt-doctest"               % "0.9.6")
addSbtPlugin("com.timushev.sbt"           %  "sbt-updates"               % "0.5.0")
addSbtPlugin("com.typesafe"               %  "sbt-mima-plugin"           % "0.7.0")
addSbtPlugin("com.typesafe.sbt"           %  "sbt-ghpages"               % "0.6.3")
addSbtPlugin("com.typesafe.sbt"           %  "sbt-site"                  % "1.4.0")
addSbtPlugin("com.typesafe.sbt"           %  "sbt-twirl"                 % "1.5.0")
addSbtPlugin("com.typesafe.sbt"           %  "sbt-native-packager"       % "1.6.1")
addSbtPlugin("io.github.davidgregory084"  %  "sbt-tpolecat"              % "0.1.10")
addSbtPlugin("io.spray"                   %  "sbt-revolver"              % "0.9.1")
addSbtPlugin("org.scalameta"              %  "sbt-scalafmt"              % "2.3.1")
<<<<<<< HEAD
addSbtPlugin("org.scalastyle"             %% "scalastyle-sbt-plugin"     % "1.0.0")
addSbtPlugin("pl.project13.scala"         %  "sbt-jmh"                   % "0.3.7")
addSbtPlugin("org.scalameta"              %  "sbt-mdoc"                  % "2.1.5")
=======
addSbtPlugin("org.tpolecat"               %  "tut-plugin"                % "0.6.13")
addSbtPlugin("pl.project13.scala"         %  "sbt-jmh"                   % "0.3.7")
>>>>>>> 121449ab
<|MERGE_RESOLUTION|>--- conflicted
+++ resolved
@@ -19,11 +19,5 @@
 addSbtPlugin("io.github.davidgregory084"  %  "sbt-tpolecat"              % "0.1.10")
 addSbtPlugin("io.spray"                   %  "sbt-revolver"              % "0.9.1")
 addSbtPlugin("org.scalameta"              %  "sbt-scalafmt"              % "2.3.1")
-<<<<<<< HEAD
-addSbtPlugin("org.scalastyle"             %% "scalastyle-sbt-plugin"     % "1.0.0")
 addSbtPlugin("pl.project13.scala"         %  "sbt-jmh"                   % "0.3.7")
-addSbtPlugin("org.scalameta"              %  "sbt-mdoc"                  % "2.1.5")
-=======
-addSbtPlugin("org.tpolecat"               %  "tut-plugin"                % "0.6.13")
-addSbtPlugin("pl.project13.scala"         %  "sbt-jmh"                   % "0.3.7")
->>>>>>> 121449ab
+addSbtPlugin("org.scalameta"              %  "sbt-mdoc"                  % "2.1.5")