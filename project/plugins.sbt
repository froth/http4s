--- conflicted
+++ resolved
@@ -14,13 +14,8 @@
 addSbtPlugin("pl.project13.scala"         %  "sbt-jmh"                   % "0.3.4")
 addSbtPlugin("com.timushev.sbt"           %  "sbt-updates"               % "0.3.4")
 addSbtPlugin("io.github.davidgregory084"  %  "sbt-tpolecat"              % "0.1.5")
-<<<<<<< HEAD
-addSbtPlugin("com.eed3si9n"               %  "sbt-buildinfo"             % "0.7.0")
+addSbtPlugin("com.eed3si9n"               %  "sbt-buildinfo"             % "0.9.0")
 addSbtPlugin("com.eed3si9n"               %  "sbt-unidoc"                % "0.4.2")
-=======
-addSbtPlugin("com.eed3si9n"               %  "sbt-buildinfo"             % "0.9.0")
-addSbtPlugin("com.eed3si9n"               %  "sbt-unidoc"                % "0.4.1")
->>>>>>> 65b6f11b
 addSbtPlugin("com.github.gseitz"          %  "sbt-release"               % "1.0.11")
 addSbtPlugin("com.jsuereth"               %  "sbt-pgp"                   % "1.1.2")
 addSbtPlugin("com.typesafe.sbt"           %  "sbt-ghpages"               % "0.6.3")
