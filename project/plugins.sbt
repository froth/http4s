--- conflicted
+++ resolved
@@ -1,25 +1,8 @@
 resolvers += "jgit-repo" at "https://download.eclipse.org/jgit/maven"
 libraryDependencies += "ch.qos.logback" % "logback-classic" % "1.2.3"
 
-<<<<<<< HEAD
 // https://github.com/coursier/coursier/issues/450
 classpathTypes += "maven-plugin"
-=======
-addSbtPlugin("com.earldouglas"     %  "xsbt-web-plugin"       % "4.0.2")
-addSbtPlugin("com.github.tkawachi" %  "sbt-doctest"           % "0.7.2")
-addSbtPlugin("com.lucidchart"      %  "sbt-scalafmt-coursier" % "1.15")
-addSbtPlugin("org.scalastyle"      %% "scalastyle-sbt-plugin" % "1.0.0")
-addSbtPlugin("com.typesafe"        %  "sbt-mima-plugin"       % "0.7.0")
-addSbtPlugin("com.typesafe.sbt"    %  "sbt-native-packager"   % "1.3.3")
-addSbtPlugin("com.typesafe.sbt"    %  "sbt-twirl"             % "1.3.15")
-addSbtPlugin("io.gatling"          %  "gatling-sbt"           % "2.2.2")
-addSbtPlugin("io.get-coursier"     %  "sbt-coursier"          % "1.0.3")
-addSbtPlugin("io.spray"            %  "sbt-revolver"          % "0.9.1")
-addSbtPlugin("io.verizon.build"    %  "sbt-rig"               % "5.0.39")
-addSbtPlugin("org.tpolecat"        %  "tut-plugin"            % "0.6.7")
-addSbtPlugin("pl.project13.scala"  %  "sbt-jmh"               % "0.3.4")
-addSbtPlugin("com.timushev.sbt"    %  "sbt-updates"           % "0.3.4")
->>>>>>> 18b23dea
 
 addSbtPlugin("com.earldouglas"            %  "xsbt-web-plugin"           % "4.0.2")
 addSbtPlugin("com.eed3si9n"               %  "sbt-buildinfo"             % "0.9.0")
@@ -30,7 +13,7 @@
 addSbtPlugin("com.github.tkawachi"        %  "sbt-doctest"               % "0.7.2")
 addSbtPlugin("com.lucidchart"             %  "sbt-scalafmt-coursier"     % "1.15")
 addSbtPlugin("com.timushev.sbt"           %  "sbt-updates"               % "0.4.0")
-addSbtPlugin("com.typesafe"               %  "sbt-mima-plugin"           % "0.6.1")
+addSbtPlugin("com.typesafe"               %  "sbt-mima-plugin"           % "0.7.0")
 addSbtPlugin("com.typesafe.sbt"           %  "sbt-ghpages"               % "0.6.3")
 addSbtPlugin("com.typesafe.sbt"           %  "sbt-site"                  % "1.3.2")
 addSbtPlugin("com.typesafe.sbt"           %  "sbt-twirl"                 % "1.4.2")
