/*
 * Copyright 2018 http4s.org
 *
 * Licensed under the Apache License, Version 2.0 (the "License");
 * you may not use this file except in compliance with the License.
 * You may obtain a copy of the License at
 *
 *     http://www.apache.org/licenses/LICENSE-2.0
 *
 * Unless required by applicable law or agreed to in writing, software
 * distributed under the License is distributed on an "AS IS" BASIS,
 * WITHOUT WARRANTIES OR CONDITIONS OF ANY KIND, either express or implied.
 * See the License for the specific language governing permissions and
 * limitations under the License.
 */

package org.http4s
package okhttp.client

import cats.effect._
import cats.effect.std.Dispatcher
import cats.syntax.all._
import fs2.io._
import okhttp3.Call
import okhttp3.Callback
import okhttp3.OkHttpClient
import okhttp3.Protocol
import okhttp3.RequestBody
import okhttp3.{Headers => OKHeaders}
import okhttp3.{MediaType => OKMediaType}
import okhttp3.{Request => OKRequest}
import okhttp3.{Response => OKResponse}
import okio.BufferedSink
import org.http4s.client.Client
import org.http4s.internal.BackendBuilder
import org.http4s.internal.CollectionCompat.CollectionConverters._
import org.log4s.getLogger

import java.io.IOException
import scala.util.control.NonFatal

import OkHttpBuilder._

/** A builder for [[org.http4s.client.Client]] with an OkHttp backend.
  *
  * @define WHYNOSHUTDOWN It is assumed that the OkHttp client is
  * passed to us as a Resource, or that the caller will shut it down, or
  * that the caller is comfortable letting OkHttp's resources expire on
  * their own.
  *
  * @param okHttpClient the underlying OkHttp client.
  */
sealed abstract class OkHttpBuilder[F[_]] private (
<<<<<<< HEAD
    val okHttpClient: OkHttpClient
)(implicit protected val F: Async[F])
=======
    val okHttpClient: OkHttpClient,
    val blocker: Blocker,
)(implicit protected val F: ConcurrentEffect[F], cs: ContextShift[F])
>>>>>>> 37f452b1
    extends BackendBuilder[F, Client[F]] {

<<<<<<< HEAD
  private def invokeCallback(result: Result[F], cb: Result[F] => Unit, dispatcher: Dispatcher[F])(
      implicit F: Async[F]): Unit = {
    val f = logTap(result).flatMap(r => F.delay(cb(r)))
    dispatcher.unsafeRunSync(f)
    ()
  }

  private def copy(okHttpClient: OkHttpClient) = new OkHttpBuilder[F](okHttpClient) {}
=======
  private def copy(
      okHttpClient: OkHttpClient = okHttpClient,
      blocker: Blocker = blocker,
  ) = new OkHttpBuilder[F](okHttpClient, blocker) {}
>>>>>>> 37f452b1

  def withOkHttpClient(okHttpClient: OkHttpClient): OkHttpBuilder[F] =
    copy(okHttpClient = okHttpClient)

  /** Creates the [[org.http4s.client.Client]]
    *
    * The shutdown method on this client is a no-op.  $WHYNOSHUTDOWN
    */
  private def create(dispatcher: Dispatcher[F]): Client[F] = Client(run(dispatcher))

  def resource: Resource[F, Client[F]] =
    Dispatcher[F].flatMap(dispatcher => Resource.make(F.delay(create(dispatcher)))(_ => F.unit))

  private def run(dispatcher: Dispatcher[F])(req: Request[F]) =
    Resource.suspend(F.async_[Resource[F, Response[F]]] { cb =>
      okHttpClient.newCall(toOkHttpRequest(req, dispatcher)).enqueue(handler(cb, dispatcher))
    })

<<<<<<< HEAD
  private def handler(cb: Result[F] => Unit, dispatcher: Dispatcher[F])(implicit
      F: Async[F]): Callback =
=======
  private def handler(
      cb: Either[Throwable, Resource[F, Response[F]]] => Unit
  )(implicit F: ConcurrentEffect[F], cs: ContextShift[F]): Callback =
>>>>>>> 37f452b1
    new Callback {
      override def onFailure(call: Call, e: IOException): Unit =
        invokeCallback(Left(e), cb, dispatcher)

      override def onResponse(call: Call, response: OKResponse): Unit = {
        val protocol = response.protocol() match {
          case Protocol.HTTP_2 => HttpVersion.`HTTP/2`
          case Protocol.HTTP_1_1 => HttpVersion.`HTTP/1.1`
          case Protocol.HTTP_1_0 => HttpVersion.`HTTP/1.0`
          case _ => HttpVersion.`HTTP/1.1`
        }
        val status = Status.fromInt(response.code())
        val bodyStream = response.body.byteStream()
        val body = readInputStream(F.pure(bodyStream), 1024, false)
        val dispose = F.delay {
          bodyStream.close()
          ()
        }
        val r = status
          .map { s =>
            Resource[F, Response[F]](
              F.pure(
                (
                  Response[F](
                    status = s,
                    headers = getHeaders(response),
                    httpVersion = protocol,
                    body = body,
                  ),
                  dispose,
                )
              )
            )
          }
          .leftMap { t =>
            // we didn't understand the status code, close the body and return a failure
            bodyStream.close()
            t
          }
        invokeCallback(r, cb, dispatcher)
      }
    }

  private def getHeaders(response: OKResponse): Headers =
    Headers(response.headers().names().asScala.toList.flatMap { k =>
      response.headers().values(k).asScala.map(k -> _)
    })

  private def toOkHttpRequest(req: Request[F], dispatcher: Dispatcher[F])(implicit
      F: Async[F]): OKRequest = {
    val body = req match {
      case _ if req.isChunked || req.contentLength.isDefined =>
        new RequestBody {
          override def contentType(): OKMediaType =
            req.contentType.map(c => OKMediaType.parse(c.toString())).orNull

          // OKHttp will override the content-length header set below and always use "transfer-encoding: chunked" unless this method is overriden
          override def contentLength(): Long = req.contentLength.getOrElse(-1L)

          override def writeTo(sink: BufferedSink): Unit = {
            // This has to be synchronous with this method, or else
            // chunks get silently dropped.
            val f = req.body.chunks
              .map(_.toArray)
              .evalMap { (b: Array[Byte]) =>
                F.delay {
                  sink.write(b); ()
                }
              }
              .compile
              .drain
            dispatcher.unsafeRunSync(f)
            ()
          }
        }
      // if it's a GET or HEAD, okhttp wants us to pass null
      case _ if req.method == Method.GET || req.method == Method.HEAD => null
      // for anything else we can pass a body which produces no output
      case _ =>
        new RequestBody {
          override def contentType(): OKMediaType = null
          override def writeTo(sink: BufferedSink): Unit = ()
        }
    }

    new OKRequest.Builder()
      .headers(OKHeaders.of(req.headers.headers.map(h => (h.name.toString, h.value)).toMap.asJava))
      .method(req.method.toString(), body)
      .url(req.uri.toString())
      .build()
  }
}

/** Builder for a [[org.http4s.client.Client]] with an OkHttp backend
  */
object OkHttpBuilder {
  private[this] val logger = getLogger

  /** Creates a builder.
    *
    * @param okHttpClient the underlying client.
    */
<<<<<<< HEAD
  def apply[F[_]: Async](okHttpClient: OkHttpClient): OkHttpBuilder[F] =
    new OkHttpBuilder[F](okHttpClient) {}
=======
  def apply[F[_]: ConcurrentEffect: ContextShift](
      okHttpClient: OkHttpClient,
      blocker: Blocker,
  ): OkHttpBuilder[F] =
    new OkHttpBuilder[F](okHttpClient, blocker) {}
>>>>>>> 37f452b1

  /** Create a builder with a default OkHttp client.  The builder is
    * returned as a `Resource` so we shut down the OkHttp client that
    * we create.
    */
<<<<<<< HEAD
  def withDefaultClient[F[_]: Async]: Resource[F, OkHttpBuilder[F]] =
    defaultOkHttpClient.map(apply(_))

  private def defaultOkHttpClient[F[_]](implicit F: Async[F]): Resource[F, OkHttpClient] =
=======
  def withDefaultClient[F[_]: ConcurrentEffect: ContextShift](
      blocker: Blocker
  ): Resource[F, OkHttpBuilder[F]] =
    defaultOkHttpClient.map(apply(_, blocker))

  private def defaultOkHttpClient[F[_]](implicit
      F: ConcurrentEffect[F]
  ): Resource[F, OkHttpClient] =
>>>>>>> 37f452b1
    Resource.make(F.delay(new OkHttpClient()))(shutdown(_))

  private def shutdown[F[_]](client: OkHttpClient)(implicit F: Async[F]) =
    F.delay {
      try client.dispatcher.executorService().shutdown()
      catch {
        case NonFatal(t) =>
          logger.warn(t)("Unable to shut down dispatcher when disposing of OkHttp client")
      }
      try client.connectionPool().evictAll()
      catch {
        case NonFatal(t) =>
          logger.warn(t)("Unable to evict connection pool when disposing of OkHttp client")
      }
      if (client.cache() != null)
        try client.cache().close()
        catch {
          case NonFatal(t) =>
            logger.warn(t)("Unable to close cache when disposing of OkHttp client")
        }
    }

  private type Result[F[_]] = Either[Throwable, Resource[F, Response[F]]]

  private def logTap[F[_]](result: Result[F])(implicit
      F: Async[F]): F[Either[Throwable, Resource[F, Response[F]]]] =
    (result match {
      case Left(e) => F.delay(logger.error(e)("Error in call back"))
      case Right(_) => F.unit
    }).map(_ => result)
}<|MERGE_RESOLUTION|>--- conflicted
+++ resolved
@@ -51,31 +51,19 @@
   * @param okHttpClient the underlying OkHttp client.
   */
 sealed abstract class OkHttpBuilder[F[_]] private (
-<<<<<<< HEAD
     val okHttpClient: OkHttpClient
 )(implicit protected val F: Async[F])
-=======
-    val okHttpClient: OkHttpClient,
-    val blocker: Blocker,
-)(implicit protected val F: ConcurrentEffect[F], cs: ContextShift[F])
->>>>>>> 37f452b1
     extends BackendBuilder[F, Client[F]] {
 
-<<<<<<< HEAD
   private def invokeCallback(result: Result[F], cb: Result[F] => Unit, dispatcher: Dispatcher[F])(
-      implicit F: Async[F]): Unit = {
+      implicit F: Async[F]
+  ): Unit = {
     val f = logTap(result).flatMap(r => F.delay(cb(r)))
     dispatcher.unsafeRunSync(f)
     ()
   }
 
   private def copy(okHttpClient: OkHttpClient) = new OkHttpBuilder[F](okHttpClient) {}
-=======
-  private def copy(
-      okHttpClient: OkHttpClient = okHttpClient,
-      blocker: Blocker = blocker,
-  ) = new OkHttpBuilder[F](okHttpClient, blocker) {}
->>>>>>> 37f452b1
 
   def withOkHttpClient(okHttpClient: OkHttpClient): OkHttpBuilder[F] =
     copy(okHttpClient = okHttpClient)
@@ -94,14 +82,9 @@
       okHttpClient.newCall(toOkHttpRequest(req, dispatcher)).enqueue(handler(cb, dispatcher))
     })
 
-<<<<<<< HEAD
   private def handler(cb: Result[F] => Unit, dispatcher: Dispatcher[F])(implicit
-      F: Async[F]): Callback =
-=======
-  private def handler(
-      cb: Either[Throwable, Resource[F, Response[F]]] => Unit
-  )(implicit F: ConcurrentEffect[F], cs: ContextShift[F]): Callback =
->>>>>>> 37f452b1
+      F: Async[F]
+  ): Callback =
     new Callback {
       override def onFailure(call: Call, e: IOException): Unit =
         invokeCallback(Left(e), cb, dispatcher)
@@ -151,7 +134,8 @@
     })
 
   private def toOkHttpRequest(req: Request[F], dispatcher: Dispatcher[F])(implicit
-      F: Async[F]): OKRequest = {
+      F: Async[F]
+  ): OKRequest = {
     val body = req match {
       case _ if req.isChunked || req.contentLength.isDefined =>
         new RequestBody {
@@ -204,36 +188,17 @@
     *
     * @param okHttpClient the underlying client.
     */
-<<<<<<< HEAD
   def apply[F[_]: Async](okHttpClient: OkHttpClient): OkHttpBuilder[F] =
     new OkHttpBuilder[F](okHttpClient) {}
-=======
-  def apply[F[_]: ConcurrentEffect: ContextShift](
-      okHttpClient: OkHttpClient,
-      blocker: Blocker,
-  ): OkHttpBuilder[F] =
-    new OkHttpBuilder[F](okHttpClient, blocker) {}
->>>>>>> 37f452b1
 
   /** Create a builder with a default OkHttp client.  The builder is
     * returned as a `Resource` so we shut down the OkHttp client that
     * we create.
     */
-<<<<<<< HEAD
   def withDefaultClient[F[_]: Async]: Resource[F, OkHttpBuilder[F]] =
     defaultOkHttpClient.map(apply(_))
 
   private def defaultOkHttpClient[F[_]](implicit F: Async[F]): Resource[F, OkHttpClient] =
-=======
-  def withDefaultClient[F[_]: ConcurrentEffect: ContextShift](
-      blocker: Blocker
-  ): Resource[F, OkHttpBuilder[F]] =
-    defaultOkHttpClient.map(apply(_, blocker))
-
-  private def defaultOkHttpClient[F[_]](implicit
-      F: ConcurrentEffect[F]
-  ): Resource[F, OkHttpClient] =
->>>>>>> 37f452b1
     Resource.make(F.delay(new OkHttpClient()))(shutdown(_))
 
   private def shutdown[F[_]](client: OkHttpClient)(implicit F: Async[F]) =
@@ -258,8 +223,9 @@
 
   private type Result[F[_]] = Either[Throwable, Resource[F, Response[F]]]
 
-  private def logTap[F[_]](result: Result[F])(implicit
-      F: Async[F]): F[Either[Throwable, Resource[F, Response[F]]]] =
+  private def logTap[F[_]](
+      result: Result[F]
+  )(implicit F: Async[F]): F[Either[Throwable, Resource[F, Response[F]]]] =
     (result match {
       case Left(e) => F.delay(logger.error(e)("Error in call back"))
       case Right(_) => F.unit
