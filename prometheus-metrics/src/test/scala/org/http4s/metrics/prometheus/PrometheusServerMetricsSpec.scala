package org.http4s.metrics.prometheus

import cats.effect.{Clock, IO, Resource}
import cats.syntax.functor._
import io.prometheus.client.CollectorRegistry
import org.http4s.{Http4sSpec, HttpApp, HttpRoutes, Request, Status}
import org.http4s.dsl.io._
import org.http4s.metrics.prometheus.util._
import org.http4s.server.middleware.Metrics
import org.http4s.Method.GET
import org.specs2.execute.AsResult

class PrometheusServerMetricsSpec extends Http4sSpec {

  private val testRoutes = HttpRoutes.of[IO](stub)

  "A http routes with a prometheus metrics middleware" should {

    "register a 2xx response" in withMeteredRoutes {
      case (registry, routes) =>
        val req = Request[IO](uri = uri"/ok")

        for {
          resp <- routes.run(req)
        } yield {
          resp must haveStatus(Status.Ok)
          resp must haveBody("200 OK")

          count(registry, "2xx_responses", "server") must beEqualTo(1)
          count(registry, "active_requests", "server") must beEqualTo(0)
          count(registry, "2xx_headers_duration", "server") must beEqualTo(0.05)
          count(registry, "2xx_total_duration", "server") must beEqualTo(0.1)
        }
    }

    "register a 4xx response" in withMeteredRoutes {
      case (registry, routes) =>
        val req = Request[IO](uri = uri"/bad-request")

        for {
          resp <- routes.run(req)
        } yield {
          resp must haveStatus(Status.BadRequest)
          resp must haveBody("400 Bad Request")

          count(registry, "4xx_responses", "server") must beEqualTo(1)
          count(registry, "active_requests", "server") must beEqualTo(0)
          count(registry, "4xx_headers_duration", "server") must beEqualTo(0.05)
          count(registry, "4xx_total_duration", "server") must beEqualTo(0.1)
        }
    }

    "register a 5xx response" in withMeteredRoutes {
      case (registry, routes) =>
        val req = Request[IO](uri = uri"/internal-server-error")

        for {
          resp <- routes.run(req)
        } yield {
          resp must haveStatus(Status.InternalServerError)
          resp must haveBody("500 Internal Server Error")

          count(registry, "5xx_responses", "server") must beEqualTo(1)
          count(registry, "active_requests", "server") must beEqualTo(0)
          count(registry, "5xx_headers_duration", "server") must beEqualTo(0.05)
          count(registry, "5xx_total_duration", "server") must beEqualTo(0.1)
        }
    }

    "register a GET request" in withMeteredRoutes {
      case (registry, routes) =>
        val req = Request[IO](method = GET, uri = uri"/ok")

        for {
          resp <- routes.run(req)
        } yield {
          resp must haveStatus(Status.Ok)
          resp must haveBody("200 OK")

          count(registry, "2xx_responses", "server", "get") must beEqualTo(1)
          count(registry, "active_requests", "server", "get") must beEqualTo(0)
          count(registry, "2xx_headers_duration", "server", "get") must beEqualTo(0.05)
          count(registry, "2xx_total_duration", "server", "get") must beEqualTo(0.1)
        }
    }

    "register a POST request" in withMeteredRoutes {
      case (registry, routes) =>
        val req = Request[IO](method = POST, uri = uri"/ok")

        for {
          resp <- routes.run(req)
        } yield {
          resp must haveStatus(Status.Ok)
          resp must haveBody("200 OK")

          count(registry, "2xx_responses", "server", "post") must beEqualTo(1)
          count(registry, "active_requests", "server", "post") must beEqualTo(0)
          count(registry, "2xx_headers_duration", "server", "post") must beEqualTo(0.05)
          count(registry, "2xx_total_duration", "server", "post") must beEqualTo(0.1)
        }
    }

    "register a PUT request" in withMeteredRoutes {
      case (registry, routes) =>
        val req = Request[IO](method = PUT, uri = uri"/ok")

        for {
          resp <- routes.run(req)
        } yield {
          resp must haveStatus(Status.Ok)
          resp must haveBody("200 OK")

          count(registry, "2xx_responses", "server", "put") must beEqualTo(1)
          count(registry, "active_requests", "server", "put") must beEqualTo(0)
          count(registry, "2xx_headers_duration", "server", "put") must beEqualTo(0.05)
          count(registry, "2xx_total_duration", "server", "put") must beEqualTo(0.1)
        }
    }

    "register a DELETE request" in withMeteredRoutes {
      case (registry, routes) =>
        val req = Request[IO](method = DELETE, uri = uri"/ok")

        for {
          resp <- routes.run(req)
        } yield {
          resp must haveStatus(Status.Ok)
          resp must haveBody("200 OK")

          count(registry, "2xx_responses", "server", "delete") must beEqualTo(1)
          count(registry, "active_requests", "server", "delete") must beEqualTo(0)
          count(registry, "2xx_headers_duration", "server", "delete") must beEqualTo(0.05)
          count(registry, "2xx_total_duration", "server", "delete") must beEqualTo(0.1)
        }
    }

    "register an error" in withMeteredRoutes {
      case (registry, routes) =>
        val req = Request[IO](method = GET, uri = uri"/error")

        for {
          resp <- routes.run(req).attempt
        } yield {
          resp must beLeft

          count(registry, "errors", "server") must beEqualTo(1)
          count(registry, "active_requests", "server") must beEqualTo(0)
          count(registry, "5xx_headers_duration", "server") must beEqualTo(0.05)
          count(registry, "5xx_total_duration", "server") must beEqualTo(0.1)
        }
    }

    "register an abnormal termination" in withMeteredRoutes {
      case (registry, routes) =>
        val req = Request[IO](method = GET, uri = uri"/abnormal-termination")

        for {
          resp <- routes.run(req)
        } yield {
          resp must haveStatus(Status.Ok)
          resp.body.attempt.compile.lastOrError.unsafeRunSync must beLeft

          count(registry, "abnormal_terminations", "server") must beEqualTo(1)
          count(registry, "active_requests", "server") must beEqualTo(0)
          count(registry, "2xx_headers_duration", "server") must beEqualTo(0.05)
          // Not Sure why this changed
          count(registry, "2xx_total_duration", "server") must beEqualTo(0.15)
        }
    }

    "use the provided request classifier" in {
      val classifierFunc = (_: Request[IO]) => Some("classifier")

      val req = Request[IO](uri = uri"/ok")

      meteredRoutes(classifierFunc)
        .use {
          case (registry, routes) =>
            for {
              resp <- routes.run(req)
            } yield {
              resp must haveStatus(Status.Ok)
              resp must haveBody("200 OK")

              count(registry, "2xx_responses", "server", "get", "classifier") must beEqualTo(1)
              count(registry, "active_requests", "server", "get", "classifier") must beEqualTo(0)
              count(registry, "2xx_headers_duration", "server", "get", "classifier") must beEqualTo(
                0.05)
              count(registry, "2xx_total_duration", "server", "get", "classifier") must beEqualTo(
                0.1)
            }
        }
        .unsafeRunSync()
    }

    "unregister collectors" in {
      val req = Request[IO](uri = uri"/ok")

      val registry = meteredRoutes()
        .use { case (cr, routes) => routes.run(req).as(cr) }
        .unsafeRunSync()

      count(registry, "2xx_responses", "server") must beEqualTo(0)
      count(registry, "active_requests", "server") must beEqualTo(0)
      count(registry, "2xx_headers_duration", "server") must beEqualTo(0)
      count(registry, "2xx_total_duration", "server") must beEqualTo(0)
    }
  }

  private def withMeteredRoutes[R: AsResult](in: (CollectorRegistry, HttpApp[IO]) => IO[R]): R =
    meteredRoutes().use(in.tupled).unsafeRunSync()

<<<<<<< HEAD
      resp must haveStatus(Status.Ok)
      resp.body.attempt.compile.lastOrError.unsafeRunSync must beLeft
      count(registry, "abnormal_terminations", "server") must beEqualTo(1)
      count(registry, "active_requests", "server") must beEqualTo(0)
      count(registry, "2xx_headers_duration", "server") must beEqualTo(0.05)
      count(registry, "2xx_total_duration", "server") must beEqualTo(0.1)
    }
=======
  private def meteredRoutes(
      classifier: Request[IO] => Option[String] = (_: Request[IO]) => None
  ): Resource[IO, (CollectorRegistry, HttpApp[IO])] = {
    implicit val clock: Clock[IO] = FakeClock[IO]
>>>>>>> 36e94b17

    for {
      registry <- Prometheus.collectorRegistry[IO]
      metrics <- Prometheus.metricsOps[IO](registry, "server")
    } yield (registry, Metrics(metrics, classifierF = classifier)(testRoutes).orNotFound)
  }

}<|MERGE_RESOLUTION|>--- conflicted
+++ resolved
@@ -164,8 +164,7 @@
           count(registry, "abnormal_terminations", "server") must beEqualTo(1)
           count(registry, "active_requests", "server") must beEqualTo(0)
           count(registry, "2xx_headers_duration", "server") must beEqualTo(0.05)
-          // Not Sure why this changed
-          count(registry, "2xx_total_duration", "server") must beEqualTo(0.15)
+          count(registry, "2xx_total_duration", "server") must beEqualTo(0.1)
         }
     }
 
@@ -211,21 +210,10 @@
   private def withMeteredRoutes[R: AsResult](in: (CollectorRegistry, HttpApp[IO]) => IO[R]): R =
     meteredRoutes().use(in.tupled).unsafeRunSync()
 
-<<<<<<< HEAD
-      resp must haveStatus(Status.Ok)
-      resp.body.attempt.compile.lastOrError.unsafeRunSync must beLeft
-      count(registry, "abnormal_terminations", "server") must beEqualTo(1)
-      count(registry, "active_requests", "server") must beEqualTo(0)
-      count(registry, "2xx_headers_duration", "server") must beEqualTo(0.05)
-      count(registry, "2xx_total_duration", "server") must beEqualTo(0.1)
-    }
-=======
   private def meteredRoutes(
       classifier: Request[IO] => Option[String] = (_: Request[IO]) => None
   ): Resource[IO, (CollectorRegistry, HttpApp[IO])] = {
     implicit val clock: Clock[IO] = FakeClock[IO]
->>>>>>> 36e94b17
-
     for {
       registry <- Prometheus.collectorRegistry[IO]
       metrics <- Prometheus.metricsOps[IO](registry, "server")
