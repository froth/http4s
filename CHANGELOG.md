<<<<<<< HEAD
# v0.16.0-M3 (2017-05-25)
* Fix `WebjarService` so it matches assets.
* `ServerApp` overrides `process` to leave a single abstract method
* Add gzip trailer in `GZip` middleware
* Upgraded dependencies:
    * circe-0.8.0
    * jetty-9.4.5.v20170502
    * scalaz-7.2.13
    * tomcat-8.5.15
* `ProcessApp` uses a `Process[Task, Nothing]` rather than a 
  `Process[Task, Unit]`
* `Credentials` is split into `Credentials.AuthParams` for key-value pairs and
  `Credentials.Token` for legacy token-based schemes.  `OAuthBearerToken` is
  subsumed by `Credentials.Token`.  `BasicCredentials` no longer extends
  `Credentials`, but is extractable from one.  This model permits the
  definition of other arbitrary credential schemes.
* Add `fromSeq` constructor to `UrlForm`
* Allow `WebjarService` to pass on methods other than `GET`.  It previously
  threw a `MatchError`.

# v0.16.0-M2 (2017-04-30)
* Upgraded dependencies:
    * argonaut-6.2
    * jetty-9.4.4.v20170414
    * tomcat-8.5.14
* Fix `ProcessApp` to terminate on process errors
* Set `secure` request attribute correctly in blaze server
* Exit with code `-1` when `ProcessApp` fails
* Make `ResourceService` respect `If-Modified-Since`
* Rename `ProcessApp.main` to `ProcessApp.process` to avoid overload confusio
* Avoid intermediate String allocation in Circe's `jsonEncoder`
* Adaptive EntityDecoder[Json] for circe: works directly from a ByteBuffer for
  small bodies, and incrementally through jawn for larger.
* Capture more context in detail message of parse errors

# v0.16.0-M1 (2017-04-08)
* Fix type of `AuthedService.empty`
* Eliminate `Fallthrough` typeclass.  An `HttpService` now returns
  `MaybeResponse`, which can be a `Response` or `Pass`.  There is a
  `Semigroup[MaybeResponse]` instance that allows `HttpService`s to be
  chained as a semigroup.  `service orElse anotherService` is
  deprecated in favor of `service |+| anotherService`.
* Support configuring blaze and Jetty servers with a custom
  `SSLContext`.
* Upgraded dependencies for various modules:
    * async-http-client-2.0.31
    * circe-0.7.1
	* jetty-9.4.3.v20170317
	* json4s-3.5.1
	* logback-1.2.1
	* log4s-1.3.4
	* metrics-3.2.0
	* scalacheck-1.13.5
	* tomcat-8.0.43
* Deprecate `EntityEncoder[ByteBuffer]` and
  `EntityEncoder[CharBuffer]`.
* Add `EntityDecoder[Unit]`.
* Move `ResponseClass`es into `Status`.
* Use `SSLContext.getDefault` by default in blaze-client.  Use
  `BlazeServerConfig.insecure` to ignore certificate validity.  But
  please don't.
* Move `CaseInsensitiveString` syntax to `org.http4s.syntax`.
* Bundle an internal version of parboiled2.  This decouples core from
  shapeless, allowing applications to use their preferred version of
  shapeless.
* Rename `endpointAuthentication` to `checkEndpointAuthentication`.
* Add a `WebjarService` for serving files out of web jars.
* Implement `Retry-After` header.
* Stop building with `delambdafy` on Scala 2.11.
* Eliminate finalizer on `BlazeConnection`.
* Respond OK to CORS pre-flight requests even if the wrapped service
  does not return a successful response.  This is to allow `CORS`
  pre-flight checks of authenticated services.
* Deprecate `ServerApp` in favor of `org.http4s.util.ProcessApp`.  A
  `ProcessApp` is easier to compose all the resources a server needs via
  `Process.bracket`.
* Implement a `Referer` header.
=======
# v0.15.16 (2017-07-20)
* Backport rendering of details in `ParseFailure.getMessage`

# v0.15.15 (2017-07-20)
* Oops. Same as v0.15.14.
>>>>>>> 923f9a44

# v0.15.14 (2017-07-10)
* Close parens in `Request.toString`
* Use "message" instead of "request" in message body failure messages
* Add `problem+json` media type
* Tolerate `[` and `]` in queries parsing URIs. These characters are parsed, but
  percent-encoded.

# v0.15.13 (2017-05-25)
* Patch-level upgrades to dependencies:
    * async-http-client-2.0.32
    * blaze-0.12.6 (fixes infinite loop in some SSL handshakes)
    * jetty-9.3.19.v20170502
    * json4s-3.5.2
    * tomcat-8.0.44

# v0.15.12 (2017-05-11)
* Fix GZip middleware to render a correct stream

# v0.15.11 (2017-04-29)
* Upgrade to blaze-0.12.5 to pick up fix for `StackOverflowError` in
  SSL handshake

# v0.15.10 (2017-04-28)
* Patch-level upgrades to dependencies
    * argonaut-6.2
    * scalaz-7.2.12
* Allow preambles and epilogues in multipart bodies
* Limit multipart headers to 40 kilobytes to avoid unbounded buffering
  of long lines in a header
* Remove `' '` and `'?'` from alphabet for generated multipart
  boundaries, as these are not token characters and are known to cause
  trouble for some multipart implementations
* Fix multipart parsing for unlucky input chunk sizes

# v0.15.9 (2017-04-19)
* Terminate `ServerApp` even if the server fails to start
* Make `ResourceService` respect `If-Modified-Since`
* Patch-level upgrades to dependencies:
    * async-http-client-2.0.31
    * jetty-9.3.18.v20170406
    * json4s-3.5.1
	* log4s-1.3.4
    * metrics-core-3.1.4
    * scalacheck-1.13.5
    * scalaz-7.1.13 or scalaz-7.2.11
    * tomcat-8.0.43

# v0.15.8 (2017-04-06)
* Cache charset lookups to avoid synchronization.  Resolution of
  charsets is synchronized, with a cache size of two.  This avoids
  the synchronized call on the HTTP pool.
* Strip fragment from request target in blaze-client.  An HTTP request
  target should not include the fragment, and certain servers respond
  with a `400 Bad Request` in their presence.

# v0.15.7 (2017-03-09)
* Change default server and client executors to a minimum of four
  threads.
* Bring scofflaw async-http-client to justice for its brazen
  violations of Reactive Streams Rule 3.16, requesting of a null
  subscription.
* Destroy Tomcat instances after stopping, so they don't hold the port
* Deprecate `ArbitraryInstances.genCharsetRangeNoQuality`, which can
  cause deadlocks
* Patch-level upgrades to dependencies:
    * async-http-client-2.0.30
    * jetty-9.3.16.v20170120
    * logback-1.1.11
    * metrics-3.1.3
    * scala-xml-1.0.6
    * scalaz-7.2.9
    * tomcat-8.0.41
    * twirl-1.2.1

# v0.15.6 (2017-03-03)
* Log unhandled MessageFailures to `org.http4s.server.message-failures`

# v0.15.5 (2017-02-20)
* Allow services wrapped in CORS middleware to fall through
* Don't log message about invalid CORS headers when no `Origin` header present
* Soften log about invalid CORS headers from info to debug

# v0.15.4 (2017-02-12)
* Call `toHttpResponse` on tasks failed with `MessageFailure`s from
  `HttpService`, to get proper 4xx handling instead of an internal
  server error.

# v0.15.3 (2017-01-17)
* Dispose of redirect responses in `FollowRedirect`. Fixes client deadlock under heavy load
* Refrain from logging headers with potentially sensitive info in blaze-client
* Add `hashCode` and `equals` to `Headers`
* Make `challenge` in auth middlewares public to facilitate composing multiple auth mechanisms
* Fix blaze-client detection of stale connections

# v0.15.2 (2016-12-29)
* Add helpers to add cookies to requests

# v0.15.1 (2016-12-20)
* Fix GZip middleware to fallthrough non-matching responses
* Fix UnsupportedOperationException in Arbitrary[Uri]
* Upgrade to Scala 2.12.1 and Scalaz 7.2.8

# v0.15.0 (2016-11-30)
* Add support for Scala 2.12
* Added `Client.fromHttpService` to assist with testing.
* Make all case classes final where possible, sealed where not.
* Codec for Server Sent Events (SSE)
* Added JSONP middleware
* Improve Expires header to more easily build the header and support parsing of the header
* Replce lazy `Raw.parsed` field with a simple null check
* Added support for Zipkin headers
* Eliminate response attribute for detecting fallthrough response.
  The fallthrough response must be `Response.fallthrough`.
* Encode URI path segments created with `/`
* Introduce `AuthedRequest` and `AuthedService` types.
* Replace `CharSequenceEncoder` with `CharBufferEncoder`, assuming
  that `CharBuffer` and `String` are the only `CharSequence`s one
  would want to encode.
* Remove `EnittyEncoder[Char]` and `EntityEncoder[Byte]`.  Send an
  array, buffer, or String if you want this.
* Add `DefaultHead` middleware for `HEAD` implementation.
* Decouple `http4s-server` from Dropwizard Metrics.  Metrics code is
  in the new `http4s-metrics` module.
* Allow custom scheduler for timeout middleware.
* Add parametric empty `EntityEncoder` and `EntityEncoder[Unit]`.
* Replace unlawful `Order[CharsetRange]` with `Equal[CharsetRange]`.
* Auth middlewares renamed `BasicAuth` and `DigestAuth`.
* `BasicAuth` passes client password to store instead of requesting
  password from store.
* Remove realm as an argument to the basic and digest auth stores.
* Basic and digest auth stores return a parameterized type instead of
  just a String username.
* Upgrade to argonaut-6.2-RC2, circe-0.6.1, json4s-3.5.0

# v0.14.11 (2016-10-25)
* Fix expansion of `uri` and `q` macros by qualifying with `_root_`

# v0.14.10 (2016-10-12)
* Include timeout type and duration in blaze client timeouts

# v0.14.9 (2016-10-09)
* Don't use `"null"` as query string in servlet backends for requests without a query string

# v0.14.8 (2016-10-04)
* Allow param names in UriTemplate to have encoded, reserved parameters
* Upgrade to blaze-0.12.1, to fix OutOfMemoryError with direct buffers
* Upgrade to Scalaz 7.1.10/7.2.6
* Upgrade to Jetty 9.3.12
* Upgrade to Tomcat 8.0.37

# v0.14.7 (2016-09-25)
* Retry middleware now only retries requests with idempotent methods and pure bodies and appropriate status codes
* Fix bug where redirects followed when an effectful chunk (i.e., `Await`) follows pure ones.
* Don't uppercase two hex digits after "%25" when percent encoding.
* Tolerate invalid percent-encodings when decoding.
* Omit scoverage dependencies from POM

# v0.14.6 (2016-09-11)
* Don't treat `Kill`ed responses (i.e., HEAD requests) as abnormal
  termination in metrics

# v0.14.5 (2016-09-02)
* Fix blaze-client handling of HEAD requests

# v0.14.4 (2016-08-29)
* Don't render trailing "/" for URIs with empty paths
* Avoid calling tail of empty list in `/:` extractor

# v0.14.3 (2016-08-24)
* Follow 301 and 302 responses to POST with a GET request.
* Follow all redirect responses to HEAD with a HEAD request.
* Fix bug where redirect response is disposed prematurely even if not followed.
* Fix bug where payload headers are sent from original request when
  following a redirect with a GET or HEAD.
* Return a failed task instead of throwing when a client callback
  throws an exception. Fixes a resource leak.
* Always render `Date` header in GMT.
* Fully support the three date formats specified by RFC 7231.
* Always specify peer information in blaze-client SSL engines
* Patch upgrades to latest async-http-client, jetty, scalaz, and scalaz-stream

# v0.14.2 (2016-08-10)
* Override `getMessage` in `UnexpectedStatus`

# v0.14.1 (2016-06-15)
* Added the possibility to specify custom responses to MessageFailures
* Address issue with Retry middleware leaking connections
* Fixed the status code for a semantically invalid request to `422 UnprocessableEntity`
* Rename `json` to `jsonDecoder` to reduce possibility of implicit shadowing
* Introduce the `ServerApp` trait
* Deprectate `onShutdown` and `awaitShutdown` in `Server`
* Support for multipart messages
* The Path extractor for Long now supports negative numbers
* Upgrade to scalaz-stream-0.8.2(a) for compatibility with scodec-bits-1.1
* Downgrade to argonaut-6.1 (latest stable release) now that it cross builds for scalaz-7.2
* Upgrade parboiled2 for compatibility with shapeless-2.3.x

# ~~v0.14.0 (2016-06-15)~~
* Recalled. Use v0.14.1 instead.

# v0.13.3 (2016-06-15)
* Address issue with Retry middleware leaking connections.
* Pass the reason string when setting the `Status` for a successful `ParseResult`.

# v0.13.2 (2016-04-13)
* Fixes the CanBuildFrom for RequestCookieJar to avoid duplicates.
* Update version of jawn-parser which contains a fix for Json decoding.

# v0.13.1 (2016-04-07)
* Remove implicit resolution of `DefaultExecutor` in blaze-client.

# v0.13.0 (2016-03-29)
* Add support for scalaz-7.2.x (use version 0.13.0a).
* Add a client backed based on async-http-client.
* Encode keys when rendering a query string.
* New entity decoder based on json4s' extract.
* Content-Length now accepts a Long.
* Upgrade to circe-0.3, json4s-3.3, and other patch releases.
* Fix deadlocks in blaze resulting from default executor on single-CPU machines.
* Refactor `DecodeFailure` into a new `RequestFailure` hierarchy.
* New methods for manipulating `UrlForm`.
* All parsed headers get a `parse` method to construct them from their value.
* Improve error message for unsupported media type decoding error.
* Introduce `BlazeClientConfig` class to simplify client construction.
* Unify client executor service semantics between blaze-client and async-http-client.
* Update default response message for UnsupportedMediaType failures.
* Add a `lenient` flag to blazee configuration to accept illegal characters in headers.
* Remove q-value from `MediaRange` and `MediaType`, replaced by `MediaRangeAndQValue`.
* Add `address` to `Server` trait.
* Lazily construct request body in Servlet NIO to support HTTP 100.
* Common operations pushed down to `MessageOps`.
* Fix loop in blaze-client when no connection can be established.
* Privatize most of the blaze internal types.
* Enable configuration of blaze server parser lengths.
* Add trailer support in blaze client.
* Provide an optional external executor to blaze clients.
* Fix Argonaut string interpolation

# v0.12.6 (2016-12-29)
* Backport rendering of details in `ParseFailure.getMessage`

# v0.12.5 (2016-12-29)
* ~~Backport rendering of details in `ParseFailure.getMessage`~~ Oops.

# v0.12.4 (2016-03-10)
* Fix bug on rejection of invalid URIs.
* Do not send `Transfer-Encoding` or `Content-Length` headers for 304 and others.
* Don't quote cookie values.

# v0.12.3 (2016-02-24)
* Upgrade to jawn-0.8.4 to fix decoding escaped characters in JSON.

# v0.12.2 (2016-02-22)
* ~~Upgrade to jawn-0.8.4 to fix decoding escaped characters in JSON.~~ Oops.

# v0.12.1 (2016-01-30)
* Encode keys as well as values when rendering a query.
* Don't encode '?' or '/' when encoding a query.

# v0.12.0 (2016-01-15)
* Refactor the client API for resource safety when not reading the entire body.
* Rewrite client connection pool to support  maximum concurrent connections instead of maximum idle connections.
* Optimize body collection for better connection keep-alive rate.
* Move `Service` and `HttpService`, because a `Client` can be viewed as a `Service`.
* Remove custom `DateTime` in favor of `java.time.Instant`.
* Support status 451 Unavailable For Legal Reasons.
* Various blaze-client optimizations.
* Don't let Blaze `IdentityWriter` write more than Content-Length bytes.
* Remove `identity` `Transfer-Encoding`, which was removed in HTTP RFC errata.
* In blaze, `requireClose` is now the return value of `writeEnd`.
* Remove body from `Request.toString` and `Response.toString`.
* Move blaze parser into its own class.
* Trigger a disconnect if an ignored body is too long.
* Configurable thread factories for happier profiling.
* Fix possible deadlock in default client execution context.

# v0.11.3 (2015-12-28)
* Blaze upgrade to fix parsing HTTP responses without a reason phrase.
* Don't write more than Content-Length bytes in blaze.
* Fix infinite loop in non-blocking Servlet I/O.
* Never write a response body on HEAD requests to blaze.
* Add missing `'&'` between multivalued k/v pairs in `UrlFormCodec.encode`

# v0.11.2 (2015-12-04)
* Fix stack safety issue in async servlet I/O.
* Reduce noise from timeout exceptions in `ClientTimeoutStage`.
* Address file descriptor leaks in blaze-client.
* Fix `FollowRedirect` middleware for 303 responses.
* Support keep-alives for client requests with bodies. 

# v0.11.1 (2015-11-29)
* Honor `connectorPoolSize` and `bufferSize` parameters in `BlazeBuilder`.
* Add convenient `ETag` header constructor.
* Wait for final chunk to be written before closing the async context in non-blocking servlet I/O.
* Upgrade to jawn-streamz-0.7.0 to use scalaz-stream-0.8 across the board.

# v0.11.0 (2015-11-20)
* Upgrade to scalaz-stream 0.8
* Add Circe JSON support module.
* Add ability to require content-type matching with EntityDecoders.
* Cleanup blaze-client internals.
* Handle empty static files.
* Add ability to disable endpoint authentication for the blaze client.
* Add charset encoding for Argonaut JSON EntityEncoder.

# v0.10.1 (2015-10-07)
* Processes render data in chunked encoding by default.
* Incorporate type name into error message of QueryParam.
* Comma separate Access-Control-Allow-Methods header values.
* Default FallThrough behavior inspects for the FallThrough.fallthroughKey.

# v0.10.0 (2015-09-03)
* Replace `PartialService` with the `Fallthrough` typeclass and `orElse` syntax.
* Rename `withHeaders` to `replaceAllHeaders`
* Set https endpoint identification algorithm when possible.
* Stack-safe `ProcessWriter` in blaze.
* Configureable number of connector threads and buffer size in blaze-server.

# v0.9.3 (2015-08-27)
* Trampoline recursive calls in blaze ProcessWriter.
* Handle server hangup and body termination correctly in blaze client.

# v0.9.2 (2015-08-26)
* Bump http4s-websockets to 1.0.3 to properly decode continuation opcode.
* Fix metrics incompatibility when using Jetty 9.3 backend.
* Preserve original headers when appending as opposed to quoting.

# v0.9.1 (2015-08-19)
* Fix bug in servlet nio handler.

# v0.9.0 (2015-08-15)
* Require Java8.
* `StaticFile` uses the filename extension exclusively to determine media-type.
* Add `/` method to `Uri`.
* Add `UrlFormLifter` middleware to aggregate url-form parameters with the query parameters.
* Add local address information to the `Request` type. 
* Add a Http method 'or' (`|`) extractor.
* Add `VirtualHost` middleware for serving multiple sites from one server.
* Add websocket configuration to the blaze server builder.
* Redefine default timeout status code to 500. 
* Redefine the `Service` arrow result from `Task[Option[_]]` to `Task[_]`.
* Don't extend `AllInstances` with `Http4s` omnibus import object.
* Use UTF-8 as the default encoding for text bodies.
* Numerous bug fixes by numerous contributors!

# v0.8.5 (2015-08-26)
* Preserve original headers when appending as opposed to quoting.
* Upgrade to jawn-0.8.3 to avoid transitive dependency on GPL2 jmh

# v0.8.4 (2015-07-13)
* Honor the buffer size parameter in gzip middleware.
* Handle service exceptions in servlet backends.
* Respect asyncTimeout in servlet backends.
* Fix prefix mounting bug in blaze-server.
* Do not apply CORS headers to unsuccessful OPTIONS requests.

# v0.8.3 (2015-07-02)
* Fix bug parsing IPv4 addresses found in URI construction.

# v0.8.2 (2015-06-22)
* Patch instrumented handler for Jetty to time async contexts correctly.
* Fix race condition with timeout registration and route execution in blaze client
* Replace `ConcurrentHashMap` with synchronized `HashMap` in `staticcontent` package.
* Fix static content from jars by avoiding `"//"` in path uris when serving static content.
* Quote MediaRange extensions.
* Upgrade to jawn-streamz-0.5.0 and blaze-0.8.2.
* Improve error handling in blaze-client.
* Respect the explicit default encoding passed to `decodeString`.

# v0.8.1 (2015-06-16)
* Authentication middleware integrated into the server package.
* Static content tools integrated into the server package.
* Rename HttpParser to HttpHeaderParser and allow registration and removal of header parsers.
* Make UrlForm EntityDecoder implicitly resolvable.
* Relax UrlForm parser strictness.
* Add 'follow redirect' support as a client middleware.
* Add server middleware for auto retrying uris of form '/foo/' as '/foo'.
* Numerous bug fixes.
* Numerous version bumps.

# ~~v0.8.0 (2015-06-16)~~
* Mistake.  Go straight to v0.8.1.

# v0.7.0 (2015-05-05)
* Add QueryParamMatcher to the dsl which returns a ValidationNel.
* Dsl can differentiate between '/foo/' and '/foo'.
* Added http2 support for blaze backend.
* Added a metrics middleware usable on all server backends.
* Websockets are now modeled by an scalaz.stream.Exchange.
* Add `User-Agent` and `Allow` header types and parsers.
* Allow providing a Host header to the blaze client.
* Upgrade to scalaz-stream-7.0a.
* Added a CORS middleware.
* Numerous bug fixes.
* Numerous version bumps.

# v0.6.5 (2015-03-29)
* Fix bug in Request URI on servlet backend with non-empty context or servlet paths.
* Allow provided Host header for Blaze requests.

# v0.6.4 (2015-03-15)
* Avoid loading javax.servlet.WriteListener when deploying to a servlet 3.0 container.

# ~~v0.6.3 (2015-03-15)~~
* Forgot to pull origin before releasing.  Use v0.6.4 instead.

# v0.6.2 (2015-02-27)
* Use the thread pool provided to the Jetty servlet builder.
* Avoid throwing exceptions when parsing headers.
* Make trailing slash insignificant in service prefixes on servlet containers.
* Fix mapping of servlet query and mount prefix.

# v0.6.1 (2015-02-04)
* Update to blaze-0.5.1
* Remove unneeded error message (90b2f76097215)
* GZip middleware will not throw an exception if the AcceptEncoding header is not gzip (ed1b2a0d68a8)

# v0.6.0 (2015-01-27)

## http4s-core
* Remove ResponseBuilder in favor of Response companion.
* Allow '';'' separators for query pairs.
* Make charset on Message an Option.
* Add a `flatMapR` method to EntityDecoder.
* Various enhancements to QueryParamEncoder and QueryParamDecoder.
* Make Query an IndexedSeq.
* Add parsers for Location and Proxy-Authenticate headers.
* Move EntityDecoder.apply to `Request.decode` and `Request.decodeWith`
* Move headers into `org.http4s.headers` package.
* Make UriTranslation respect scriptName/pathInfo split.
* New method to resolve relative Uris.
* Encode query and fragment of Uri.
* Codec and wrapper type for URL-form-encoded bodies.

## http4s-server
* Add SSL support to all server builders.

## http4s-blaze-server
* Add Date header to blaze-server responses.
* Close connection when error happens during body write in blaze-server.

## http4s-servlet
* Use asynchronous servlet I/O on Servlet 3.1 containers.
* ServletContext syntax for easy mounting in a WAR deployment.
* Support Dropwizard Metrics collection for servlet containers.

## http4s-jawn
* Empty strings are a JSON decoding error.

## http4s-argonaut
* Add codec instances for Argonaut's CodecJson.

## http4s-json4s
* Add codec instances for Json4s' Reader/Writer.

## http4s-twirl
* New module to support Twirl templates

## http4s-scala-xml
* Split scala-xml support into http4s-scala-xml module.
* Change inferred type of `scala.xml.Elem` to `application/xml`.

## http4s-client
* Support for signing oauth-1 requests in client.

## http4s-blaze-client
* Fix blaze-client when receiving HTTP1 response without Content-Length header.
* Change default blaze-client executor to variable size.
* Fix problem with blaze-client timeouts.

# v0.5.4 (2015-01-08)
* Upgrade to blaze 0.4.1 to fix header parsing issue in blaze http/1.x client and server.

# v0.5.3 (2015-01-05)
* Upgrade to argonaut-6.1-M5 to match jawn. [#157](https://github.com/http4s/http4s/issues/157)

# v0.5.2 (2015-01-02)
* Upgrade to jawn-0.7.2.  Old version of jawn was incompatible with argonaut. [#157]](https://github.com/http4s/http4s/issues/157)

# v0.5.1 (2014-12-23)
* Include context path in calculation of scriptName/pathInfo. [#140](https://github.com/http4s/http4s/issues/140)
* Fix bug in UriTemplate for query params with multiple keys.
* Fix StackOverflowError in query parser. [#147](https://github.com/http4s/http4s/issues/147)
* Allow ';' separators for query pairs.

# v0.5.0 (2014-12-11)
* Client syntax has evloved and now will include Accept headers when used with EntityDecoder
* Parse JSON with jawn-streamz.
* EntityDecoder now returns an EitherT to make decoding failure explicit.
* Renamed Writable to EntityEncoder
* New query param typeclasses for encoding and decoding query strings.
* Status equality now discards the reason phrase.
* Match AttributeKeys as singletons.
* Added async timeout listener to servlet backends.
* Start blaze server asynchronously.
* Support specifying timeout and executor in blaze-client.
* Use NIO for encoding files.

# v0.4.2 (2014-12-01)
* Fix whitespace parsing in Authorization header [#87](https://github.com/http4s/http4s/issues/87)

# v0.4.1 (2014-11-20)
* `Uri.query` and `Uri.fragment` are no longer decoded. [#75](https://github.com/http4s/http4s/issues/75)

# v0.4.0 (2014-11-18)

* Change HttpService form a `PartialFunction[Request,Task[Response]]` to `Service[Request, Response]`,
  a type that encapsulates a `Request => Task[Option[Response]]`
* Upgrade to scalaz-stream-0.6a
* Upgrade to blaze-0.3.0
* Drop scala-logging for log4s
* Refactor ServerBuilders into an immutable builder pattern.
* Add a way to control the thread pool used for execution of a Service
* Modernize the Renderable/Renderer framework
* Change Renderable append operator from ~ to <<
* Split out the websocket codec and types into a seperate package
* Added ReplyException, an experimental way to allow an Exception to encode
  a default Response on for EntityDecoder etc.
* Many bug fixes and slight enhancements

# v0.3.0 (2014-08-29)

* New client API with Blaze implementation
* Upgrade to scalaz-7.1.0 and scalaz-stream-0.5a
* JSON Writable support through Argonaut and json4s.
* Add EntityDecoders for parsing bodies.
* Moved request and response generators to http4s-dsl to be more flexible to 
  other frameworks'' syntax needs.
* Phased out exception-throwing methods for the construction of various
  model objects in favor of disjunctions and macro-enforced literals.
* Refactored imports to match the structure followed by [scalaz](https://github.com/scalaz/scalaz).

# v0.2.0 (2014-07-15)

* Scala 2.11 support
* Spun off http4s-server module. http4s-core is neutral between server and
  the future client.
* New builder for running Blaze, Jetty, and Tomcat servers.
* Configurable timeouts in each server backend.
* Replace Chunk with scodec.bits.ByteVector.
* Many enhancements and bugfixes to URI type.
* Drop joda-time dependency for slimmer date-time class.
* Capitalized method names in http4s-dsl.

# v0.1.0 (2014-04-15)

* Initial public release.<|MERGE_RESOLUTION|>--- conflicted
+++ resolved
@@ -1,4 +1,3 @@
-<<<<<<< HEAD
 # v0.16.0-M3 (2017-05-25)
 * Fix `WebjarService` so it matches assets.
 * `ServerApp` overrides `process` to leave a single abstract method
@@ -76,13 +75,12 @@
   `ProcessApp` is easier to compose all the resources a server needs via
   `Process.bracket`.
 * Implement a `Referer` header.
-=======
+
 # v0.15.16 (2017-07-20)
 * Backport rendering of details in `ParseFailure.getMessage`
 
 # v0.15.15 (2017-07-20)
 * Oops. Same as v0.15.14.
->>>>>>> 923f9a44
 
 # v0.15.14 (2017-07-10)
 * Close parens in `Request.toString`
