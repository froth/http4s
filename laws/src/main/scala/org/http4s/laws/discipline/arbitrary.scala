--- conflicted
+++ resolved
@@ -1113,7 +1113,6 @@
     } yield headers.`Accept-Post`(values)
   }
 
-<<<<<<< HEAD
   val genObsText = Gen.stringOf(Gen.choose(0x80.toChar, 0xff.toChar))
   val genVcharExceptDquote = genVchar.filter(_ != 0x22.toChar)
 
@@ -1129,11 +1128,10 @@
       genEntityTag.map(`If-Range`.ETag),
     )
   }
-=======
+
   implicit val http4sTestingArbitraryTrailer: Arbitrary[Trailer] = Arbitrary(
     nonEmptyListOf(genToken.map(CIString(_))).map(headers =>
       Trailer(NonEmptyList.of(headers.head, headers.tail: _*))
     )
   )
->>>>>>> 9948d7a4
 }