--- conflicted
+++ resolved
@@ -5,13 +5,4 @@
   { groupId = "org.apache.tomcat", version = "9." },
   # Servlet 4 breaks Jetty 9 and Tomcat 9
   { groupId = "javax.servlet", version = "3." },
-<<<<<<< HEAD
-  # Maintain Scala 3.0 support
-  { groupId = "org.scala-lang", artifactId = "scala3-library", version = "3.0." },
-  { groupId = "org.scala-lang", artifactId = "scala3-library_sjs1", version = "3.0." },
-  { groupId = "org.typelevel", artifactId = "discipline-core", version = "1.2." }
-=======
-  # simpleclient-0.12 breaks metric names
-  { groupId = "io.prometheus", version = "0.11." },
->>>>>>> b2730433
 ]