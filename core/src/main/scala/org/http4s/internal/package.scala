--- conflicted
+++ resolved
@@ -30,15 +30,10 @@
 import cats.syntax.all._
 import fs2.{Chunk, Pipe, Pull, RaiseThrowable, Stream}
 import java.nio.{ByteBuffer, CharBuffer}
-import org.log4s.Logger
-
-<<<<<<< HEAD
-=======
-import scala.concurrent.ExecutionContext
->>>>>>> 6823711a
-import scala.util.control.NoStackTrace
 import java.nio.charset.MalformedInputException
 import java.nio.charset.UnmappableCharacterException
+import org.log4s.Logger
+import scala.util.control.NoStackTrace
 
 package object internal {
 
@@ -125,26 +120,6 @@
     }
   }
 
-<<<<<<< HEAD
-  // Adapted from https://github.com/typelevel/cats-effect/issues/160#issue-306054982
-  @deprecated("Use `fromCompletionStage`", since = "0.21.3")
-  private[http4s] def fromCompletableFuture[F[_], A](fcf: F[CompletableFuture[A]])(implicit
-      F: Async[F]): F[A] =
-    fcf.flatMap { cf =>
-      F.async { cb =>
-        F.delay(cf.handle[Unit]((result, err) =>
-          err match {
-            case null => cb(Right(result))
-            case _: CancellationException => ()
-            case ex: CompletionException if ex.getCause ne null => cb(Left(ex.getCause))
-            case ex => cb(Left(ex))
-          })) >>
-          F.pure(Some(F.delay(cf.cancel(true)).void))
-      }
-    }
-
-=======
->>>>>>> 6823711a
   private[http4s] def fromCompletionStage[F[_], CF[x] <: CompletionStage[x], A](
       fcs: F[CF[A]])(implicit
       // Concurrent is intentional, see https://github.com/http4s/http4s/pull/3255#discussion_r395719880
