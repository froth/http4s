--- conflicted
+++ resolved
@@ -10,7 +10,6 @@
 import scalaz.syntax.id._
 import scalaz.concurrent.Task
 
-<<<<<<< HEAD
 class BodyParser[A] private (p: Process[Task, Response \/ A]) {
   def apply(f: A => Response): Process[Task, Response] = p.map(_.fold(identity, f))
   def map[B](f: A => B): BodyParser[B] = new BodyParser(p.map(_.map(f)))
@@ -20,18 +19,6 @@
 //      { a: A => f(a).it }
 //    )))
 //  def joinRight[A1 >: A, B](implicit ev: <:<[A1, Either[Response, B]]): BodyParser[B] = BodyParser(it.map(_.joinRight))
-=======
-case class BodyParser[A](it: Iteratee[Chunk, Either[Responder, A]]) {
-  def apply(f: A => Responder): Iteratee[Chunk, Responder] = it.map(_.right.map(f).merge)(oec)
-  def map[B](f: A => B)(implicit ec: ExecutionContext): BodyParser[B] = BodyParser(it.map[Either[Responder, B]](_.right.map(f)))
-  def flatMap[B](f: A => BodyParser[B])(implicit ec: ExecutionContext): BodyParser[B] =
-    BodyParser(it.flatMap[Either[Responder, B]](_.fold(
-      { responder: Responder => Done(Left(responder)) },
-      { a: A => f(a).it }
-    )))
-
-  def joinRight[A1 >: A, B](implicit ev: <:<[A1, Either[Responder, B]]): BodyParser[B] = BodyParser(it.map(_.joinRight)(oec))
->>>>>>> 55537a67
 }
 
 object BodyParser {
@@ -39,23 +26,11 @@
 /*
   private val BodyChunkConsumer: Iteratee[BodyChunk, BodyChunk] = Iteratee.consume[BodyChunk]()
 
-<<<<<<< HEAD
-  implicit def bodyParserToResponderIteratee(bodyParser: BodyParser[Response]): Iteratee[HttpChunk, Response] =
-=======
-  implicit def bodyParserToResponderIteratee(bodyParser: BodyParser[Responder]): Iteratee[Chunk, Responder] =
->>>>>>> 55537a67
-    bodyParser(identity)
-*/
+  implicit def bodyParserToResponderIteratee(bodyParser: BodyParser[Response]): Iteratee[Chunk, Response] =
 
-<<<<<<< HEAD
   def text[A](req: Request, limit: Int = DefaultMaxEntitySize): BodyParser[String] =
     new BodyParser(req.body |> takeBytes(limit)).map(_.decodeString(req.prelude.charset))
-/*
-=======
-  def text[A](charset: Charset, limit: Int = DefaultMaxEntitySize): BodyParser[String] =
-    consumeUpTo(BodyChunkConsumer, limit).map(_.decodeString(charset))(oec)
 
->>>>>>> 55537a67
   /**
    * Handles a request body as XML.
    *
@@ -84,23 +59,15 @@
   def ignoreBody: BodyParser[Unit] = BodyParser(whileBodyChunk &>> Iteratee.ignore[BodyChunk].map(Right(_))(oec))
 
   def trailer: BodyParser[TrailerChunk] = BodyParser(
-<<<<<<< HEAD
-    Enumeratee.dropWhile[HttpChunk](_.isInstanceOf[BodyChunk])(oec) &>>
-      (Iteratee.head[HttpChunk].map {
-        case Some(trailer: TrailerChunk) => trailer
-        case _ => TrailerChunk()
-      }.map(Right(_))))
-*/
-=======
     Enumeratee.dropWhile[Chunk](_.isInstanceOf[BodyChunk])(oec) &>>
       (Iteratee.head[Chunk].map {
         case Some(trailer: TrailerChunk) => Right(trailer)
         case _ =>                           Right(TrailerChunk())
       }(oec)))
->>>>>>> 55537a67
+*/
 
-  private def takeBytes(n: Int): Process.Process1[HttpChunk, Response \/ HttpChunk] = {
-    Process.await1[HttpChunk] flatMap {
+  private def takeBytes(n: Int): Process.Process1[Chunk, Response \/ Chunk] = {
+    Process.await1[Chunk] flatMap {
       case chunk: BodyChunk =>
         if (chunk.length > n)
           Process.halt
@@ -111,14 +78,9 @@
     }
   }
 
-<<<<<<< HEAD
 /*
-  val whileBodyChunk: Enumeratee[HttpChunk, BodyChunk] = new CheckDone[HttpChunk, BodyChunk] {
-    def step[A](k: K[BodyChunk, A]): K[HttpChunk, Iteratee[BodyChunk, A]] = {
-=======
   val whileBodyChunk: Enumeratee[Chunk, BodyChunk] = new CheckDone[Chunk, BodyChunk] {
     def step[A](k: K[BodyChunk, A]): K[Chunk, Iteratee[BodyChunk, A]] = {
->>>>>>> 55537a67
       case in @ Input.El(e: BodyChunk) =>
         new CheckDone[Chunk, BodyChunk] {
           def continue[A](k: K[BodyChunk, A]) = Cont(step(k))
@@ -134,20 +96,12 @@
 
   // TODO: why are we using blocking file ops here!?!
   // File operations
-<<<<<<< HEAD
-  def binFile(file: java.io.File)(f: => Response)(implicit ec: ExecutionContext): Iteratee[HttpChunk,Response] = {
-=======
-  def binFile(file: java.io.File)(f: => Responder)(implicit ec: ExecutionContext): Iteratee[Chunk,Responder] = {
->>>>>>> 55537a67
+  def binFile(file: java.io.File)(f: => Response)(implicit ec: ExecutionContext): Iteratee[Chunk,Response] = {
     val out = new java.io.FileOutputStream(file)
     whileBodyChunk &>> Iteratee.foreach[BodyChunk]{ d => out.write(d.toArray) }(ec).map{ _ => out.close(); f }(oec)
   }
 
-<<<<<<< HEAD
-  def textFile(req: RequestPrelude, in: java.io.File)(f: => Response)(implicit ec: ExecutionContext): Iteratee[HttpChunk,Response] = {
-=======
-  def textFile(req: RequestPrelude, in: java.io.File)(f: => Responder)(implicit ec: ExecutionContext): Iteratee[Chunk,Responder] = {
->>>>>>> 55537a67
+  def textFile(req: RequestPrelude, in: java.io.File)(f: => Response)(implicit ec: ExecutionContext): Iteratee[Chunk,Response] = {
     val is = new java.io.PrintStream(new FileOutputStream(in))
     whileBodyChunk &>> Iteratee.foreach[BodyChunk]{ d => is.print(d.decodeString(req.charset)) }(ec).map{ _ => is.close(); f }(oec)
   }
