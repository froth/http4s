--- conflicted
+++ resolved
@@ -86,12 +86,10 @@
     val empty   : HttpService    = Service.const(notFound)
   }
 
-<<<<<<< HEAD
   type Callback[A] = Attempt[A] => Unit
-=======
-  type Callback[A] = Throwable \/ A => Unit
 
+  /* TODO fs2 port
   /** A stream of server-sent events */
-  type EventStream = Process[Task, ServerSentEvent]
->>>>>>> 095d56fa
+  type EventStream = Stream[Task, ServerSentEvent]
+   */
 }