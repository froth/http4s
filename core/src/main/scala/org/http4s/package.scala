--- conflicted
+++ resolved
@@ -22,18 +22,7 @@
 
   protected[http4s] val Http4sConfig: Config = ConfigFactory.load()
 
-<<<<<<< HEAD
   implicit def string2headerkey(name: String): HeaderKey[Header] = Headers.Key(name)
-
-  val Get = Methods.Get
-  val Post = Methods.Post
-  val Put = Methods.Put
-  val Delete = Methods.Delete
-  val Trace = Methods.Trace
-  val Options = Methods.Options
-  val Patch = Methods.Patch
-  val Head = Methods.Head
-  val Connect = Methods.Connect
 
   private[this] val Rfc1123Format = DateTimeFormat
     .forPattern("EEE, dd MMM yyyy HH:mm:ss 'GMT'")
@@ -42,18 +31,6 @@
 
   implicit class RichReadableInstant(instant: ReadableInstant) {
     def formatRfc1123: String = Rfc1123Format.print(instant)
-=======
-//  implicit def request2scope(req: RequestPrelude) = RequestScope(req.uuid)
-//  implicit def app2scope(routes: RouteHandler) = routes.appScope
-//  implicit def attribute2defaultScope[T, S <: Scope](attributeKey: AttributeKey[T])(implicit scope: S) = attributeKey in scope
-  implicit def string2headerkey(name: String): HttpHeaderKey[HttpHeader] = HttpHeaders.Key(name)
-
-  /*
-  type RequestRewriter = PartialFunction[Request, Request]
-
-  def rewriteRequest(f: RequestRewriter): Middleware = {
-    route: Route => f.orElse({ case req: Request => req }: RequestRewriter).andThen(route)
->>>>>>> 8262f641
   }
 
   val UnixEpoch = new DateTime(0)
