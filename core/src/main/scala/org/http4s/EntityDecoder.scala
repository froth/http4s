package org.http4s

import cats._
import cats.effect.Sync
import cats.implicits._
import fs2._
import fs2.io._
import java.io.{File, FileOutputStream, PrintStream}
import org.http4s.headers.`Content-Type`
import org.http4s.multipart.{Multipart, MultipartDecoder}
import scala.annotation.implicitNotFound

/** A type that can be used to decode a [[Message]]
  * EntityDecoder is used to attempt to decode a [[Message]] returning the
  * entire resulting A. If an error occurs it will result in a failed effect.
  * The default decoders provided here are not streaming, but one could implement
  * a streaming decoder by having the value of A be some kind of streaming construct.
  * @tparam T result type produced by the decoder
  */
@implicitNotFound(
  "Cannot decode into a value of type ${T}, because no EntityDecoder[${F}, ${T}] instance could be found.")
trait EntityDecoder[F[_], T] { self =>

  /** Attempt to decode the body of the [[Message]] */
  def decode(msg: Message[F], strict: Boolean): DecodeResult[F, T]

  /** The [[MediaRange]]s this [[EntityDecoder]] knows how to handle */
  def consumes: Set[MediaRange]

  /** Make a new [[EntityDecoder]] by mapping the output result */
  def map[T2](f: T => T2)(implicit F: Functor[F]): EntityDecoder[F, T2] = new EntityDecoder[F, T2] {
    override def consumes: Set[MediaRange] = self.consumes

    override def decode(msg: Message[F], strict: Boolean): DecodeResult[F, T2] =
      self.decode(msg, strict).map(f)
  }

  def flatMapR[T2](f: T => DecodeResult[F, T2])(implicit F: Monad[F]): EntityDecoder[F, T2] =
    new EntityDecoder[F, T2] {
      override def decode(msg: Message[F], strict: Boolean): DecodeResult[F, T2] =
        self.decode(msg, strict).flatMap(f)

      override def consumes: Set[MediaRange] = self.consumes
    }

  def handleError(f: DecodeFailure => T)(implicit F: Functor[F]): EntityDecoder[F, T] = transform {
    case Left(e) => Right(f(e))
    case r @ Right(_) => r
  }

  def handleErrorWith(f: DecodeFailure => DecodeResult[F, T])(
      implicit F: Monad[F]): EntityDecoder[F, T] = transformWith {
    case Left(e) => f(e)
    case Right(r) => DecodeResult.success(r)
  }

  def bimap[T2](f: DecodeFailure => DecodeFailure, s: T => T2)(
      implicit F: Functor[F]): EntityDecoder[F, T2] =
    transform {
      case Left(e) => Left(f(e))
      case Right(r) => Right(s(r))
    }

  def transform[T2](t: Either[DecodeFailure, T] => Either[DecodeFailure, T2])(
      implicit F: Functor[F]): EntityDecoder[F, T2] =
    new EntityDecoder[F, T2] {
      override def consumes: Set[MediaRange] = self.consumes

      override def decode(msg: Message[F], strict: Boolean): DecodeResult[F, T2] =
        self.decode(msg, strict).transform(t)
    }

  def biflatMap[T2](f: DecodeFailure => DecodeResult[F, T2], s: T => DecodeResult[F, T2])(
      implicit F: Monad[F]): EntityDecoder[F, T2] =
    transformWith {
      case Left(e) => f(e)
      case Right(r) => s(r)
    }

  def transformWith[T2](f: Either[DecodeFailure, T] => DecodeResult[F, T2])(
      implicit F: Monad[F]): EntityDecoder[F, T2] =
    new EntityDecoder[F, T2] {
      override def consumes: Set[MediaRange] = self.consumes

      override def decode(msg: Message[F], strict: Boolean): DecodeResult[F, T2] =
        DecodeResult(
          F.flatMap(self.decode(msg, strict).value)(r => f(r).value)
        )
    }

  /** Combine two [[EntityDecoder]]'s
    *
    * The new [[EntityDecoder]] will first attempt to determine if it can perform the decode,
    * and if not, defer to the second [[EntityDecoder]]
    * @param other backup [[EntityDecoder]]
    */
  def orElse[T2 >: T](other: EntityDecoder[F, T2])(implicit F: Functor[F]): EntityDecoder[F, T2] =
    widen[T2] <+> other

  /** true if this [[EntityDecoder]] knows how to decode the provided [[MediaType]] */
  def matchesMediaType(mediaType: MediaType): Boolean =
    consumes.exists(_.satisfiedBy(mediaType))

  def widen[T2 >: T]: EntityDecoder[F, T2] =
    this.asInstanceOf[EntityDecoder[F, T2]]
}

/** EntityDecoder is used to attempt to decode an [[EntityBody]]
  * This companion object provides a way to create `new EntityDecoder`s along
  * with some commonly used instances which can be resolved implicitly.
  */
object EntityDecoder extends EntityDecoderInstances {

  // This is not a real media type but will still be matched by `*/*`
  private val UndefinedMediaType = new MediaType("UNKNOWN", "UNKNOWN")

  /** summon an implicit [[EntityEncoder]] */
  def apply[F[_], T](implicit ev: EntityDecoder[F, T]): EntityDecoder[F, T] = ev

  implicit def semigroupKForEntityDecoder[F[_]: Functor]: SemigroupK[EntityDecoder[F, ?]] =
    new SemigroupK[EntityDecoder[F, ?]] {
      override def combineK[T](
          a: EntityDecoder[F, T],
          b: EntityDecoder[F, T]): EntityDecoder[F, T] = new EntityDecoder[F, T] {

        override def decode(msg: Message[F], strict: Boolean): DecodeResult[F, T] =
          msg.headers.get(`Content-Type`) match {
            case Some(contentType) =>
              if (a.matchesMediaType(contentType.mediaType)) {
                a.decode(msg, strict)
              } else
                b.decode(msg, strict).leftMap {
                  case MediaTypeMismatch(actual, expected) =>
                    MediaTypeMismatch(actual, expected ++ a.consumes)
                  case other => other
                }

            case None =>
              if (a.matchesMediaType(UndefinedMediaType)) {
                a.decode(msg, strict)
              } else
                b.decode(msg, strict).leftMap {
                  case MediaTypeMissing(expected) =>
                    MediaTypeMissing(expected ++ a.consumes)
                  case other => other
                }
          }

        override def consumes: Set[MediaRange] = a.consumes ++ b.consumes
      }
    }

  /** Create a new [[EntityDecoder]]
    *
    * The new [[EntityDecoder]] will attempt to decode messages of type `T`
    * only if the [[Message]] satisfies the provided [[MediaRange]].
    *
    * Exceptions thrown by `f` are not caught.  Care should be taken
    * that recoverable errors are returned as a
    * `DecodeResult.failure`, or that system errors are raised in `F`.
    */
  def decodeBy[F[_]: Applicative, T](r1: MediaRange, rs: MediaRange*)(
      f: Message[F] => DecodeResult[F, T]): EntityDecoder[F, T] = new EntityDecoder[F, T] {
    override def decode(msg: Message[F], strict: Boolean): DecodeResult[F, T] =
      if (strict) {
        msg.headers.get(`Content-Type`) match {
          case Some(c) if matchesMediaType(c.mediaType) => f(msg)
          case Some(c) => DecodeResult.failure(MediaTypeMismatch(c.mediaType, consumes))
          case None if matchesMediaType(UndefinedMediaType) => f(msg)
          case None => DecodeResult.failure(MediaTypeMissing(consumes))
        }
      } else {
        f(msg)
      }

    override val consumes: Set[MediaRange] = (r1 +: rs).toSet
  }

<<<<<<< HEAD
  /** Helper method which simply gathers the body into a single ByteVector */
=======
  private class OrDec[F[_]: Functor, T](a: EntityDecoder[F, T], b: EntityDecoder[F, T])
      extends EntityDecoder[F, T] {
    override def decode(msg: Message[F], strict: Boolean): DecodeResult[F, T] =
      msg.headers.get(`Content-Type`) match {
        case Some(contentType) =>
          if (a.matchesMediaType(contentType.mediaType)) {
            a.decode(msg, strict)
          } else
            b.decode(msg, strict).leftMap {
              case MediaTypeMismatch(actual, expected) =>
                MediaTypeMismatch(actual, expected ++ a.consumes)
              case other => other
            }

        case None =>
          if (a.matchesMediaType(UndefinedMediaType)) {
            a.decode(msg, strict)
          } else
            b.decode(msg, strict).leftMap {
              case MediaTypeMissing(expected) =>
                MediaTypeMissing(expected ++ a.consumes)
              case other => other
            }
      }

    override val consumes: Set[MediaRange] = a.consumes ++ b.consumes
  }

  /** Helper method which simply gathers the body into a single Segment */
>>>>>>> 45461b67
  def collectBinary[F[_]: Sync](msg: Message[F]): DecodeResult[F, Segment[Byte, Unit]] =
    DecodeResult.success(msg.body.segments.compile.foldMonoid)

  /** Decodes a message to a String */
  def decodeString[F[_]: Sync](msg: Message[F])(
      implicit defaultCharset: Charset = DefaultCharset): F[String] =
    msg.bodyAsText.compile.foldMonoid
}

/** Implementations of the EntityDecoder instances */
trait EntityDecoderInstances {
  import org.http4s.EntityDecoder._

  /////////////////// Instances //////////////////////////////////////////////

  /** Provides a mechanism to fail decoding */
  def error[F[_], T](t: Throwable)(implicit F: Sync[F]): EntityDecoder[F, T] =
    new EntityDecoder[F, T] {
      override def decode(msg: Message[F], strict: Boolean): DecodeResult[F, T] =
        DecodeResult(msg.body.compile.drain *> F.raiseError(t))
      override def consumes: Set[MediaRange] = Set.empty
    }

  implicit def binary[F[_]: Sync]: EntityDecoder[F, Segment[Byte, Unit]] =
    EntityDecoder.decodeBy(MediaRange.`*/*`)(collectBinary[F])

  implicit def binaryChunk[F[_]: Sync]: EntityDecoder[F, Chunk[Byte]] =
    binary[F].map(_.force.toChunk)

  implicit def byteArrayDecoder[F[_]: Sync]: EntityDecoder[F, Array[Byte]] =
    binary.map(_.force.toArray)

  implicit def text[F[_]: Sync](
      implicit defaultCharset: Charset = DefaultCharset): EntityDecoder[F, String] =
    EntityDecoder.decodeBy(MediaRange.`text/*`)(msg =>
      collectBinary(msg).map(bs =>
        new String(bs.force.toArray, msg.charset.getOrElse(defaultCharset).nioCharset)))

  implicit def charArrayDecoder[F[_]: Sync]: EntityDecoder[F, Array[Char]] =
    text.map(_.toArray)

  // File operations // TODO: rewrite these using NIO non blocking FileChannels, and do these make sense as a 'decoder'?
  def binFile[F[_]](file: File)(implicit F: Sync[F]): EntityDecoder[F, File] =
    EntityDecoder.decodeBy(MediaRange.`*/*`) { msg =>
      val sink = writeOutputStream[F](F.delay(new FileOutputStream(file)))
      DecodeResult.success(msg.body.to(sink).compile.drain).map(_ => file)
    }

  def textFile[F[_]](file: File)(implicit F: Sync[F]): EntityDecoder[F, File] =
    EntityDecoder.decodeBy(MediaRange.`text/*`) { msg =>
      val sink = writeOutputStream[F](F.delay(new PrintStream(new FileOutputStream(file))))
      DecodeResult.success(msg.body.to(sink).compile.drain).map(_ => file)
    }

  implicit def multipart[F[_]: Sync]: EntityDecoder[F, Multipart[F]] =
    MultipartDecoder.decoder

  /** An entity decoder that ignores the content and returns unit. */
  implicit def void[F[_]: Sync]: EntityDecoder[F, Unit] =
    EntityDecoder.decodeBy(MediaRange.`*/*`) { msg =>
      DecodeResult.success(msg.body.drain.compile.drain)
    }
}<|MERGE_RESOLUTION|>--- conflicted
+++ resolved
@@ -176,9 +176,6 @@
     override val consumes: Set[MediaRange] = (r1 +: rs).toSet
   }
 
-<<<<<<< HEAD
-  /** Helper method which simply gathers the body into a single ByteVector */
-=======
   private class OrDec[F[_]: Functor, T](a: EntityDecoder[F, T], b: EntityDecoder[F, T])
       extends EntityDecoder[F, T] {
     override def decode(msg: Message[F], strict: Boolean): DecodeResult[F, T] =
@@ -208,7 +205,6 @@
   }
 
   /** Helper method which simply gathers the body into a single Segment */
->>>>>>> 45461b67
   def collectBinary[F[_]: Sync](msg: Message[F]): DecodeResult[F, Segment[Byte, Unit]] =
     DecodeResult.success(msg.body.segments.compile.foldMonoid)
 
