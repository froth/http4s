package org.http4s

import scala.language.experimental.macros
import scala.reflect.macros.Context
<<<<<<< HEAD
import scalaz.{Order, Show}

import org.http4s.util.{Renderable, Writer}
=======
import scala.util.control.NoStackTrace
import scalaz._
import scalaz.syntax.validation._
>>>>>>> c1655847

/**
 * A Quality Value.  Represented as thousandths for an exact representation rounded to three
 * decimal places.
 *
 * @param thousandths betweeen 0 (for q=0) and 1000 (for q=1)
 * @see [[http://www.w3.org/Protocols/rfc2616/rfc2616-sec3.html#sec3.9 RFC 2616, Section 3.9]]
 */
final class QValue private[QValue] (val thousandths: Int) extends AnyVal with Ordered[QValue] with Renderable {
  def toDouble: Double = 0.001 * thousandths

  def isAcceptable: Boolean = thousandths > 0

  override def compare(that: QValue): Int = thousandths - that.thousandths

  def render[W <: Writer](writer: W): writer.type = {
    if (thousandths == 1000) writer
    else {
      writer.append(";q=")
      formatq(writer)
    }
  }

  // Assumes that q is in the proper bounds, otherwise you get an exception!
  private def formatq[W <: Writer](b: W): b.type = {
    // Skip the rest of the stuff if we are 1.0
    if (thousandths == 1000) b.append("1.0")
    else if (thousandths == 0) b.append('0')
    else {
      // Need to start appending stuff
      b.append("0.")

      @inline
      def convert(i: Int): Char = ('0' + i).toChar

      val mod100 = thousandths % 100

      if (thousandths > 99) {
        b.append(convert(thousandths / 100))
        if (mod100 == 0) return b  // First digit only
      } else b.append('0')

      val mod10 = thousandths % 10

      if (thousandths > 9) {
        b.append(convert(mod100 / 10))
        if (mod10 == 0) return b  // Second digit only
      } else b.append('0')

      b.append(convert(mod10))   // Last digit
    }
  }
}

object QValue extends QValueInstances with QValueFunctions {
  lazy val One: QValue = new QValue(1000)
  lazy val Zero: QValue = new QValue(0)

  private def mkQValue(thousandths: Int, s: => String): ParseResult[QValue] = {
    if (thousandths < 0 || thousandths > 1000) ParseResult.fail("Invalid q-value", s"${s} must be between 0.0 and 1.0")
    else ParseResult.success(new QValue(thousandths))
  }

  def fromThousandths(thousandths: Int): ParseResult[QValue] =
    mkQValue(thousandths, (thousandths * .001).toString)

  def fromDouble(d: Double): ParseResult[QValue] =
    mkQValue(Math.round(1000 * d).toInt, d.toString)
  
  def fromString(s: String): ParseResult[QValue] =
    try fromDouble(s.toDouble)
    catch { case e: NumberFormatException => ParseResult.fail("Invalid q-value", s"${s} is not a number") }

  object Macros {
    /** Exists to support compile-time verified literals. Do not call directly. */
    def ☠(thousandths: Int) = new QValue(thousandths)

    def qValueLiteral(c: Context)(d: c.Expr[Double]): c.Expr[QValue] = {
      import c.universe._

      d.tree match {
        case Literal(Constant(d: Double)) =>
          QValue.fromDouble(d).fold(
            e => c.abort(c.enclosingPosition, e.details),
            qValue => c.Expr(q"org.http4s.QValue.Macros.☠(${qValue.thousandths})")
          )
        case _ =>
          c.abort(c.enclosingPosition, s"literal Double value required")
      }
    }
  }
}

trait QValueInstances {
  implicit val qValueOrder = Order.fromScalaOrdering[QValue]
  implicit val qValueShow = Show.showA[QValue]
}

trait QValueFunctions {
  /**
   * Supports a literal syntax for validated QValues.
   *
   * Example:
   * {{{
   * q(0.5).success == QValue.fromDouble(0.5)
   * q(1.1) // does not compile: out of range
   * val d = 0.5
   * q(d) // does not compile: not a literal
   * }}}
   */
  def q(d: Double): QValue = macro QValue.Macros.qValueLiteral
}

trait HasQValue {
  def qValue: QValue
  def withQValue(q: QValue): HasQValue
}<|MERGE_RESOLUTION|>--- conflicted
+++ resolved
@@ -2,15 +2,9 @@
 
 import scala.language.experimental.macros
 import scala.reflect.macros.Context
-<<<<<<< HEAD
-import scalaz.{Order, Show}
+import scalaz._
 
 import org.http4s.util.{Renderable, Writer}
-=======
-import scala.util.control.NoStackTrace
-import scalaz._
-import scalaz.syntax.validation._
->>>>>>> c1655847
 
 /**
  * A Quality Value.  Represented as thousandths for an exact representation rounded to three
