package org.http4s

import scala.language.reflectiveCalls

import concurrent.{Promise, ExecutionContext, Future}
import play.api.libs.iteratee.{Enumerator, Enumeratee, Iteratee}
import util.Success

class MockServer(route: Route)(implicit executor: ExecutionContext = ExecutionContext.global) {
  import MockServer.Response

  def apply(req: Request[Raw]): Future[Response] = {
    try {
      route.lift(req).fold(Future.successful(onNotFound)) {
<<<<<<< HEAD
        _.flatMap { render }
=======
        responder => responder.flatMap(render).recover(onError)
>>>>>>> 42c2aee4
      }

    } catch {
      case t: Throwable => Future.successful(onError(t))
    }
  }

  def render(responder: Responder[Raw]): Future[Response] = {
    val it: Iteratee[Chunk, Chunk] = Iteratee.consume()
    responder.body.run(it).map { body =>
      Response(statusLine = responder.statusLine, headers = responder.headers, body = body)
    }
  }

  def onNotFound: MockServer.Response = Response(statusLine = StatusLine.NotFound)

  def onError: PartialFunction[Throwable, Response] = {
    case e: Exception =>
      e.printStackTrace()
      Response(statusLine = StatusLine.InternalServerError)
  }
}

object MockServer {
  case class Response(
    statusLine: StatusLine = StatusLine.Ok,
    headers: Headers = Headers.Empty,
    body: Array[Byte] = Array.empty
  )
}<|MERGE_RESOLUTION|>--- conflicted
+++ resolved
@@ -12,11 +12,7 @@
   def apply(req: Request[Raw]): Future[Response] = {
     try {
       route.lift(req).fold(Future.successful(onNotFound)) {
-<<<<<<< HEAD
-        _.flatMap { render }
-=======
         responder => responder.flatMap(render).recover(onError)
->>>>>>> 42c2aee4
       }
 
     } catch {
