--- conflicted
+++ resolved
@@ -11,26 +11,18 @@
 /** A key in an [[AttributeMap]] that constrains its associated value to be of type `T`.
   * The key is uniquely defined by its reference: there are no duplicate keys, even
   * those with the same name and type. */
-<<<<<<< HEAD
-sealed abstract case class AttributeKey[T](name: String) {
-=======
-final class AttributeKey[T] private {
->>>>>>> 1225a5a4
+sealed abstract case class AttributeKey[T]() {
   def apply(value: T): AttributeEntry[T] = AttributeEntry(this, value)
 }
 
 object AttributeKey {
 
-<<<<<<< HEAD
   /** Construct an [[AttributeKey]] */
-  def apply[T](name: String): AttributeKey[T] = new AttributeKey[T](name) {}
-=======
-  /** Construct a new [[AttributeKey]] */
-  def apply[T]: AttributeKey[T] = new AttributeKey()
->>>>>>> 1225a5a4
+  def apply[T]: AttributeKey[T] = new AttributeKey[T] {}
 
   @deprecated("Removed because `name` suggests equality between keys with the same name", "0.17")
-  def apply[T](name: String): AttributeKey[T] = apply
+  def apply[T](name: String): AttributeKey[T] = apply[T]
+
 }
 
 /** An immutable map where an [[AttributeKey]]  for a fixed type `T` can only be associated with values of type `T`.
