package org.http4s

import java.io.File
import java.net.{InetAddress, InetSocketAddress}

import cats._
import cats.implicits._
import fs2._
import fs2.text._
import org.http4s.headers._
import org.http4s.server.ServerSoftware
import org.http4s.util.nonEmptyList._
import org.log4s.getLogger

/**
 * Represents a HTTP Message. The interesting subclasses are Request and Response
 * while most of the functionality is found in [[MessageSyntax]] and [[ResponseOps]]
 * @see [[MessageSyntax]], [[ResponseOps]]
 */
sealed trait Message[F[_]] extends MessageOps[F] { self =>
  type Self <: Message[F] { type Self = self.Self }

  def httpVersion: HttpVersion

  def headers: Headers

  def body: EntityBody[F]

  final def bodyAsText(implicit defaultCharset: Charset = DefaultCharset): Stream[F, String] = {
    (charset getOrElse defaultCharset) match {
      case Charset.`UTF-8` =>
        // suspect this one is more efficient, though this is superstition
        body.through(utf8Decode)
      case cs =>
        body.through(util.decode(cs))
    }
  }

  /** True if and only if the body is composed solely of Emits and Halt.  This
    * indicates that the body can be re-run without side-effects. */
  // TODO fs2 port need to replace unemit
  /*
  def isBodyPure: Boolean =
    body.unemit._2.isHalt
   */

  def attributes: AttributeMap

  protected def change(body: EntityBody[F] = body,
    headers: Headers = headers,
    attributes: AttributeMap = attributes): Self

  override def transformHeaders(f: Headers => Headers)(implicit F: Functor[F]): Self =
    change(headers = f(headers))

  override def withAttribute[A](key: AttributeKey[A], value: A)(implicit F: Functor[F]): Self =
    change(attributes = attributes.put(key, value))

  /** Replace the body of this message with a new body
    *
    * @param b body to attach to this method
    * @param w [[EntityEncoder]] with which to convert the body to an [[EntityBody]]
    * @tparam T type of the Body
    * @return a new message with the new body
    */
  def withBody[T](b: T)(implicit F: Monad[F], w: EntityEncoder[F, T]): F[Self] =
    w.toEntity(b).flatMap { entity =>
      val hs = entity.length match {
        case Some(l) => `Content-Length`.fromLong(l).fold(_ =>
          F.pure {
            Message.logger.warn(s"Attempt to provide a negative content length of $l")
            w.headers.toList
          },
          cl => F.pure(cl :: w.headers.toList))
        case None    => F.pure(w.headers)
      }
      hs.map(newHeaders => change(body = entity.body, headers = headers ++ newHeaders))
    }

  def contentLength: Option[Long] = headers.get(`Content-Length`).map(_.length)

  def contentType: Option[`Content-Type`] = headers.get(`Content-Type`)

  /** Returns the charset parameter of the `Content-Type` header, if present.
    * Does not introspect the body for media types that define a charset internally. */
  def charset: Option[Charset] = contentType.flatMap(_.charset)

  def isChunked: Boolean = headers.get(`Transfer-Encoding`).exists(_.values.contains(TransferCoding.chunked))

  /**
   * The trailer headers, as specified in Section 3.6.1 of RFC 2616.  The resulting
   * task might not complete unless the entire body has been consumed.
   */
  def trailerHeaders(implicit F: Applicative[F]): F[Headers] = attributes.get(Message.Keys.TrailerHeaders).getOrElse(F.pure(Headers.empty))

  /** Decode the [[Message]] to the specified type
    *
    * @param decoder [[EntityDecoder]] used to decode the [[Message]]
    * @tparam T type of the result
    * @return the `Task` which will generate the `DecodeResult[T]`
    */
  override def attemptAs[T](implicit F: FlatMap[F], decoder: EntityDecoder[F, T]): DecodeResult[F, T] =
    decoder.decode(this, strict = false)
}

object Message {
  private[http4s] val logger = getLogger
  object Keys {
<<<<<<< HEAD
    def TrailerHeaders[F[_]]: AttributeKey[F[Headers]] = AttributeKey.http4s[F[Headers]]("trailer-headers")
=======
    val TrailerHeaders = AttributeKey[Task[Headers]]
>>>>>>> 1225a5a4
  }
}

/** Representation of an incoming HTTP message
  *
  * A Request encapsulates the entirety of the incoming HTTP request including the
  * status line, headers, and a possible request body.
  *
  * @param method [[Method.GET]], [[Method.POST]], etc.
  * @param uri representation of the request URI
  * @param httpVersion the HTTP version
  * @param headers collection of [[Header]]s
  * @param body scalaz.stream.Process[Task,Chunk] defining the body of the request
  * @param attributes Immutable Map used for carrying additional information in a type safe fashion
  */
sealed abstract case class Request[F[_]](
  method: Method = Method.GET,
  uri: Uri = Uri(path = "/"),
  httpVersion: HttpVersion = HttpVersion.`HTTP/1.1`,
  headers: Headers = Headers.empty,
  body: EntityBody[F] = EmptyBody,
  attributes: AttributeMap = AttributeMap.empty
) extends Message[F] with RequestOps[F] {
  import Request._

  type Self = Request[F]

  private def requestCopy(
      method: Method = this.method,
      uri: Uri = this.uri,
      httpVersion: HttpVersion = this.httpVersion,
      headers: Headers = this.headers,
      body: EntityBody[F] = this.body,
      attributes: AttributeMap = this.attributes
    ): Request[F] =
    Request(
      method = method,
      uri = uri,
      httpVersion = httpVersion,
      headers = headers,
      body = body,
      attributes = attributes
    )

  @deprecated(message = "Copy method is unsafe for setting path info. Use with... methods instead", "0.17.0-M3")
  def copy(
    method: Method = this.method,
    uri: Uri = this.uri,
    httpVersion: HttpVersion = this.httpVersion,
    headers: Headers = this.headers,
    body: EntityBody[F] = this.body,
    attributes: AttributeMap = this.attributes
  ): Request[F] =
    requestCopy(
      method = method,
      uri = uri,
      httpVersion = httpVersion,
      headers = headers,
      body = body,
      attributes = attributes
    )

  def withMethod(method: Method) = requestCopy(method = method)
  def withUri(uri: Uri) = requestCopy(uri = uri, attributes = attributes -- Request.Keys.PathInfoCaret)
  def withHttpVersion(httpVersion: HttpVersion) = requestCopy(httpVersion = httpVersion)
  def withHeaders(headers: Headers) = requestCopy(headers = headers)
  def withBody(body: EntityBody[F]) = requestCopy(body = body)
  def withAttributes(attributes: AttributeMap) = requestCopy(attributes = attributes)

  override protected def change(body: EntityBody[F], headers: Headers, attributes: AttributeMap): Self =
    withBody(body).withHeaders(headers).withAttributes(attributes)

  lazy val authType: Option[AuthScheme] = headers.get(Authorization).map(_.credentials.authScheme)

  lazy val (scriptName, pathInfo) = {
    val caret = attributes.get(Request.Keys.PathInfoCaret).getOrElse(0)
    uri.path.splitAt(caret)
  }

  def withPathInfo(pi: String): Request[F] =
    withUri(uri.withPath(scriptName + pi))

  lazy val pathTranslated: Option[File] = attributes.get(Keys.PathTranslated)

  def queryString: String = uri.query.renderString

  /**
   * Representation of the query string as a map
   *
   * In case a parameter is available in query string but no value is there the
   * sequence will be empty. If the value is empty the the sequence contains an
   * empty string.
   *
   * =====Examples=====
   * <table>
   * <tr><th>Query String</th><th>Map</th></tr>
   * <tr><td><code>?param=v</code></td><td><code>Map("param" -> Seq("v"))</code></td></tr>
   * <tr><td><code>?param=</code></td><td><code>Map("param" -> Seq(""))</code></td></tr>
   * <tr><td><code>?param</code></td><td><code>Map("param" -> Seq())</code></td></tr>
   * <tr><td><code>?=value</code></td><td><code>Map("" -> Seq("value"))</code></td></tr>
   * <tr><td><code>?p1=v1&amp;p1=v2&amp;p2=v3&amp;p2=v3</code></td><td><code>Map("p1" -> Seq("v1","v2"), "p2" -> Seq("v3","v4"))</code></td></tr>
   * </table>
   *
   * The query string is lazily parsed. If an error occurs during parsing
   * an empty `Map` is returned.
   */
  def multiParams: Map[String, Seq[String]] = uri.multiParams

  /**
   * View of the head elements of the URI parameters in query string.
   *
   * In case a parameter has no value the map returns an empty string.
   *
   * @see multiParams
   */
  def params: Map[String, String] = uri.params

  private lazy val connectionInfo = attributes.get(Keys.ConnectionInfo)

  lazy val remote: Option[InetSocketAddress] = connectionInfo.map(_.remote)
  lazy val remoteAddr: Option[String] = remote.map(_.getHostString)
  lazy val remoteHost: Option[String] = remote.map(_.getHostName)
  lazy val remotePort: Option[Int]    = remote.map(_.getPort)

  lazy val remoteUser: Option[String] = None

  lazy val server: Option[InetSocketAddress] = connectionInfo.map(_.local)
  lazy val serverAddr: String =
    server.map(_.getHostString)
      .orElse(uri.host.map(_.value))
      .orElse(headers.get(Host).map(_.host))
      .getOrElse(InetAddress.getLocalHost.getHostName)

  lazy val serverPort: Int =
    server.map(_.getPort)
      .orElse(uri.port)
      .orElse(headers.get(Host).flatMap(_.port))
      .getOrElse(80) // scalastyle:ignore

  /** Whether the Request was received over a secure medium */
  lazy val isSecure: Option[Boolean] = connectionInfo.map(_.secure)

  def serverSoftware: ServerSoftware = attributes.get(Keys.ServerSoftware).getOrElse(ServerSoftware.Unknown)

  def decodeWith[A](decoder: EntityDecoder[F, A], strict: Boolean)(f: A => F[Response[F]])(implicit F: Monad[F]): F[Response[F]] =
    decoder.decode(this, strict = strict).fold(_.toHttpResponse[F](httpVersion), f).flatten

  override def toString: String =
    s"""Request(method=$method, uri=$uri, headers=$headers)"""

  // A request is idempotent if and only if its method is idempotent and its body
  // is pure.  If true, this request can be submitted multipe times.
  // TODO fs2 port uncomment when isBodyPure is back
  /*
  def isIdempotent: Boolean =
    method.isIdempotent && isBodyPure
   */
}

object Request {

  def apply[F[_]](
    method: Method = Method.GET,
    uri: Uri = Uri(path = "/"),
    httpVersion: HttpVersion = HttpVersion.`HTTP/1.1`,
    headers: Headers = Headers.empty,
    body: EntityBody[F] = EmptyBody,
    attributes: AttributeMap = AttributeMap.empty
  ): Request[F] =
    new Request[F](
      method = method,
      uri = uri,
      httpVersion = httpVersion,
      headers = headers,
      body = body,
      attributes = attributes
    ) {}


  final case class Connection(local: InetSocketAddress, remote: InetSocketAddress, secure: Boolean)

  object Keys {
    val PathInfoCaret = AttributeKey[Int]
    val PathTranslated = AttributeKey[File]
    val ConnectionInfo = AttributeKey[Connection]
    val ServerSoftware = AttributeKey[ServerSoftware]
  }
}

/**
 * Represents that a service either returns a [[Response]] or a [[Pass]] to fall through
 * to another service.
 */
sealed trait MaybeResponse[F[_]] {
  def cata[A](f: Response[F] => A, a: => A): A =
    this match {
      case r: Response[F] => f(r)
      case _: Pass[F] => a
    }

  def orElse[B >: Response[F]](b: => B): B =
    this match {
      case r: Response[F] => r
      case _: Pass[F] => b
    }

  def orNotFound: Response[F] =
    orElse(Response(Status.NotFound))

  def toOption: Option[Response[F]] =
    cata(Some(_), None)
}

object MaybeResponse {
  implicit def instance[F[_]]: Monoid[MaybeResponse[F]] =
    new Monoid[MaybeResponse[F]] {
      def empty =
        Pass()
      def combine(a: MaybeResponse[F], b: MaybeResponse[F]) =
        a orElse b
    }

//  implicit def monadInstance[F[_]](implicit F: Monad[F]): Monoid[F[MaybeResponse[F]]] =
//    new Monoid[F[MaybeResponse[F]]] {
//      def empty =
//        F.pure(Pass())
//      def combine(fa: F[MaybeResponse[F]], fb: F[MaybeResponse[F]]): F[MaybeResponse[F]] =
//        fa.flatMap(_.cata(F.pure, fb))
//    }
}

final case class Pass[F[_]]() extends MaybeResponse[F]

object Pass {
  def pure[F[_]](implicit F: Applicative[F]): F[MaybeResponse[F]] = F.pure(Pass[F]())
}

/** Representation of the HTTP response to send back to the client
 *
 * @param status [[Status]] code and message
 * @param headers [[Headers]] containing all response headers
 * @param body EntityBody[F] representing the possible body of the response
 * @param attributes [[AttributeMap]] containing additional parameters which may be used by the http4s
 *                   backend for additional processing such as java.io.File object
 */
final case class Response[F[_]](
  status: Status = Status.Ok,
  httpVersion: HttpVersion = HttpVersion.`HTTP/1.1`,
  headers: Headers = Headers.empty,
  body: EntityBody[F] = EmptyBody,
  attributes: AttributeMap = AttributeMap.empty)
    extends Message[F] with MaybeResponse[F] with ResponseOps[F] {
  type Self = Response[F]

  override def withStatus(status: Status)(implicit F: Functor[F]): Self =
    copy(status = status)

  override protected def change(body: EntityBody[F], headers: Headers, attributes: AttributeMap): Self =
    copy(body = body, headers = headers, attributes = attributes)

  override def toString: String =
    s"""Response(status=${status.code}, headers=$headers)"""

  def asMaybeResponse: MaybeResponse[F] = this
}

object Response {
  def notFound[F[_]](request: Request[F])(implicit F: Monad[F], EE: EntityEncoder[F, String]): F[Response[F]] = {
    val body = s"${request.pathInfo} not found"
    Response[F](Status.NotFound).withBody(body)
  }
}<|MERGE_RESOLUTION|>--- conflicted
+++ resolved
@@ -106,11 +106,7 @@
 object Message {
   private[http4s] val logger = getLogger
   object Keys {
-<<<<<<< HEAD
-    def TrailerHeaders[F[_]]: AttributeKey[F[Headers]] = AttributeKey.http4s[F[Headers]]("trailer-headers")
-=======
-    val TrailerHeaders = AttributeKey[Task[Headers]]
->>>>>>> 1225a5a4
+    def TrailerHeaders[F[_]]: AttributeKey[F[Headers]] = AttributeKey[F[Headers]]
   }
 }
 
