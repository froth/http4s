/*
 * Copyright 2013 http4s.org
 *
 * Licensed under the Apache License, Version 2.0 (the "License");
 * you may not use this file except in compliance with the License.
 * You may obtain a copy of the License at
 *
 *     http://www.apache.org/licenses/LICENSE-2.0
 *
 * Unless required by applicable law or agreed to in writing, software
 * distributed under the License is distributed on an "AS IS" BASIS,
 * WITHOUT WARRANTIES OR CONDITIONS OF ANY KIND, either express or implied.
 * See the License for the specific language governing permissions and
 * limitations under the License.
 */

package org.http4s

import cats.Hash
import cats.Order
import cats.Show
import cats.kernel.BoundedEnumerable
import cats.parse.Rfc5234.digit
import cats.parse.{Parser => P}
import cats.syntax.all._
import org.http4s.util._

/** HTTP's version number consists of two decimal digits separated by
  * a "." (period or decimal point). The first digit ("major version")
  * indicates the messaging syntax, whereas the second digit ("minor
  * version") indicates the highest minor version within that major
  * version to which the sender is conformant (able to understand for
  * future communication).
  *
  * @param major The major version, `0` to `9` inclusive
  *
  * @param minor The minor version, `0` to `9` inclusive
  *
  * @see
  * [[https://httpwg.org/http-core/draft-ietf-httpbis-semantics-latest.html#protocol.version
  * HTTP Semantics, Protocol Versioning]]
  */
// scalafix:off Http4sGeneralLinters.nonValidatingCopyConstructor; bincompat until 1.0
final case class HttpVersion private[HttpVersion] (major: Int, minor: Int)
    extends Renderable
    with Ordered[HttpVersion] {
  // scalafix:on

  /** Renders as an HTTP/1.1 string
    *
    * {{{
    * >>> HttpVersion.`HTTP/1.1`.renderString
    * HTTP/1.1
    * }}}
    */
  override def render(writer: Writer): writer.type = writer << "HTTP/" << major << '.' << minor

  /** Orders by major version ascending, then minor version ascending.
    *
    * {{{
    * >>> List(HttpVersion.`HTTP/1.0`, HttpVersion.`HTTP/1.1`, HttpVersion.`HTTP/0.9`).sorted
    * List(HTTP/0.9, HTTP/1.0, HTTP/1.1)
    * }}}
    */
  override def compare(that: HttpVersion): Int =
    (this.major, this.minor).compare((that.major, that.minor))

  @deprecated("Does not range check parameters. Will be removed from public API in 1.0.", "0.22.6")
  def copy(major: Int = major, minor: Int = minor): HttpVersion =
    new HttpVersion(major, minor)
}

object HttpVersion {

  /** HTTP/0.9 was first formalized in the HTTP/1.0 spec. `HTTP/0.9`
    * does not literally appear in the HTTP/0.9 protocol.
    *
    * @see [[https://www.w3.org/Protocols/HTTP/AsImplemented.html The
    * original HTTP as defined in 1991]]
    *
    * @see [[https://datatracker.ietf.org/doc/html/rfc1945 RFC1945,
    * Hypertext Transfer Protocol -- HTTP/1.0]]
    */
  val `HTTP/0.9` = new HttpVersion(0, 9)

  /** HTTP/1.0 is the first major version of HTTP.
    *
    * @see [[https://datatracker.ietf.org/doc/html/rfc1945 RFC1945,
    * Hypertext Transfer Protocol -- HTTP/1.0]]
    */
  val `HTTP/1.0` = new HttpVersion(1, 0)

  /** HTTP/1.1 revises HTTP/1.0, and is currently defined by six RFCs.
    *
    * @see [[https://datatracker.ietf.org/doc/html/rfc208 Hypertext
    * Transfer Protocol -- HTTP/1.1]] (obsolete)
    *
    * @see [[https://datatracker.ietf.org/doc/html/rfc2616 Hypertext
    * Transfer Protocol -- HTTP/1.1]] (obsolete)
    *
    * @see [[https://datatracker.ietf.org/doc/html/rfc7230 Hypertext
    * Transfer Protocol (HTTP/1.1): Message Syntax and Routing]]
    *
    * @see [[https://datatracker.ietf.org/doc/html/rfc7231 Hypertext
    * Transfer Protocol (HTTP/1.1): Semantics and Content]]
    *
    * @see [[https://datatracker.ietf.org/doc/html/rfc7232 Hypertext
    * Transfer Protocol (HTTP/1.1): Conditional Requests]]
    *
    * @see [[https://datatracker.ietf.org/doc/html/rfc7233 Hypertext
    * Transfer Protocol (HTTP/1.1): Range Requests]]
    *
    * @see [[https://datatracker.ietf.org/doc/html/rfc7234 Hypertext
    * Transfer Protocol (HTTP/1.1): Caching]]
    *
    * @see [[https://datatracker.ietf.org/doc/html/rfc7235 Hypertext
    * Transfer Protocol (HTTP/1.1): Authentication]]
    *
    * @see
    * [[https://datatracker.ietf.org/doc/draft-ietf-httpbis-messaging/
    * HTTP/1.1]] (draft)
    */
  val `HTTP/1.1` = new HttpVersion(1, 1)

  /** HTTP/2 is the second major version of HTTP.  It defines no minor
    * versions, so minor version `0` is implied.
    *
    * @see [[https://datatracker.ietf.org/doc/html/rfc7540 RFC7540,
    * Hypertext Transfer Protocol Version 2 (HTTP/2)]]
    */
  val `HTTP/2` = new HttpVersion(2, 0)

  @deprecated("Renamed to `HTTP/2`. HTTP/2 does not define minor versions.", "0.22.6")
  def `HTTP/2.0` = `HTTP/2`

  /** HTTP/3 is the third major version of HTTP.  It defines no minor
    * versions, so minor version `0` is implied.
    *
    * @see [[https://quicwg.org/base-drafts/draft-ietf-quic-http.html
    * Hypertext Transfer Protocol Version 3 (HTTP/3)]] (draft)
    */
  val `HTTP/3` = new HttpVersion(3, 0)

  /** The set of HTTP versions that have a specification */
  private[http4s] val specified: Set[HttpVersion] = Set(
    `HTTP/0.9`,
    `HTTP/1.0`,
    `HTTP/1.1`,
    `HTTP/2`,
<<<<<<< HEAD
    `HTTP/3`
=======
    `HTTP/3`,
>>>>>>> 9fed0886
  )

  private[this] val right_1_0 = Right(`HTTP/1.0`)
  private[this] val right_1_1 = Right(`HTTP/1.1`)

  /** Returns an HTTP version from its HTTP/1 string representation.
    *
    * {{{
    * >>> HttpVersion.fromString("HTTP/1.1")
    * Right(HTTP/1.1)
    * }}}
    */
  def fromString(s: String): ParseResult[HttpVersion] =
    s match {
      case "HTTP/1.1" => right_1_1
      case "HTTP/1.0" => right_1_0
      case _ =>
        ParseResult.fromParser(parser, "HTTP version")(s)
    }

  private val parser: P[HttpVersion] = {
    // HTTP-name = %x48.54.54.50 ; HTTP
    // HTTP-version = HTTP-name "/" DIGIT "." DIGIT
    val httpVersion = P.string("HTTP/") *> digit ~ (P.char('.') *> digit)

    httpVersion.map { case (major, minor) =>
      new HttpVersion(major - '0', minor - '0')
    }
  }

  /** Returns an HTTP version from a major and minor version.
    *
    * {{{
    * >>> HttpVersion.fromVersion(1, 1)
    * Right(HTTP/1.1)
    *
    * >>> HttpVersion.fromVersion(1, 10)
    * Left(org.http4s.ParseFailure: Invalid HTTP version: major must be <= 9: 10)
    * }}}
    *
    * @param major The major version, `0` to `9` inclusive
    * @param minor The minor version, `0` to `9` inclusive
    */
  def fromVersion(major: Int, minor: Int): ParseResult[HttpVersion] =
    if (major < 0) ParseResult.fail("Invalid HTTP version", s"major must be > 0: $major")
    else if (major > 9) ParseResult.fail("Invalid HTTP version", s"major must be <= 9: $major")
    else if (minor < 0) ParseResult.fail("Invalid HTTP version", s"major must be > 0: $minor")
    else if (minor > 9) ParseResult.fail("Invalid HTTP version", s"major must be <= 9: $minor")
    else ParseResult.success(new HttpVersion(major, minor))

  implicit val catsInstancesForHttp4sHttpVersion: Order[HttpVersion]
    with Show[HttpVersion]
    with Hash[HttpVersion]
    with BoundedEnumerable[HttpVersion] = new Order[HttpVersion]
    with Show[HttpVersion]
    with Hash[HttpVersion]
    with BoundedEnumerable[HttpVersion] { self =>
    // Hash
    override def hash(x: HttpVersion): Int = x.hashCode

    // Show
    override def show(t: HttpVersion): String = t.renderString

    // Order
    override def compare(x: HttpVersion, y: HttpVersion): Int = x.compare(y)

    // BoundedEnumerable
    override def partialNext(a: HttpVersion): Option[HttpVersion] = a match {
      case HttpVersion(9, 9) => None
      case HttpVersion(major, minor) if fromVersion(major, minor).isLeft => None
      case HttpVersion(major, 9) => Some(HttpVersion(major + 1, 0))
      case HttpVersion(major, minor) => Some(HttpVersion(major, minor + 1))
    }
    override def partialPrevious(a: HttpVersion): Option[HttpVersion] = a match {
      case HttpVersion(0, 0) => None
      case HttpVersion(major, minor) if fromVersion(major, minor).isLeft => None
      case HttpVersion(major, 0) => Some(HttpVersion(major - 1, 9))
      case HttpVersion(major, minor) => Some(HttpVersion(major, minor - 1))
    }
    override def order: Order[HttpVersion] = self
    override def minBound: HttpVersion = HttpVersion(0, 0)
    override def maxBound: HttpVersion = HttpVersion(9, 9)
  }
}<|MERGE_RESOLUTION|>--- conflicted
+++ resolved
@@ -147,11 +147,7 @@
     `HTTP/1.0`,
     `HTTP/1.1`,
     `HTTP/2`,
-<<<<<<< HEAD
-    `HTTP/3`
-=======
     `HTTP/3`,
->>>>>>> 9fed0886
   )
 
   private[this] val right_1_0 = Right(`HTTP/1.0`)
