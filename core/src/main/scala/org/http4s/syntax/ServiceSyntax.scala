--- conflicted
+++ resolved
@@ -1,29 +1,16 @@
 package org.http4s
 package syntax
 
-<<<<<<< HEAD
 import cats._
+import cats.data.Kleisli
 import cats.implicits._
 
 trait ServiceSyntax {
-  implicit def http4sServiceSyntax[F[_], A, B](service: Service[F, A, B]): ServiceOps[F, A, B] =
-    new ServiceOps[F, A, B](service)
+  implicit def http4sServiceSyntax[F[_]: Functor, A](service: Service[F, A, MaybeResponse[F]]): ServiceOps[F, A] =
+    new ServiceOps[F, A](service)
 }
 
-final class ServiceOps[F[_], A, B](self: Service[F, A, B]) {
-  def orNotFound(a: A)(implicit F: Functor[F], ev: B <:< MaybeResponse[F]): F[Response[F]] =
-    self.run(a).map(_.orNotFound)
-=======
-import cats.data.Kleisli
-
-trait ServiceSyntax {
-  implicit def http4sServiceSyntax[A](service: Service[A, MaybeResponse]): ServiceOps[A] =
-    new ServiceOps[A](service)
-}
-
-
-final class ServiceOps[A](self: Service[A, MaybeResponse]) {
-  def orNotFound: Service[A, Response] =
+final class ServiceOps[F[_]: Functor, A](self: Service[F, A, MaybeResponse[F]]) {
+  def orNotFound: Service[F, A, Response[F]] =
     Kleisli(a => self.run(a).map(_.orNotFound))
->>>>>>> 8f86bab1
 }