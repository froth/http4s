--- conflicted
+++ resolved
@@ -18,12 +18,6 @@
 
 object HttpHeaderParser
     extends SimpleHeaders
-<<<<<<< HEAD
-    with CacheControlHeader
-    with ContentLocationHeader
-=======
-    with ContentLanguageHeader
->>>>>>> 999444f5
     with ForwardedHeader
     with LinkHeader {
   type HeaderParser = String => ParseResult[Parsed]
