--- conflicted
+++ resolved
@@ -16,11 +16,7 @@
 import org.http4s.headers._
 import org.typelevel.ci.CIString
 
-<<<<<<< HEAD
-object HttpHeaderParser extends SimpleHeaders with ForwardedHeader with LinkHeader {
-=======
-object HttpHeaderParser extends SimpleHeaders with ContentLanguageHeader with ForwardedHeader {
->>>>>>> 399f9a0d
+object HttpHeaderParser extends SimpleHeaders with ForwardedHeader {
   type HeaderParser = String => ParseResult[Parsed]
 
   private val allParsers =
