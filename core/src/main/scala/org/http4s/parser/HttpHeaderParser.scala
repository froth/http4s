--- conflicted
+++ resolved
@@ -22,11 +22,6 @@
     with CacheControlHeader
     with ForwardedHeader
     with LocationHeader
-<<<<<<< HEAD
-    with RangeParser
-=======
-    with OriginHeader
->>>>>>> 68d66896
     with RefererHeader
     with StrictTransportSecurityHeader
     with ZipkinHeader {
@@ -127,13 +122,8 @@
     addParser_("LAST-MODIFIED".ci, `Last-Modified`.parse)
     addParser_("LINK".ci, Link.parse)
     addParser_("LOCATION".ci, `LOCATION`)
-<<<<<<< HEAD
     addParser_("ORIGIN".ci, Origin.parse)
-    addParser_("RANGE".ci, `RANGE`)
-=======
-    addParser_("ORIGIN".ci, `ORIGIN`)
     addParser_("RANGE".ci, Range.parse)
->>>>>>> 68d66896
     addParser_("REFERER".ci, `REFERER`)
     addParser_("RETRY-AFTER".ci, `Retry-After`.parse)
     addParser_("SET-COOKIE".ci, `Set-Cookie`.parse)
