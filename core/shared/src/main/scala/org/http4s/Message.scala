/*
 * Copyright 2013 http4s.org
 *
 * Licensed under the Apache License, Version 2.0 (the "License");
 * you may not use this file except in compliance with the License.
 * You may obtain a copy of the License at
 *
 *     http://www.apache.org/licenses/LICENSE-2.0
 *
 * Unless required by applicable law or agreed to in writing, software
 * distributed under the License is distributed on an "AS IS" BASIS,
 * WITHOUT WARRANTIES OR CONDITIONS OF ANY KIND, either express or implied.
 * See the License for the specific language governing permissions and
 * limitations under the License.
 */

package org.http4s

import cats._
import cats.data.NonEmptyList
import cats.effect.Concurrent
import cats.effect.SyncIO
import cats.syntax.all._
import com.comcast.ip4s.Dns
import com.comcast.ip4s.Hostname
import com.comcast.ip4s.IpAddress
import com.comcast.ip4s.Port
import com.comcast.ip4s.SocketAddress
import fs2.Chunk
import fs2.Pipe
import fs2.Pure
import fs2.io.net.unixsocket.UnixSocketAddress
import org.http4s.headers._
import org.http4s.internal.CurlConverter
import org.http4s.syntax.KleisliSyntax
import org.log4s.getLogger
import org.typelevel.ci.CIString
import org.typelevel.vault._

import java.io.File
import java.nio.charset.StandardCharsets
import scala.util.hashing.MurmurHash3

/** Represents a HTTP Message. The interesting subclasses are Request and Response.
  */
sealed trait Message[+F[_]] extends Media[F] { self =>
  type SelfF[+F2[_]] <: Message[F2] { type SelfF[+F3[_]] = self.SelfF[F3] }

  def httpVersion: HttpVersion

  def attributes: Vault

  protected def change[F1[_]](
      httpVersion: HttpVersion = httpVersion,
      entity: Entity[F1] = entity,
      headers: Headers = headers,
      attributes: Vault = attributes,
  ): SelfF[F1]

  def withHttpVersion(httpVersion: HttpVersion): SelfF[F] =
    change(httpVersion = httpVersion)

  def withHeaders(headers: Headers): SelfF[F] =
    change(headers = headers)

  def withHeaders(headers: Header.ToRaw*): SelfF[F] =
    withHeaders(Headers(headers: _*))

  def withAttributes(attributes: Vault): SelfF[F] =
    change(attributes = attributes)

  // Body methods

  /** Replace the body of this message with a new body
    *
    * @param b body to attach to this method
    * @param w [[EntityEncoder]] with which to convert the body to an [[EntityBody]]
    * @tparam T type of the Body
    * @return a new message with the new body
    */
  def withEntity[F1[x] >: F[x], T](b: T)(implicit w: EntityEncoder[F1, T]): SelfF[F1] = {
    val entity = w.toEntity(b)

    val hsBase = headers ++ w.headers
    val cl: Option[`Content-Length`] = entity.length match {
      case Some(l) =>
        `Content-Length`
          .fromLong(l)
          .fold(
            _ => {
              Message.logger.warn(s"Attempt to provide a negative content length of $l")
              None
            },
            Some(_),
          )
      case None => None
    }
<<<<<<< HEAD
    change(entity = entity, headers = headers ++ hs)
=======

    change(body = entity.body, headers = cl.fold(hsBase)(hsBase.withContentLength))
>>>>>>> 2d6f45e1
  }

  def withEntity[F1[x]](entity: Entity[F1]): SelfF[F1] =
    change(entity = entity)

  /** Sets the entity body without affecting headers such as `Transfer-Encoding`
    * or `Content-Length`. Most use cases are better served by [[withEntity]],
    * which uses an [[EntityEncoder]] to maintain the headers.
    *
    * WARNING: this method does not modify the headers of the message, and as
    * a consequence headers may be incoherent with the body.
    */
  def withBodyStream[F1[x] >: F[x]](body: EntityBody[F1]): SelfF[F1] =
    change(entity = Entity(body))

  /** Set an [[Entity.Empty]] entity on this message, and remove all payload headers
    * that make no sense with an empty body.
    */
  def withEmptyBody: SelfF[Pure] =
    change(entity = Entity.Empty).transformHeaders(_.removePayloadHeaders)

  /** Applies the given pipe to the entity body (byte-stream) of this message.
    *
    * WARNING: this method does not modify the headers of the message, and as
    * a consequence headers may be incoherent with the body.
    */
  private[http4s] def pipeBodyThrough[F1[x] >: F[x]](pipe: Pipe[F1, Byte, Byte]): SelfF[F1] =
    withBodyStream(pipe(body))

  // General header methods

  def transformHeaders(f: Headers => Headers): SelfF[F] =
    change(headers = f(headers))

  /** Keep headers that satisfy the predicate
    *
    * @param f predicate
    * @return a new message object which has only headers that satisfy the predicate
    */
  def filterHeaders(f: Header.Raw => Boolean): SelfF[F] =
    transformHeaders(_.transform(_.filter(f)))

  def removeHeader(key: CIString): SelfF[F] =
    transformHeaders(_.transform(_.filterNot(_.name == key)))

  def removeHeader[A](implicit h: Header[A, _]): SelfF[F] =
    removeHeader(h.name)

  /** Add the provided headers to the existing headers, replacing those
    * of the same header name
    *
    * {{{
    * >>> import org.http4s.headers.Accept
    *
    * >>> val req = Request().putHeaders(Accept(MediaRange.`application/*`))
    * >>> req.headers.get[Accept]
    * Some(Accept(NonEmptyList(application/*)))
    *
    * >>> val req2 = req.putHeaders(Accept(MediaRange.`text/*`))
    * >>> req2.headers.get[Accept]
    * Some(Accept(NonEmptyList(text/*)))
    * }}}
    * */*/*/*/
    */
  def putHeaders(headers: Header.ToRaw*): SelfF[F] =
    transformHeaders(_.put(headers: _*))

  /** Add a header to these headers.  The header should be a type with a
    * recurring `Header` instance to ensure that the new value can be
    * appended to any existing values.
    *
    * {{{
    * >>> import org.http4s.headers.Accept
    *
    * >>> val req = Request().addHeader(Accept(MediaRange.`application/*`))
    * >>> req.headers.get[Accept]
    * Some(Accept(NonEmptyList(application/*)))
    *
    * >>> val req2 = req.addHeader(Accept(MediaRange.`text/*`))
    * >>> req2.headers.get[Accept]
    * Some(Accept(NonEmptyList(application/*, text/*)))
    * }}}
    * */*/*/*/*/
    */
  def addHeader[H: Header[*, Header.Recurring]](h: H): SelfF[F] =
    transformHeaders(_.add(h))

  def withTrailerHeaders[F1[x] >: F[x]](trailerHeaders: F1[Headers]): SelfF[F1] =
    withAttribute(Message.Keys.TrailerHeaders[F1], trailerHeaders)

  def withoutTrailerHeaders: SelfF[F] =
    withoutAttribute(Message.Keys.TrailerHeaders[F])

  /** The trailer headers, as specified in Section 3.6.1 of RFC 2616. The resulting
    * F might not complete until the entire body has been consumed.
    */
  def trailerHeaders[F1[x] >: F[x]](implicit F: Applicative[F1]): F1[Headers] =
    attributes.lookup(Message.Keys.TrailerHeaders[F1]).getOrElse(Headers.empty.pure[F1])

  // Specific header methods

  def withContentType(contentType: `Content-Type`): SelfF[F] =
    putHeaders(contentType)

  def withoutContentType: SelfF[F] =
    removeHeader[`Content-Type`]

  def withContentTypeOption(contentTypeO: Option[`Content-Type`]): SelfF[F] =
    contentTypeO.fold[SelfF[F]](withoutContentType)(withContentType)

  def isChunked: Boolean =
    headers.get[`Transfer-Encoding`].exists(_.values.contains_(TransferCoding.chunked))

<<<<<<< HEAD
  /** Puts a `Content-Length` header, replacing any existing.  Removes
    * any existing `chunked` value from the `Transfer-Encoding`
    * header.  It is critical that the supplied content length
    * accurately describe the length of the body stream.
    *
    * {{{
    * scala> import org.http4s.headers._
    * scala> val chunked = Request().withHeaders(
    *      |   `Transfer-Encoding`(TransferCoding.chunked),
    *      |   `Content-Type`(MediaType.text.plain))
    * scala> chunked.withContentLength(`Content-Length`.unsafeFromLong(1024)).headers
    * res0: Headers = Headers(Content-Type: text/plain, Content-Length: 1024)
    *
    * scala> val chunkedGzipped = Request().withHeaders(
    *      |   `Transfer-Encoding`(TransferCoding.chunked, TransferCoding.gzip),
    *      |   `Content-Type`(MediaType.text.plain))
    * scala> chunkedGzipped.withContentLength(`Content-Length`.unsafeFromLong(1024)).headers
    * res1: Headers = Headers(Transfer-Encoding: gzip, Content-Type: text/plain, Content-Length: 1024)
    *
    * scala> val const = Request().withHeaders(
    *      |   `Content-Length`(2048),
    *      |   `Content-Type`(MediaType.text.plain))
    * scala> const.withContentLength(`Content-Length`.unsafeFromLong(1024)).headers
    * res1: Headers = Headers(Content-Type: text/plain, Content-Length: 1024)
    * }}}
    */
  def withContentLength(contentLength: `Content-Length`): SelfF[F] =
    transformHeaders(_.transform { hs =>
      val b = List.newBuilder[Header.Raw]
      hs.foreach { h =>
        h.name match {
          case `Transfer-Encoding`.name =>
            `Transfer-Encoding`
              .parse(h.value)
              .redeem(
                _ => b += h,
                _.filter(_ != TransferCoding.chunked)
                  .foreach(b += _.toRaw1),
              )
          case `Content-Length`.name =>
            ()
          case _ =>
            b += h
        }
      }
      b += contentLength.toRaw1
      b.result()
    })

=======
>>>>>>> 2d6f45e1
  // Attribute methods

  /** Generates a new message object with the specified key/value pair appended
    * to the [[attributes]].
    *
    * @param key [[org.typelevel.vault.Key]] with which to associate the value
    * @param value value associated with the key
    * @tparam A type of the value to store
    * @return a new message object with the key/value pair appended
    */
  def withAttribute[A](key: Key[A], value: A): SelfF[F] =
    change(attributes = attributes.insert(key, value))

  /** Returns a new message object without the specified key in the
    * [[attributes]].
    *
    * @param key [[org.typelevel.vault.Key]] to remove
    * @return a new message object without the key
    */
  def withoutAttribute(key: Key[_]): SelfF[F] =
    change(attributes = attributes.delete(key))

  /** Lifts this Message's body to the specified effect type.
    */
  override def covary[F2[x] >: F[x]]: SelfF[F2] = this.asInstanceOf[SelfF[F2]]

  def mapK[F2[x] >: F[x], G[_]](f: F2 ~> G): SelfF[G] =
    self.change(entity = entity.translate(f))

  /** Compiles the body stream to a single chunk and sets it as the
    * body.  Replaces any `Transfer-Encoding: chunked` with a
    * `Content-Length` header.  It is the caller's responsibility to
    * assure there is enough memory to materialize the body.
    */
<<<<<<< HEAD
  def toStrict[F1[x] >: F[x]](implicit F: Concurrent[F1]): F1[SelfF[Pure]] =
    entity match {
      case Entity.Empty =>
        F.pure(self.withEntity(Entity.Empty))
      case entity @ Entity.Strict(chunk) =>
        F.pure(
          self
            .withEntity(entity)
            .withContentLength(`Content-Length`.unsafeFromLong(chunk.size.toLong))
        )
      case Entity.Default(body, _) =>
        body.covary[F1].compile.to(Chunk).map { chunk =>
          self
            .withEntity(Entity.strict(chunk))
            .withContentLength(`Content-Length`.unsafeFromLong(chunk.size.toLong))
        }
=======
  def toStrict(implicit F: Concurrent[F]): F[Self] =
    body.compile.to(Chunk).map { chunk =>
      withBodyStream(Stream.chunk(chunk))
        .transformHeaders(_.withContentLength(`Content-Length`.unsafeFromLong(chunk.size.toLong)))
>>>>>>> 2d6f45e1
    }
}

object Message {
  private[http4s] val logger = getLogger
  object Keys {
    private[this] val trailerHeaders: Key[Any] = Key.newKey[SyncIO, Any].unsafeRunSync()
    def TrailerHeaders[F[_]]: Key[F[Headers]] = trailerHeaders.asInstanceOf[Key[F[Headers]]]
  }
}

/** Representation of an incoming HTTP message
  *
  * A Request encapsulates the entirety of the incoming HTTP request including the
  * status line, headers, and a possible request body.
  *
  * @param method [[Method.GET]], [[Method.POST]], etc.
  * @param uri representation of the request URI
  * @param httpVersion the HTTP version
  * @param headers collection of [[Header]]s
  * @param entity [[Entity]] defining the body of the request
  * @param attributes Immutable Map used for carrying additional information in a type safe fashion
  */
final class Request[+F[_]] private (
    val method: Method,
    val uri: Uri,
    val httpVersion: HttpVersion,
    val headers: Headers,
    val entity: Entity[F],
    val attributes: Vault,
) extends Message[F]
    with Product
    with Serializable {
  import Request._

  type SelfF[F0[_]] = Request[F0]

  private def copy[F1[_]](
      method: Method = this.method,
      uri: Uri = this.uri,
      httpVersion: HttpVersion = this.httpVersion,
      headers: Headers = this.headers,
      entity: Entity[F1] = this.entity,
      attributes: Vault = this.attributes,
  ): Request[F1] =
    Request(
      method = method,
      uri = uri,
      httpVersion = httpVersion,
      headers = headers,
      entity = entity,
      attributes = attributes,
    )

  def withMethod(method: Method): Request[F] =
    copy(method = method)

  def withUri(uri: Uri): Request[F] =
    copy(uri = uri, attributes = attributes.delete(Request.Keys.PathInfoCaret))

  override protected def change[F1[_]](
      httpVersion: HttpVersion,
      entity: Entity[F1],
      headers: Headers,
      attributes: Vault,
  ): Request[F1] =
    copy(
      httpVersion = httpVersion,
      entity = entity,
      headers = headers,
      attributes = attributes,
    )

  lazy val (scriptName, pathInfo) = {
    val (l, r) = uri.path.splitAt(caret)
    (l.toAbsolute, r.toAbsolute)
  }

  private def caret =
    attributes.lookup(Request.Keys.PathInfoCaret).getOrElse(-1)

  @deprecated(message = "Use {withPathInfo(Uri.Path)} instead", since = "0.22.0-M1")
  def withPathInfo(pi: String): Request[F] =
    withPathInfo(Uri.Path.unsafeFromString(pi))
  def withPathInfo(pi: Uri.Path): Request[F] =
    // Don't use withUri, which clears the caret
    copy(uri = uri.withPath(scriptName.concat(pi)))

  def pathTranslated: Option[File] = attributes.lookup(Keys.PathTranslated)

  def queryString: String = uri.query.renderString

  /** cURL representation of the request.
    *
    * Supported cURL-Parameters are: --request, --url, --header.
    * Note that `asCurl` will not print the request body.
    */
  def asCurl(redactHeadersWhen: CIString => Boolean = Headers.SensitiveHeaders.contains): String =
    CurlConverter.requestToCurlWithoutBody(this, redactHeadersWhen)

  /** Representation of the query string as a map
    *
    * In case a parameter is available in query string but no value is there the
    * sequence will be empty. If the value is empty the the sequence contains an
    * empty string.
    *
    * =====Examples=====
    * <table>
    * <tr><th>Query String</th><th>Map</th></tr>
    * <tr><td><code>?param=v</code></td><td><code>Map("param" -> Seq("v"))</code></td></tr>
    * <tr><td><code>?param=</code></td><td><code>Map("param" -> Seq(""))</code></td></tr>
    * <tr><td><code>?param</code></td><td><code>Map("param" -> Seq())</code></td></tr>
    * <tr><td><code>?=value</code></td><td><code>Map("" -> Seq("value"))</code></td></tr>
    * <tr><td><code>?p1=v1&amp;p1=v2&amp;p2=v3&amp;p2=v4</code></td><td><code>Map("p1" -> Seq("v1","v2"), "p2" -> Seq("v3","v4"))</code></td></tr>
    * </table>
    *
    * The query string is lazily parsed. If an error occurs during parsing
    * an empty `Map` is returned.
    */
  def multiParams: Map[String, Seq[String]] = uri.multiParams

  /** View of the head elements of the URI parameters in query string.
    *
    * In case a parameter has no value the map returns an empty string.
    *
    * @see multiParams
    */
  def params: Map[String, String] = uri.params

  /** Parses all available [[org.http4s.headers.Cookie]] headers into a list of
    * [[RequestCookie]] objects. This implementation is compatible with cookie
    * headers formatted per HTTP/1 and HTTP/2, or even both at the same time.
    */
  def cookies: List[RequestCookie] =
    headers.get[Cookie].fold(List.empty[RequestCookie])(_.values.toList)

  /** Add a Cookie header for the provided [[org.http4s.headers.Cookie]] */
  def addCookie(cookie: RequestCookie): Request[F] =
    putHeaders {
      headers
        .get[Cookie]
        .fold(Cookie(NonEmptyList.of(cookie))) { preExistingCookie =>
          Cookie(preExistingCookie.values.append(cookie))
        }
    }

  /** Add a Cookie header with the provided values */
  def addCookie(name: String, content: String): Request[F] =
    addCookie(RequestCookie(name, content))

  def authType: Option[AuthScheme] =
    headers.get[Authorization].map(_.credentials.authScheme)

  private def connectionInfo: Option[Connection] = attributes.lookup(Keys.ConnectionInfo)

  def remote: Option[SocketAddress[IpAddress]] = connectionInfo.map(_.remote)

  /** Returns the the X-Forwarded-For value if present, else the remote address.
    */
  def from: Option[IpAddress] =
    headers
      .get[`X-Forwarded-For`]
      .fold(remote.map(_.host))(_.values.head)

  def remoteAddr: Option[IpAddress] = remote.map(_.host)

  def remoteHost[F1[x] >: F[x]](implicit F: Monad[F1], dns: Dns[F1]): F1[Option[Hostname]] =
    remote match {
      case None => F.pure(None)
      case Some(sa) => dns.reverseOption(sa.host)
    }

  def remotePort: Option[Port] = remote.map(_.port)

  def remoteUser: Option[String] = None

  def server: Option[SocketAddress[IpAddress]] = connectionInfo.map(_.local)

  def serverAddr: Option[IpAddress] =
    server
      .map(_.host)
      .orElse(uri.host.flatMap(_.toIpAddress))
      .orElse(headers.get[Host].flatMap(h => IpAddress.fromString(h.host)))

  def serverPort: Option[Port] =
    server
      .map(_.port)
      .orElse(uri.port.flatMap(Port.fromInt))
      .orElse(headers.get[Host].flatMap(_.port.flatMap(Port.fromInt)))

  /** Whether the Request was received over a secure medium */
  def isSecure: Option[Boolean] = connectionInfo.map(_.secure)

  def serverSoftware: ServerSoftware =
    attributes.lookup(Keys.ServerSoftware).getOrElse(ServerSoftware.Unknown)

  /** A request is idempotent if its method is idempotent or it contains
    * an `Idempotency-Key` header.
    */
  def isIdempotent: Boolean =
    method.isIdempotent || headers.contains[`Idempotency-Key`]

  def decodeWith[F2[x] >: F[x], A](decoder: EntityDecoder[F2, A], strict: Boolean)(
      f: A => F2[Response[F2]]
  )(implicit F: Monad[F2]): F2[Response[F2]] =
    decoder
      .decode(this, strict = strict)
      .foldF(e => F.pure(e.toHttpResponse(httpVersion)), f)

  /** Helper method for decoding [[Request]]s
    *
    * Attempt to decode the [[Request]] and, if successful, execute the continuation to get a [[Response]].
    * If decoding fails, an `UnprocessableEntity` [[Response]] is generated.
    */
  def decode[F2[x] >: F[x], A](
      f: A => F2[Response[F2]]
  )(implicit F: Monad[F2], decoder: EntityDecoder[F2, A]): F2[Response[F2]] =
    decodeWith(decoder, strict = false)(f)

  /** Helper method for decoding [[Request]]s
    *
    * Attempt to decode the [[Request]] and, if successful, execute the continuation to get a [[Response]].
    * If decoding fails, an `UnprocessableEntity` [[Response]] is generated. If the decoder does not support the
    * [[MediaType]] of the [[Request]], a `UnsupportedMediaType` [[Response]] is generated instead.
    */
  def decodeStrict[F2[x] >: F[x], A](
      f: A => F2[Response[F2]]
  )(implicit F: Monad[F2], decoder: EntityDecoder[F2, A]): F2[Response[F2]] =
    decodeWith(decoder, strict = true)(f)

  override def hashCode(): Int = MurmurHash3.productHash(this)

  def canEqual(that: Any): Boolean = that match {
    case _: Request[_] => true
    case _ => false
  }

  def productArity: Int = 6

  def productElement(n: Int): Any =
    n match {
      case 0 => method
      case 1 => uri
      case 2 => httpVersion
      case 3 => headers
      case 4 => body
      case 5 => attributes
      case _ => throw new IndexOutOfBoundsException()
    }

  /** A projection of this request without the body. */
  def requestPrelude: RequestPrelude =
    RequestPrelude.fromRequest(this)

  override def toString: String =
    s"""Request(method=$method, uri=$uri, httpVersion=${httpVersion}, headers=${headers
        .redactSensitive()})"""
}

object Request {

  /** Representation of an incoming HTTP message
    *
    * A Request encapsulates the entirety of the incoming HTTP request including the
    * status line, headers, and a possible request body.
    *
    * @param method [[Method.GET]], [[Method.POST]], etc.
    * @param uri representation of the request URI
    * @param httpVersion the HTTP version
    * @param headers collection of [[Header]]s
    * @param entity [[Entity]] defining the body of the request
    * @param attributes Immutable Map used for carrying additional information in a type safe fashion
    */
  def apply[F[_]](
      method: Method = Method.GET,
      uri: Uri = Uri(path = Uri.Path.Root),
      httpVersion: HttpVersion = HttpVersion.`HTTP/1.1`,
      headers: Headers = Headers.empty,
      entity: Entity[F] = Entity.empty,
      attributes: Vault = Vault.empty,
  ): Request[F] =
    new Request(
      method = method,
      uri = uri,
      httpVersion = httpVersion,
      headers = headers,
      entity = entity,
      attributes = attributes,
    )

  def unapply[F[_]](
      request: Request[F]
  ): Option[(Method, Uri, HttpVersion, Headers, EntityBody[F], Vault)] =
    Some(
      (
        request.method,
        request.uri,
        request.httpVersion,
        request.headers,
        request.body,
        request.attributes,
      )
    )

  final case class Connection(
      local: SocketAddress[IpAddress],
      remote: SocketAddress[IpAddress],
      secure: Boolean,
  )

  object Keys {
    val PathInfoCaret: Key[Int] = Key.newKey[SyncIO, Int].unsafeRunSync()
    val PathTranslated: Key[File] = Key.newKey[SyncIO, File].unsafeRunSync()
    val ConnectionInfo: Key[Connection] = Key.newKey[SyncIO, Connection].unsafeRunSync()
    val ServerSoftware: Key[ServerSoftware] = Key.newKey[SyncIO, ServerSoftware].unsafeRunSync()
    val UnixSocketAddress: Key[UnixSocketAddress] =
      Key.newKey[SyncIO, UnixSocketAddress].unsafeRunSync()
  }
}

/** Representation of the HTTP response to send back to the client
  *
  * @param status [[Status]] code and message
  * @param headers [[Headers]] containing all response headers
  * @param entity [[Entity]] representing the possible body of the response
  * @param attributes [[org.typelevel.vault.Vault]] containing additional
  *                   parameters which may be used by the http4s backend for
  *                   additional processing such as java.io.File object
  */
final class Response[+F[_]] private (
    val status: Status,
    val httpVersion: HttpVersion,
    val headers: Headers,
    val entity: Entity[F],
    val attributes: Vault,
) extends Message[F]
    with Product
    with Serializable {
  type SelfF[F0[_]] = Response[F0]

  def withStatus(status: Status): Response[F] =
    copy(status = status)

  override protected def change[F1[_]](
      httpVersion: HttpVersion,
      entity: Entity[F1],
      headers: Headers,
      attributes: Vault,
  ): Response[F1] =
    copy(
      httpVersion = httpVersion,
      entity = entity,
      headers = headers,
      attributes = attributes,
    )

  /** Add a Set-Cookie header for the provided [[ResponseCookie]] */
  def addCookie(cookie: ResponseCookie): Response[F] =
    transformHeaders(_.add(`Set-Cookie`(cookie)))

  /** Add a [[org.http4s.headers.`Set-Cookie`]] header with the provided values */
  def addCookie(name: String, content: String, expires: Option[HttpDate] = None): Response[F] =
    addCookie(ResponseCookie(name, content, expires))

  /** Add a [[org.http4s.headers.`Set-Cookie`]] which will remove the specified
    * cookie from the client
    */
  def removeCookie(cookie: ResponseCookie): Response[F] =
    addCookie(cookie.clearCookie)

  /** Add a [[org.http4s.headers.`Set-Cookie`]] which will remove the specified cookie from the client */
  def removeCookie(name: String): Response[F] =
    addCookie(ResponseCookie(name, "").clearCookie)

  /** Returns a list of cookies from the [[org.http4s.headers.`Set-Cookie`]]
    * headers. Includes expired cookies, such as those that represent cookie
    * deletion.
    */
  def cookies: List[ResponseCookie] =
    headers.get[`Set-Cookie`].foldMap(_.toList).map(_.cookie)

  override def hashCode(): Int = MurmurHash3.productHash(this)

  def copy[F1[_]](
      status: Status = this.status,
      httpVersion: HttpVersion = this.httpVersion,
      headers: Headers = this.headers,
      entity: Entity[F1] = this.entity,
      attributes: Vault = this.attributes,
  ): Response[F1] =
    Response(
      status = status,
      httpVersion = httpVersion,
      headers = headers,
      entity = entity,
      attributes = attributes,
    )

  def canEqual(that: Any): Boolean =
    that match {
      case _: Response[_] => true
      case _ => false
    }

  def productArity: Int = 5

  def productElement(n: Int): Any =
    n match {
      case 0 => status
      case 1 => httpVersion
      case 2 => headers
      case 3 => body
      case 4 => attributes
      case _ => throw new IndexOutOfBoundsException()
    }

  /** A projection of this response without the body. */
  def responsePrelude: ResponsePrelude =
    ResponsePrelude.fromResponse(this)

  override def toString: String =
    s"""Response(status=${status.code}, httpVersion=${httpVersion}, headers=${headers
        .redactSensitive()})"""
}

object Response extends KleisliSyntax {

  /** Representation of the HTTP response to send back to the client
    *
    * @param status [[Status]] code and message
    * @param headers [[Headers]] containing all response headers
    * @param entity [[Entity]] representing the possible body of the response
    * @param attributes [[org.typelevel.vault.Vault]] containing additional
    *                   parameters which may be used by the http4s backend for
    *                   additional processing such as java.io.File object
    */
  def apply[F[_]](
      status: Status = Status.Ok,
      httpVersion: HttpVersion = HttpVersion.`HTTP/1.1`,
      headers: Headers = Headers.empty,
      entity: Entity[F] = Entity.empty,
      attributes: Vault = Vault.empty,
  ): Response[F] =
    new Response(status, httpVersion, headers, entity, attributes)

  def unapply[F[_]](
      response: Response[F]
  ): Option[(Status, HttpVersion, Headers, EntityBody[F], Vault)] =
    Some(
      (response.status, response.httpVersion, response.headers, response.body, response.attributes)
    )

  val notFound: Response[Pure] =
    Response(
      Status.NotFound,
      entity = Entity.Strict(Chunk.array("Not found".getBytes(StandardCharsets.UTF_8))),
      headers = Headers(
        `Content-Type`(MediaType.text.plain, Charset.`UTF-8`),
        `Content-Length`.unsafeFromLong(9L),
      ),
    )

  def notFoundFor[F[_]: Applicative](request: Request[F])(implicit
      encoder: EntityEncoder[F, String]
  ): F[Response[F]] =
    Response(Status.NotFound).withEntity(s"${request.pathInfo} not found").pure[F]

  def timeout[F[_]]: Response[F] =
    Response(Status.ServiceUnavailable).withEntity("Response timed out")
}<|MERGE_RESOLUTION|>--- conflicted
+++ resolved
@@ -95,12 +95,7 @@
           )
       case None => None
     }
-<<<<<<< HEAD
-    change(entity = entity, headers = headers ++ hs)
-=======
-
-    change(body = entity.body, headers = cl.fold(hsBase)(hsBase.withContentLength))
->>>>>>> 2d6f45e1
+    change(entity = entity, headers  = cl.fold(hsBase)(hsBase.withContentLength))
   }
 
   def withEntity[F1[x]](entity: Entity[F1]): SelfF[F1] =
@@ -214,58 +209,6 @@
   def isChunked: Boolean =
     headers.get[`Transfer-Encoding`].exists(_.values.contains_(TransferCoding.chunked))
 
-<<<<<<< HEAD
-  /** Puts a `Content-Length` header, replacing any existing.  Removes
-    * any existing `chunked` value from the `Transfer-Encoding`
-    * header.  It is critical that the supplied content length
-    * accurately describe the length of the body stream.
-    *
-    * {{{
-    * scala> import org.http4s.headers._
-    * scala> val chunked = Request().withHeaders(
-    *      |   `Transfer-Encoding`(TransferCoding.chunked),
-    *      |   `Content-Type`(MediaType.text.plain))
-    * scala> chunked.withContentLength(`Content-Length`.unsafeFromLong(1024)).headers
-    * res0: Headers = Headers(Content-Type: text/plain, Content-Length: 1024)
-    *
-    * scala> val chunkedGzipped = Request().withHeaders(
-    *      |   `Transfer-Encoding`(TransferCoding.chunked, TransferCoding.gzip),
-    *      |   `Content-Type`(MediaType.text.plain))
-    * scala> chunkedGzipped.withContentLength(`Content-Length`.unsafeFromLong(1024)).headers
-    * res1: Headers = Headers(Transfer-Encoding: gzip, Content-Type: text/plain, Content-Length: 1024)
-    *
-    * scala> val const = Request().withHeaders(
-    *      |   `Content-Length`(2048),
-    *      |   `Content-Type`(MediaType.text.plain))
-    * scala> const.withContentLength(`Content-Length`.unsafeFromLong(1024)).headers
-    * res1: Headers = Headers(Content-Type: text/plain, Content-Length: 1024)
-    * }}}
-    */
-  def withContentLength(contentLength: `Content-Length`): SelfF[F] =
-    transformHeaders(_.transform { hs =>
-      val b = List.newBuilder[Header.Raw]
-      hs.foreach { h =>
-        h.name match {
-          case `Transfer-Encoding`.name =>
-            `Transfer-Encoding`
-              .parse(h.value)
-              .redeem(
-                _ => b += h,
-                _.filter(_ != TransferCoding.chunked)
-                  .foreach(b += _.toRaw1),
-              )
-          case `Content-Length`.name =>
-            ()
-          case _ =>
-            b += h
-        }
-      }
-      b += contentLength.toRaw1
-      b.result()
-    })
-
-=======
->>>>>>> 2d6f45e1
   // Attribute methods
 
   /** Generates a new message object with the specified key/value pair appended
@@ -300,7 +243,6 @@
     * `Content-Length` header.  It is the caller's responsibility to
     * assure there is enough memory to materialize the body.
     */
-<<<<<<< HEAD
   def toStrict[F1[x] >: F[x]](implicit F: Concurrent[F1]): F1[SelfF[Pure]] =
     entity match {
       case Entity.Empty =>
@@ -309,20 +251,14 @@
         F.pure(
           self
             .withEntity(entity)
-            .withContentLength(`Content-Length`.unsafeFromLong(chunk.size.toLong))
+            .transformHeaders(_.withContentLength(`Content-Length`.unsafeFromLong(chunk.size.toLong)))
         )
       case Entity.Default(body, _) =>
         body.covary[F1].compile.to(Chunk).map { chunk =>
           self
             .withEntity(Entity.strict(chunk))
-            .withContentLength(`Content-Length`.unsafeFromLong(chunk.size.toLong))
+            .transformHeaders(_.withContentLength(`Content-Length`.unsafeFromLong(chunk.size.toLong)))
         }
-=======
-  def toStrict(implicit F: Concurrent[F]): F[Self] =
-    body.compile.to(Chunk).map { chunk =>
-      withBodyStream(Stream.chunk(chunk))
-        .transformHeaders(_.withContentLength(`Content-Length`.unsafeFromLong(chunk.size.toLong)))
->>>>>>> 2d6f45e1
     }
 }
 
