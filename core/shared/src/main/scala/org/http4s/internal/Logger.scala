/*
 * Copyright 2013 http4s.org
 *
 * Licensed under the Apache License, Version 2.0 (the "License");
 * you may not use this file except in compliance with the License.
 * You may obtain a copy of the License at
 *
 *     http://www.apache.org/licenses/LICENSE-2.0
 *
 * Unless required by applicable law or agreed to in writing, software
 * distributed under the License is distributed on an "AS IS" BASIS,
 * WITHOUT WARRANTIES OR CONDITIONS OF ANY KIND, either express or implied.
 * See the License for the specific language governing permissions and
 * limitations under the License.
 */

package org.http4s.internal

import cats.Monad
import cats.effect.kernel.Async
import cats.syntax.all._
import fs2.Stream
<<<<<<< HEAD
import org.http4s.Charset
=======
>>>>>>> a5f0e6aa
import org.http4s.Entity
import org.http4s.Headers
import org.http4s.MediaType
import org.http4s.Message
import org.http4s.Request
import org.http4s.Response
import org.typelevel.ci.CIString

object Logger {

  def defaultLogHeaders[F[_]](message: Message[F])(
      logHeaders: Boolean,
      redactHeadersWhen: CIString => Boolean = Headers.SensitiveHeaders.contains,
  ): String =
    if (logHeaders)
      message.headers.mkString("Headers(", ", ", ")", redactHeadersWhen)
    else ""

  def defaultLogBody[F[_]](
      message: Message[F]
<<<<<<< HEAD
  )(logBody: Boolean)(implicit F: Async[F]): Option[F[String]] =
    if (logBody) {
=======
  )(logBody: Boolean): Option[F[String]] =
    if (logBody && message.entity != Entity.Empty) {
>>>>>>> a5f0e6aa
      val isBinary = message.contentType.exists(_.mediaType.binary)
      val isJson = message.contentType.exists(mT =>
        mT.mediaType == MediaType.application.json || mT.mediaType.subType.endsWith("+json")
      )

      message.entity match {
        case Entity.Empty =>
          None
        case Entity.Strict(bv) =>
          if (!isBinary || isJson) {
            val charset = message.charset.fold(Charset.`UTF-8`.nioCharset)(_.nioCharset)
            Some(F.delay(bv.decodeStringLenient()(charset)))
          } else
            Some(F.delay(bv.toHex))
        case Entity.Default(_, _) =>
          val stream =
            if (!isBinary || isJson)
              message.bodyText
            else
              message.body.map(b => java.lang.Integer.toHexString(b & 0xff))

          Some(stream.compile.string)
      }
    } else None

  def logMessage[F[_]](message: Message[F])(
      logHeaders: Boolean,
      logBody: Boolean,
      redactHeadersWhen: CIString => Boolean = Headers.SensitiveHeaders.contains,
  )(log: String => F[Unit])(implicit F: Async[F]): F[Unit] = {
    val logBodyText = (_: Stream[F, Byte]) => defaultLogBody(message)(logBody)

    logMessageWithBodyText(message)(logHeaders, logBodyText, redactHeadersWhen)(log)
  }

  def logMessageWithBodyText[F[_]](message: Message[F])(
      logHeaders: Boolean,
      logBodyText: Stream[F, Byte] => Option[F[String]],
      redactHeadersWhen: CIString => Boolean = Headers.SensitiveHeaders.contains,
  )(log: String => F[Unit])(implicit F: Monad[F]): F[Unit] = {
    def prelude =
      message match {
        case req: Request[_] => s"${req.httpVersion} ${req.method} ${req.uri}"
        case resp: Response[_] => s"${resp.httpVersion} ${resp.status}"
      }

    val headers: String = defaultLogHeaders(message)(logHeaders, redactHeadersWhen)

    val bodyText: F[String] =
      logBodyText(message.body) match {
        case Some(textF) => textF.map(text => s"""body="$text"""")
        case None => F.pure("")
      }

    def spaced(x: String): String = if (x.isEmpty) x else s" $x"

    bodyText
      .map(body => s"$prelude${spaced(headers)}${spaced(body)}")
      .flatMap(log)
  }

}<|MERGE_RESOLUTION|>--- conflicted
+++ resolved
@@ -20,10 +20,7 @@
 import cats.effect.kernel.Async
 import cats.syntax.all._
 import fs2.Stream
-<<<<<<< HEAD
 import org.http4s.Charset
-=======
->>>>>>> a5f0e6aa
 import org.http4s.Entity
 import org.http4s.Headers
 import org.http4s.MediaType
@@ -44,13 +41,8 @@
 
   def defaultLogBody[F[_]](
       message: Message[F]
-<<<<<<< HEAD
   )(logBody: Boolean)(implicit F: Async[F]): Option[F[String]] =
-    if (logBody) {
-=======
-  )(logBody: Boolean): Option[F[String]] =
     if (logBody && message.entity != Entity.Empty) {
->>>>>>> a5f0e6aa
       val isBinary = message.contentType.exists(_.mediaType.binary)
       val isJson = message.contentType.exists(mT =>
         mT.mediaType == MediaType.application.json || mT.mediaType.subType.endsWith("+json")
