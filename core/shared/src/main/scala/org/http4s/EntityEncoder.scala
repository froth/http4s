--- conflicted
+++ resolved
@@ -25,10 +25,7 @@
 import fs2.Stream
 import fs2.io.file.Files
 import fs2.io.readInputStream
-<<<<<<< HEAD
-=======
 import org.http4s.Charset.`UTF-8`
->>>>>>> 01308f5d
 import org.http4s.headers._
 import org.http4s.multipart.Multipart
 import org.http4s.multipart.MultipartEncoder
@@ -108,15 +105,7 @@
     }
 
   /** Encodes a value from its Show instance.  Too broad to be implicit, too useful to not exist. */
-<<<<<<< HEAD
-  def showEncoder[A](implicit
-      charset: Charset = DefaultCharset,
-      show: Show[A]): EntityEncoder.Pure[A] = {
-=======
-  def showEncoder[F[_], A](implicit
-      charset: Charset = `UTF-8`,
-      show: Show[A]): EntityEncoder[F, A] = {
->>>>>>> 01308f5d
+  def showEncoder[A](implicit charset: Charset = `UTF-8`, show: Show[A]): EntityEncoder.Pure[A] = {
     val hdr = `Content-Type`(MediaType.text.plain).withCharset(charset)
     simple[A](hdr)(a => Chunk.array(show.show(a).getBytes(charset.nioCharset)))
   }
@@ -149,26 +138,14 @@
   implicit val unitEncoder: EntityEncoder.Pure[Unit] =
     emptyEncoder[Unit]
 
-<<<<<<< HEAD
-  implicit def stringEncoder(implicit
-      charset: Charset = DefaultCharset): EntityEncoder.Pure[String] = {
-=======
-  implicit def stringEncoder[F[_]](implicit
-      charset: Charset = `UTF-8`): EntityEncoder[F, String] = {
->>>>>>> 01308f5d
+  implicit def stringEncoder(implicit charset: Charset = `UTF-8`): EntityEncoder.Pure[String] = {
     val hdr = `Content-Type`(MediaType.text.plain).withCharset(charset)
     simple(hdr)(s => Chunk.array(s.getBytes(charset.nioCharset)))
   }
 
-<<<<<<< HEAD
   implicit def charArrayEncoder(implicit
-      charset: Charset = DefaultCharset): EntityEncoder.Pure[Array[Char]] =
+      charset: Charset = `UTF-8`): EntityEncoder.Pure[Array[Char]] =
     stringEncoder.contramap(new String(_))
-=======
-  implicit def charArrayEncoder[F[_]](implicit
-      charset: Charset = `UTF-8`): EntityEncoder[F, Array[Char]] =
-    stringEncoder[F].contramap(new String(_))
->>>>>>> 01308f5d
 
   implicit val chunkEncoder: EntityEncoder.Pure[Chunk[Byte]] =
     simple(`Content-Type`(MediaType.application.`octet-stream`))(identity)
