/*
 * Copyright 2019 http4s.org
 *
 * Licensed under the Apache License, Version 2.0 (the "License");
 * you may not use this file except in compliance with the License.
 * You may obtain a copy of the License at
 *
 *     http://www.apache.org/licenses/LICENSE-2.0
 *
 * Unless required by applicable law or agreed to in writing, software
 * distributed under the License is distributed on an "AS IS" BASIS,
 * WITHOUT WARRANTIES OR CONDITIONS OF ANY KIND, either express or implied.
 * See the License for the specific language governing permissions and
 * limitations under the License.
 */

package org.http4s.ember.client

import cats._
import cats.syntax.all._
import cats.effect._
import scala.concurrent.duration._
import org.http4s.ProductId
import org.http4s.client._
<<<<<<< HEAD
import org.http4s.headers.{Connection, `User-Agent`}
import org.typelevel.keypool._
import org.typelevel.log4cats.Logger
import org.typelevel.log4cats.slf4j.Slf4jLogger
=======
>>>>>>> d5faa3a6
import fs2.io.tcp.SocketGroup
import fs2.io.tcp.SocketOptionMapping
import fs2.io.tls._
import scala.concurrent.duration.Duration
import org.http4s.headers.{Connection, `User-Agent`}
import org.http4s.ember.client.internal.ClientHelpers

final class EmberClientBuilder[F[_]: Async] private (
    private val tlsContextOpt: Option[TLSContext],
    private val sgOpt: Option[SocketGroup],
    val maxTotal: Int,
    val maxPerKey: RequestKey => Int,
    val idleTimeInPool: Duration,
    private val logger: Logger[F],
    val chunkSize: Int,
    val maxResponseHeaderSize: Int,
    private val idleConnectionTime: Duration,
    val timeout: Duration,
    val additionalSocketOptions: List[SocketOptionMapping[_]],
    val userAgent: Option[`User-Agent`]
) { self =>

  private def copy(
      tlsContextOpt: Option[TLSContext] = self.tlsContextOpt,
      sgOpt: Option[SocketGroup] = self.sgOpt,
      maxTotal: Int = self.maxTotal,
      maxPerKey: RequestKey => Int = self.maxPerKey,
      idleTimeInPool: Duration = self.idleTimeInPool,
      logger: Logger[F] = self.logger,
      chunkSize: Int = self.chunkSize,
      maxResponseHeaderSize: Int = self.maxResponseHeaderSize,
      idleConnectionTime: Duration = self.idleConnectionTime,
      timeout: Duration = self.timeout,
      additionalSocketOptions: List[SocketOptionMapping[_]] = self.additionalSocketOptions,
      userAgent: Option[`User-Agent`] = self.userAgent
  ): EmberClientBuilder[F] =
    new EmberClientBuilder[F](
      tlsContextOpt = tlsContextOpt,
      sgOpt = sgOpt,
      maxTotal = maxTotal,
      maxPerKey = maxPerKey,
      idleTimeInPool = idleTimeInPool,
      logger = logger,
      chunkSize = chunkSize,
      maxResponseHeaderSize = maxResponseHeaderSize,
      idleConnectionTime = idleConnectionTime,
      timeout = timeout,
      additionalSocketOptions = additionalSocketOptions,
      userAgent = userAgent
    )

  def withTLSContext(tlsContext: TLSContext) =
    copy(tlsContextOpt = tlsContext.some)
  def withoutTLSContext = copy(tlsContextOpt = None)

  def withSocketGroup(sg: SocketGroup) = copy(sgOpt = sg.some)

  def withMaxTotal(maxTotal: Int) = copy(maxTotal = maxTotal)
  def withMaxPerKey(maxPerKey: RequestKey => Int) = copy(maxPerKey = maxPerKey)
  def withIdleTimeInPool(idleTimeInPool: Duration) = copy(idleTimeInPool = idleTimeInPool)
  def withIdleConnectionTime(idleConnectionTime: Duration) =
    copy(idleConnectionTime = idleConnectionTime)

  def withLogger(logger: Logger[F]) = copy(logger = logger)
  def withChunkSize(chunkSize: Int) = copy(chunkSize = chunkSize)
  def withMaxResponseHeaderSize(maxResponseHeaderSize: Int) =
    copy(maxResponseHeaderSize = maxResponseHeaderSize)

  def withTimeout(timeout: Duration) = copy(timeout = timeout)
  def withAdditionalSocketOptions(additionalSocketOptions: List[SocketOptionMapping[_]]) =
    copy(additionalSocketOptions = additionalSocketOptions)

  def withUserAgent(userAgent: `User-Agent`) =
    copy(userAgent = userAgent.some)
  def withoutUserAgent =
    copy(userAgent = None)

  def build: Resource[F, Client[F]] =
    for {
      sg <- sgOpt.fold(SocketGroup[F]())(_.pure[Resource[F, *]])
      tlsContextOptWithDefault <- Resource.eval(
        tlsContextOpt
          .fold(TLSContext.system.attempt.map(_.toOption))(_.some.pure[F])
      )
      builder =
        KeyPoolBuilder
          .apply[F, RequestKey, (RequestKeySocket[F], F[Unit])](
            (requestKey: RequestKey) => {
              val alloced =
                org.http4s.ember.client.internal.ClientHelpers
                  .requestKeyToSocketWithKey[F](
                    requestKey,
                    tlsContextOptWithDefault,
                    sg,
                    additionalSocketOptions
                  )
                  .allocated
              alloced <* logger.trace(s"Created Connection - RequestKey: ${requestKey}")
            },
            { case (RequestKeySocket(socket, r), shutdown) =>
              logger.trace(s"Shutting Down Connection - RequestKey: ${r}") >>
                socket.endOfInput.attempt.void >>
                socket.endOfOutput.attempt.void >>
                socket.close.attempt.void >>
                shutdown.attempt.void
            }
          )
          .withDefaultReuseState(Reusable.DontReuse)
          .withIdleTimeAllowedInPool(idleTimeInPool)
          .withMaxPerKey(maxPerKey)
          .withMaxTotal(maxTotal)
          .withOnReaperException(_ => Applicative[F].unit)
      pool <- builder.build
    } yield {
      val client = Client[F] { request =>
        for {
<<<<<<< HEAD
          managed <- pool.take(RequestKey.fromRequest(request))
          _ <- Resource.eval(
=======
          managed <- ClientHelpers.getValidManaged(pool, request)
          _ <- Resource.liftF(
>>>>>>> d5faa3a6
            pool.state.flatMap { poolState =>
              logger.trace(
                s"Connection Taken - Key: ${managed.value._1.requestKey} - Reused: ${managed.isReused} - PoolState: $poolState"
              )
            }
          )
<<<<<<< HEAD
          responseResource <-
            org.http4s.ember.client.internal.ClientHelpers
              .request[F](
                request,
                managed.value._1,
                managed.canBeReused,
                chunkSize,
                maxResponseHeaderSize,
                timeout,
                userAgent
              )
              .map(response =>
                // TODO If Response Body has a take(1).compile.drain - would leave rest of bytes in root stream for next caller
                response.copy(body = response.body.onFinalizeCaseWeak {
                  case Resource.ExitCase.Succeeded =>
                    val requestClose = request.headers.get(Connection).exists(_.hasClose)
                    val responseClose = response.isChunked || response.headers
                      .get(Connection)
                      .exists(_.hasClose)

                    if (requestClose || responseClose) Sync[F].unit
                    else managed.canBeReused.set(Reusable.Reuse)
                  case Resource.ExitCase.Canceled => Sync[F].unit
                  case Resource.ExitCase.Errored(_) => Sync[F].unit
                }))
        } yield responseResource)
=======
          responseResource <- Resource
            .liftF(
              ClientHelpers
                .request[F](
                  request,
                  managed.value._1,
                  managed.canBeReused,
                  chunkSize,
                  maxResponseHeaderSize,
                  idleConnectionTime,
                  timeout,
                  userAgent
                )
            )
            .map(response =>
              // TODO If Response Body has a take(1).compile.drain - would leave rest of bytes in root stream for next caller
              response.copy(body = response.body.onFinalizeCaseWeak {
                case ExitCase.Completed =>
                  val requestClose = request.headers.get(Connection).exists(_.hasClose)
                  val responseClose = response.isChunked || response.headers
                    .get(Connection)
                    .exists(_.hasClose)

                  if (requestClose || responseClose) Sync[F].unit
                  else managed.canBeReused.set(Reusable.Reuse)
                case ExitCase.Canceled => Sync[F].unit
                case ExitCase.Error(_) => Sync[F].unit
              }))
        } yield responseResource
      }
>>>>>>> d5faa3a6
      new EmberClient[F](client, pool)
    }
}

object EmberClientBuilder {

  def default[F[_]: Async] =
    new EmberClientBuilder[F](
      tlsContextOpt = None,
      sgOpt = None,
      maxTotal = Defaults.maxTotal,
      maxPerKey = Defaults.maxPerKey,
      idleTimeInPool = Defaults.idleTimeInPool,
      logger = Slf4jLogger.getLogger[F],
      chunkSize = Defaults.chunkSize,
      maxResponseHeaderSize = Defaults.maxResponseHeaderSize,
      idleConnectionTime = Defaults.idleConnectionTime,
      timeout = Defaults.timeout,
      additionalSocketOptions = Defaults.additionalSocketOptions,
      userAgent = Defaults.userAgent
    )

  private object Defaults {
    val acgFixedThreadPoolSize: Int = 100
    val chunkSize: Int = 32 * 1024
    val maxResponseHeaderSize: Int = 4096
    val idleConnectionTime = org.http4s.client.defaults.RequestTimeout
    val timeout: Duration = org.http4s.client.defaults.RequestTimeout

    // Pool Settings
    val maxPerKey = { (_: RequestKey) =>
      100
    }
    val maxTotal = 100
    val idleTimeInPool = 30.seconds // 30 Seconds in Nanos
    val additionalSocketOptions = List.empty[SocketOptionMapping[_]]
    val userAgent = Some(
      `User-Agent`(ProductId("http4s-ember", Some(org.http4s.BuildInfo.version))))
  }
}<|MERGE_RESOLUTION|>--- conflicted
+++ resolved
@@ -22,13 +22,9 @@
 import scala.concurrent.duration._
 import org.http4s.ProductId
 import org.http4s.client._
-<<<<<<< HEAD
-import org.http4s.headers.{Connection, `User-Agent`}
 import org.typelevel.keypool._
 import org.typelevel.log4cats.Logger
 import org.typelevel.log4cats.slf4j.Slf4jLogger
-=======
->>>>>>> d5faa3a6
 import fs2.io.tcp.SocketGroup
 import fs2.io.tcp.SocketOptionMapping
 import fs2.io.tls._
@@ -145,49 +141,16 @@
     } yield {
       val client = Client[F] { request =>
         for {
-<<<<<<< HEAD
-          managed <- pool.take(RequestKey.fromRequest(request))
+          managed <- ClientHelpers.getValidManaged(pool, request)
           _ <- Resource.eval(
-=======
-          managed <- ClientHelpers.getValidManaged(pool, request)
-          _ <- Resource.liftF(
->>>>>>> d5faa3a6
             pool.state.flatMap { poolState =>
               logger.trace(
                 s"Connection Taken - Key: ${managed.value._1.requestKey} - Reused: ${managed.isReused} - PoolState: $poolState"
               )
             }
           )
-<<<<<<< HEAD
           responseResource <-
-            org.http4s.ember.client.internal.ClientHelpers
-              .request[F](
-                request,
-                managed.value._1,
-                managed.canBeReused,
-                chunkSize,
-                maxResponseHeaderSize,
-                timeout,
-                userAgent
-              )
-              .map(response =>
-                // TODO If Response Body has a take(1).compile.drain - would leave rest of bytes in root stream for next caller
-                response.copy(body = response.body.onFinalizeCaseWeak {
-                  case Resource.ExitCase.Succeeded =>
-                    val requestClose = request.headers.get(Connection).exists(_.hasClose)
-                    val responseClose = response.isChunked || response.headers
-                      .get(Connection)
-                      .exists(_.hasClose)
-
-                    if (requestClose || responseClose) Sync[F].unit
-                    else managed.canBeReused.set(Reusable.Reuse)
-                  case Resource.ExitCase.Canceled => Sync[F].unit
-                  case Resource.ExitCase.Errored(_) => Sync[F].unit
-                }))
-        } yield responseResource)
-=======
-          responseResource <- Resource
-            .liftF(
+            Resource.eval(
               ClientHelpers
                 .request[F](
                   request,
@@ -199,24 +162,22 @@
                   timeout,
                   userAgent
                 )
-            )
-            .map(response =>
-              // TODO If Response Body has a take(1).compile.drain - would leave rest of bytes in root stream for next caller
-              response.copy(body = response.body.onFinalizeCaseWeak {
-                case ExitCase.Completed =>
-                  val requestClose = request.headers.get(Connection).exists(_.hasClose)
-                  val responseClose = response.isChunked || response.headers
-                    .get(Connection)
-                    .exists(_.hasClose)
-
-                  if (requestClose || responseClose) Sync[F].unit
-                  else managed.canBeReused.set(Reusable.Reuse)
-                case ExitCase.Canceled => Sync[F].unit
-                case ExitCase.Error(_) => Sync[F].unit
-              }))
+                .map(response =>
+                  // TODO If Response Body has a take(1).compile.drain - would leave rest of bytes in root stream for next caller
+                  response.copy(body = response.body.onFinalizeCaseWeak {
+                    case Resource.ExitCase.Succeeded =>
+                      val requestClose = request.headers.get(Connection).exists(_.hasClose)
+                      val responseClose = response.isChunked || response.headers
+                        .get(Connection)
+                        .exists(_.hasClose)
+
+                      if (requestClose || responseClose) Sync[F].unit
+                      else managed.canBeReused.set(Reusable.Reuse)
+                    case Resource.ExitCase.Canceled => Sync[F].unit
+                    case Resource.ExitCase.Errored(_) => Sync[F].unit
+                  })))
         } yield responseResource
       }
->>>>>>> d5faa3a6
       new EmberClient[F](client, pool)
     }
 }
