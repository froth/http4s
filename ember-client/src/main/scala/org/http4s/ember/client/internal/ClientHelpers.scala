/*
 * Copyright 2019 http4s.org
 *
 * Licensed under the Apache License, Version 2.0 (the "License");
 * you may not use this file except in compliance with the License.
 * You may obtain a copy of the License at
 *
 *     http://www.apache.org/licenses/LICENSE-2.0
 *
 * Unless required by applicable law or agreed to in writing, software
 * distributed under the License is distributed on an "AS IS" BASIS,
 * WITHOUT WARRANTIES OR CONDITIONS OF ANY KIND, either express or implied.
 * See the License for the specific language governing permissions and
 * limitations under the License.
 */

package org.http4s.ember.client.internal

import org.http4s.ember.client._
import fs2.io.tcp._
import cats._
import cats.data.NonEmptyList
import cats.effect._
import cats.effect.implicits._
import cats.effect.concurrent._
import cats.syntax.all._
import scala.concurrent.duration._
import java.net.InetSocketAddress
import org.http4s._
import org.http4s.client.RequestKey
import org.http4s.client.middleware._
import org.http4s.ember.core.EmberException
import org.typelevel.ci._
import _root_.org.http4s.ember.core.{Encoder, Parser}
import _root_.fs2.io.tcp.SocketGroup
import _root_.fs2.io.tls._
import org.typelevel.keypool._
import javax.net.ssl.SNIHostName
import org.http4s.headers.{Connection, Date, `Idempotency-Key`, `User-Agent`}
import _root_.org.http4s.ember.core.Util._
import java.nio.channels.ClosedChannelException

private[client] object ClientHelpers {

  def requestToSocketWithKey[F[_]: Concurrent: ContextShift](
      request: Request[F],
      tlsContextOpt: Option[TLSContext],
      enableEndpointValidation: Boolean,
      sg: SocketGroup,
      additionalSocketOptions: List[SocketOptionMapping[_]]
  ): Resource[F, RequestKeySocket[F]] = {
    val requestKey = RequestKey.fromRequest(request)
    requestKeyToSocketWithKey[F](
      requestKey,
      tlsContextOpt,
      enableEndpointValidation,
      sg,
      additionalSocketOptions
    )
  }

  def requestKeyToSocketWithKey[F[_]: Concurrent: ContextShift](
      requestKey: RequestKey,
      tlsContextOpt: Option[TLSContext],
      enableEndpointValidation: Boolean,
      sg: SocketGroup,
      additionalSocketOptions: List[SocketOptionMapping[_]]
  ): Resource[F, RequestKeySocket[F]] =
    for {
      address <- Resource.eval(getAddress(requestKey))
      initSocket <- sg.client[F](address, additionalSocketOptions = additionalSocketOptions)
      socket <- {
        if (requestKey.scheme === Uri.Scheme.https)
          tlsContextOpt.fold[Resource[F, Socket[F]]] {
            ApplicativeThrow[Resource[F, *]].raiseError(
              new Throwable("EmberClient Not Configured for Https")
            )
          } { tlsContext =>
            tlsContext
              .client(
                initSocket,
                TLSParameters(
                  serverNames = Some(List(new SNIHostName(address.getHostName))),
                  endpointIdentificationAlgorithm =
                    if (enableEndpointValidation) Some("HTTPS") else None)
              )
              .widen[Socket[F]]
          }
        else initSocket.pure[Resource[F, *]]
      }
    } yield RequestKeySocket(socket, requestKey)

  def request[F[_]: Concurrent: Timer](
      request: Request[F],
      connection: EmberConnection[F],
      chunkSize: Int,
      maxResponseHeaderSize: Int,
      idleTimeout: Duration,
      timeout: Duration,
      userAgent: Option[`User-Agent`]
  ): F[(Response[F], F[Option[Array[Byte]]])] = {

    def writeRequestToSocket(
        req: Request[F],
        socket: Socket[F],
        timeout: Option[FiniteDuration]): F[Unit] =
      Encoder
        .reqToBytes(req)
        .through(socket.writes(timeout))
        .compile
        .drain

    def writeRead(req: Request[F]): F[(Response[F], F[Option[Array[Byte]]])] =
      writeRequestToSocket(req, connection.keySocket.socket, durationToFinite(idleTimeout)) >>
        connection.nextBytes.getAndSet(Array.emptyByteArray).flatMap { head =>
          val finiteDuration = durationToFinite(timeout)
          val parse = Parser.Response.parser(maxResponseHeaderSize)(
            head,
            connection.keySocket.socket.read(chunkSize, durationToFinite(idleTimeout))
          )

          finiteDuration.fold(parse)(duration =>
            parse.timeoutTo(
              duration,
              Concurrent[F].defer(
                ApplicativeThrow[F].raiseError(new java.util.concurrent.TimeoutException(
                  s"Timed Out on EmberClient Header Receive Timeout: $duration")))
            ))
        }

    for {
      processedReq <- preprocessRequest(request, userAgent)
      res <- writeRead(processedReq)
    } yield res
  }.adaptError { case e: EmberException.EmptyStream =>
    new ClosedChannelException() {
      initCause(e)

      override def getMessage(): String =
        "Remote Disconnect: Received zero bytes after sending request"
    }
  }

  private[internal] def preprocessRequest[F[_]: Monad: Clock](
      req: Request[F],
      userAgent: Option[`User-Agent`]): F[Request[F]] = {
    val connection = req.headers
      .get[Connection]
      .fold(Connection(NonEmptyList.of(ci"keep-alive")))(identity)
    val userAgentHeader: Option[`User-Agent`] = req.headers.get[`User-Agent`].orElse(userAgent)
    for {
      date <- req.headers.get[Date].fold(HttpDate.current[F].map(Date(_)))(_.pure[F])
    } yield req
      .putHeaders(date, connection)
      .putHeaders(userAgentHeader)
  }

  private[ember] def postProcessResponse[F[_]](
      req: Request[F],
      resp: Response[F],
      drain: F[Option[Array[Byte]]],
      nextBytes: Ref[F, Array[Byte]],
      canBeReused: Ref[F, Reusable])(implicit F: Concurrent[F]): F[Unit] =
    drain.flatMap {
      case Some(bytes) =>
        val requestClose = connectionFor(req.httpVersion, req.headers).hasClose
        val responseClose = connectionFor(resp.httpVersion, resp.headers).hasClose

        if (requestClose || responseClose) F.unit
        else nextBytes.set(bytes) >> canBeReused.set(Reusable.Reuse)
      case None => F.unit
    }

  // https://github.com/http4s/http4s/blob/main/blaze-client/src/main/scala/org/http4s/client/blaze/Http1Support.scala#L86
  private def getAddress[F[_]: Sync](requestKey: RequestKey): F[InetSocketAddress] =
    requestKey match {
      case RequestKey(s, auth) =>
        val port = auth.port.getOrElse(if (s == Uri.Scheme.https) 443 else 80)
        val host = auth.host.value
        Sync[F].delay(new InetSocketAddress(host, port))
    }

  // Assumes that the request doesn't have fancy finalizers besides shutting down the pool
  private[client] def getValidManaged[F[_]: Sync](
      pool: KeyPool[F, RequestKey, EmberConnection[F]],
      request: Request[F]): Resource[F, Managed[F, EmberConnection[F]]] =
    pool.take(RequestKey.fromRequest(request)).flatMap { managed =>
      Resource
        .eval(managed.value.keySocket.socket.isOpen)
        .ifM(
          managed.pure[Resource[F, *]],
          // Already Closed,
          // The Resource Scopes Aren't doing us anything
          // if we have max removed from pool we will need to revisit
          if (managed.isReused) {
            Resource.eval(managed.canBeReused.set(Reusable.DontReuse)) >>
              getValidManaged(pool, request)
          } else
            Resource.eval(Sync[F].raiseError(
              new java.net.SocketException("Fresh connection from pool was not open")))
        )
    }

  private[ember] object RetryLogic {
    private val retryNow = 0.seconds.some
    def retryUntilFresh[F[_]]: RetryPolicy[F] = { (req, result, retries) =>
      if (emberDeadFromPoolPolicy(req, result) && retries <= 2) retryNow
      else None
    }

    def emberDeadFromPoolPolicy[F[_]](
        req: Request[F],
        result: Either[Throwable, Response[F]]): Boolean =
      (req.method.isIdempotent || req.headers.get[`Idempotency-Key`].isDefined) &&
        isEmptyStreamError(result)

    def isEmptyStreamError[F[_]](result: Either[Throwable, Response[F]]): Boolean =
      result match {
        case Right(_) => false
<<<<<<< HEAD
        case Left(EmberException.EmptyStream()) => true
=======
        case Left(_: ClosedChannelException) => true
>>>>>>> a5d03df0
        case _ => false
      }
  }
}<|MERGE_RESOLUTION|>--- conflicted
+++ resolved
@@ -217,11 +217,7 @@
     def isEmptyStreamError[F[_]](result: Either[Throwable, Response[F]]): Boolean =
       result match {
         case Right(_) => false
-<<<<<<< HEAD
-        case Left(EmberException.EmptyStream()) => true
-=======
         case Left(_: ClosedChannelException) => true
->>>>>>> a5d03df0
         case _ => false
       }
   }
