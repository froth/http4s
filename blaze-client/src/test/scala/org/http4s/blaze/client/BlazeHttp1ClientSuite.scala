/*
 * Copyright 2014 http4s.org
 *
 * Licensed under the Apache License, Version 2.0 (the "License");
 * you may not use this file except in compliance with the License.
 * You may obtain a copy of the License at
 *
 *     http://www.apache.org/licenses/LICENSE-2.0
 *
 * Unless required by applicable law or agreed to in writing, software
 * distributed under the License is distributed on an "AS IS" BASIS,
 * WITHOUT WARRANTIES OR CONDITIONS OF ANY KIND, either express or implied.
 * See the License for the specific language governing permissions and
 * limitations under the License.
 */

package org.http4s
package blaze
package client

import cats.effect.IO
import org.http4s.client.ClientRouteTestBattery
import org.http4s.internal.threads.newDaemonPoolExecutionContext

class BlazeHttp1ClientSuite extends ClientRouteTestBattery("BlazeClient") {
  def clientResource =
<<<<<<< HEAD
    BlazeClientBuilder[IO]
      .withExecutionContext(
        newDaemonPoolExecutionContext("blaze-pooled-http1-client-spec", timeout = true))
      .resource
=======
    BlazeClientBuilder[IO](
      newDaemonPoolExecutionContext("blaze-pooled-http1-client-spec", timeout = true)
    ).resource
>>>>>>> 37f452b1
}<|MERGE_RESOLUTION|>--- conflicted
+++ resolved
@@ -24,14 +24,9 @@
 
 class BlazeHttp1ClientSuite extends ClientRouteTestBattery("BlazeClient") {
   def clientResource =
-<<<<<<< HEAD
     BlazeClientBuilder[IO]
       .withExecutionContext(
-        newDaemonPoolExecutionContext("blaze-pooled-http1-client-spec", timeout = true))
+        newDaemonPoolExecutionContext("blaze-pooled-http1-client-spec", timeout = true)
+      )
       .resource
-=======
-    BlazeClientBuilder[IO](
-      newDaemonPoolExecutionContext("blaze-pooled-http1-client-spec", timeout = true)
-    ).resource
->>>>>>> 37f452b1
 }