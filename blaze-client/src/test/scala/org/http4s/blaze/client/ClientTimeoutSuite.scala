--- conflicted
+++ resolved
@@ -19,12 +19,8 @@
 package client
 
 import cats.effect._
-<<<<<<< HEAD
-import cats.effect.kernel.Deferred
 import cats.effect.std.Dispatcher
 import cats.effect.std.Queue
-=======
->>>>>>> c8a68ca8
 import cats.syntax.all._
 import fs2.Chunk
 import fs2.Stream
@@ -61,36 +57,8 @@
   val FooRequest = Request[IO](uri = www_foo_com)
   val FooRequestKey = RequestKey.fromRequest(FooRequest)
   val resp = "HTTP/1.1 200 OK\r\nContent-Length: 4\r\n\r\ndone"
-<<<<<<< HEAD
-
-  private def mkConnection(
-      requestKey: RequestKey,
-      tickWheel: TickWheelExecutor,
-      dispatcher: Dispatcher[IO],
-      idleTimeout: Duration = Duration.Inf,
-  ): Http1Connection[IO] = {
-    val idleTimeoutStage = makeIdleTimeoutStage(idleTimeout, tickWheel)
-
-    val connection = new Http1Connection[IO](
-      requestKey = requestKey,
-      executionContext = Http4sSuite.TestExecutionContext,
-      maxResponseLineSize = 4 * 1024,
-      maxHeaderLength = 40 * 1024,
-      maxChunkSize = Int.MaxValue,
-      chunkBufferMaxSize = 1024 * 1024,
-      parserMode = ParserMode.Strict,
-      userAgent = None,
-      idleTimeoutStage = idleTimeoutStage,
-      dispatcher = dispatcher,
-    )
-
-    val builder = LeafBuilder(connection)
-    idleTimeoutStage.fold(builder)(builder.prepend(_))
-    connection
-  }
-=======
+
   val chunkBufferMaxSize = 1024 * 1024
->>>>>>> c8a68ca8
 
   private def makeIdleTimeoutStage(
       idleTimeout: Duration,
@@ -108,6 +76,7 @@
   private def mkClient(
       head: => HeadStage[ByteBuffer],
       tickWheel: TickWheelExecutor,
+      dispatcher: Dispatcher[IO],
   )(
       responseHeaderTimeout: Duration = Duration.Inf,
       requestTimeout: Duration = Duration.Inf,
@@ -116,7 +85,7 @@
     val manager = ConnectionManager.basic[IO, Http1Connection[IO]]((_: RequestKey) =>
       IO {
         val idleTimeoutStage = makeIdleTimeoutStage(idleTimeout, tickWheel)
-        val connection = mkConnection(idleTimeoutStage)
+        val connection = mkConnection(idleTimeoutStage, dispatcher)
         val builder = LeafBuilder(connection)
         idleTimeoutStage
           .fold(builder)(builder.prepend(_))
@@ -133,12 +102,9 @@
     )
   }
 
-<<<<<<< HEAD
-  fixture.test("Idle timeout on slow response") { case (tickWheel, dispatcher) =>
-    val tail = mkConnection(FooRequestKey, tickWheel, dispatcher, idleTimeout = 1.second)
-=======
   private def mkConnection(
-      idleTimeoutStage: Option[IdleTimeoutStage[ByteBuffer]]
+      idleTimeoutStage: Option[IdleTimeoutStage[ByteBuffer]],
+      dispatcher: Dispatcher[IO]
   ): Http1Connection[IO] =
     new Http1Connection[IO](
       requestKey = FooRequestKey,
@@ -150,112 +116,55 @@
       parserMode = ParserMode.Strict,
       userAgent = None,
       idleTimeoutStage = idleTimeoutStage,
-    )
-
-  tickWheelFixture.test("Idle timeout on slow response") { tickWheel =>
->>>>>>> c8a68ca8
+      dispatcher = dispatcher,
+    )
+
+    fixture.test("Idle timeout on slow response") { case (tickWheel, dispatcher) =>
     val h = new SlowTestHead(List(mkBuffer(resp)), 10.seconds, tickWheel)
-    val c = mkClient(h, tickWheel)(idleTimeout = 1.second)
-
-    c.fetchAs[String](FooRequest).intercept[TimeoutException]
-  }
-
-<<<<<<< HEAD
-  fixture.test("Request timeout on slow response") { case (tickWheel, dispatcher) =>
-    val tail = mkConnection(FooRequestKey, tickWheel, dispatcher)
-=======
-  tickWheelFixture.test("Request timeout on slow response") { tickWheel =>
->>>>>>> c8a68ca8
+    val c = mkClient(h, tickWheel, dispatcher)(idleTimeout = 1.second)
+
+    c.fetchAs[String](FooRequest).intercept[TimeoutException]
+  }
+
+    fixture.test("Request timeout on slow response") { case (tickWheel, dispatcher) =>
     val h = new SlowTestHead(List(mkBuffer(resp)), 10.seconds, tickWheel)
-    val c = mkClient(h, tickWheel)(requestTimeout = 1.second)
-
-    c.fetchAs[String](FooRequest).intercept[TimeoutException]
-  }
-
-<<<<<<< HEAD
-  fixture.test("Idle timeout on slow POST body") { case (tickWheel, dispatcher) =>
+    val c = mkClient(h, tickWheel, dispatcher)(requestTimeout = 1.second)
+
+    c.fetchAs[String](FooRequest).intercept[TimeoutException]
+  }
+
+  fixture.test("Idle timeout on slow request body before receiving response") {
+    case (tickWheel, dispatcher) =>
+    // Sending request body hangs so the idle timeout will kick-in after 1s and interrupt the request
+    val body = Stream.emit[IO, Byte](1.toByte) ++ Stream.never[IO]
+    val req = Request(method = Method.POST, uri = www_foo_com, body = body)
+    val h = new SlowTestHead(Seq(mkBuffer(resp)), 3.seconds, tickWheel)
+    val c = mkClient(h, tickWheel, dispatcher)(idleTimeout = 1.second)
+
+    c.fetchAs[String](req).intercept[TimeoutException]
+  }
+
+  fixture.test("Idle timeout on slow request body while receiving response body".fail) {
+    case (tickWheel, dispatcher) =>
+    // Sending request body hangs so the idle timeout will kick-in after 1s and interrupt the request.
+    // But with current implementation the cancellation of the request hangs (waits for the request body).
     (for {
-      d <- Deferred[IO, Unit]
-      body =
-        Stream
-          .awakeEvery[IO](2.seconds)
-          .map(_ => "1".toByte)
-          .take(4)
-          .onFinalizeWeak[IO](d.complete(()).void)
+      _ <- IO.unit
+      body = Stream.emit[IO, Byte](1.toByte) ++ Stream.never[IO]
       req = Request(method = Method.POST, uri = www_foo_com, body = body)
-      tail = mkConnection(
-        RequestKey.fromRequest(req),
-        tickWheel,
-        dispatcher,
-        idleTimeout = 1.second,
-      )
       q <- Queue.unbounded[IO, Option[ByteBuffer]]
       h = new QueueTestHead(q)
       (f, b) = resp.splitAt(resp.length - 1)
-      _ <- (q.offer(Some(mkBuffer(f))) >> d.get >> q.offer(Some(mkBuffer(b)))).start
-      c = mkClient(h, tail, tickWheel)()
+      _ <- (q.offer(Some(mkBuffer(f))) >> IO.sleep(3.seconds) >> q.offer(
+        Some(mkBuffer(b))
+      )).start
+      c = mkClient(h, tickWheel, dispatcher)(idleTimeout = 1.second)
       s <- c.fetchAs[String](req)
     } yield s).intercept[TimeoutException]
   }
 
-  fixture.test("Not timeout on only marginally slow POST body".flaky) {
-    case (tickWheel, dispatcher) =>
-      def dataStream(n: Int): EntityBody[IO] = {
-        val interval = 100.millis
-        Stream
-          .awakeEvery[IO](interval)
-          .map(_ => "1".toByte)
-          .take(n.toLong)
-      }
-
-      val req = Request[IO](method = Method.POST, uri = www_foo_com, body = dataStream(4))
-
-      val tail =
-        mkConnection(RequestKey.fromRequest(req), tickWheel, dispatcher, idleTimeout = 10.seconds)
-      val (f, b) = resp.splitAt(resp.length - 1)
-      val h = new SeqTestHead(Seq(f, b).map(mkBuffer))
-      val c = mkClient(h, tail, tickWheel)(requestTimeout = 30.seconds)
-
-      c.fetchAs[String](req).assertEquals("done")
-  }
-
-  fixture.test("Request timeout on slow response body".flaky) { case (tickWheel, dispatcher) =>
-    val tail = mkConnection(FooRequestKey, tickWheel, dispatcher, idleTimeout = 10.seconds)
-    val (f, b) = resp.splitAt(resp.length - 1)
-    val h = new SlowTestHead(Seq(f, b).map(mkBuffer), 1500.millis, tickWheel)
-    val c = mkClient(h, tail, tickWheel)(requestTimeout = 1.second)
-=======
-  tickWheelFixture.test("Idle timeout on slow request body before receiving response") {
-    tickWheel =>
-      // Sending request body hangs so the idle timeout will kick-in after 1s and interrupt the request
-      val body = Stream.emit[IO, Byte](1.toByte) ++ Stream.never[IO]
-      val req = Request(method = Method.POST, uri = www_foo_com, body = body)
-      val h = new SlowTestHead(Seq(mkBuffer(resp)), 3.seconds, tickWheel)
-      val c = mkClient(h, tickWheel)(idleTimeout = 1.second)
-
-      c.fetchAs[String](req).intercept[TimeoutException]
-  }
-
-  tickWheelFixture.test("Idle timeout on slow request body while receiving response body".fail) {
-    tickWheel =>
-      // Sending request body hangs so the idle timeout will kick-in after 1s and interrupt the request.
-      // But with current implementation the cancellation of the request hangs (waits for the request body).
-      (for {
-        _ <- IO.unit
-        body = Stream.emit[IO, Byte](1.toByte) ++ Stream.never[IO]
-        req = Request(method = Method.POST, uri = www_foo_com, body = body)
-        q <- Queue.unbounded[IO, Option[ByteBuffer]]
-        h = new QueueTestHead(q)
-        (f, b) = resp.splitAt(resp.length - 1)
-        _ <- (q.enqueue1(Some(mkBuffer(f))) >> IO.sleep(3.seconds) >> q.enqueue1(
-          Some(mkBuffer(b))
-        )).start
-        c = mkClient(h, tickWheel)(idleTimeout = 1.second)
-        s <- c.fetchAs[String](req)
-      } yield s).intercept[TimeoutException]
-  }
-
-  tickWheelFixture.test("Not timeout on only marginally slow request body".flaky) { tickWheel =>
+  fixture.test("Not timeout on only marginally slow request body".flaky) {
+    case (tickWheel, dispatcher) =>
     // Sending request body will take 1500ms. But there will be some activity every 500ms.
     // If the idle timeout wasn't reset every time something is sent, it would kick-in after 1 second.
     // The chunks need to be larger than the buffer in CachingChunkWriter
@@ -265,63 +174,42 @@
       .mapChunks(_ => Chunk.array(Array.fill(chunkBufferMaxSize + 1)(1.toByte)))
     val req = Request(method = Method.POST, uri = www_foo_com, body = body)
     val h = new SlowTestHead(Seq(mkBuffer(resp)), 2000.millis, tickWheel)
-    val c = mkClient(h, tickWheel)(idleTimeout = 1.second)
+    val c = mkClient(h, tickWheel, dispatcher)(idleTimeout = 1.second)
 
     c.fetchAs[String](req)
   }
 
-  tickWheelFixture.test("Request timeout on slow response body".flaky) { tickWheel =>
+  fixture.test("Request timeout on slow response body".flaky) {
+    case (tickWheel, dispatcher) =>
     val h = new SlowTestHead(Seq(mkBuffer(resp)), 1500.millis, tickWheel)
-    val c = mkClient(h, tickWheel)(requestTimeout = 1.second, idleTimeout = 10.second)
->>>>>>> c8a68ca8
-
-    c.fetchAs[String](FooRequest).intercept[TimeoutException]
-  }
-
-<<<<<<< HEAD
+    val c = mkClient(h, tickWheel, dispatcher)(requestTimeout = 1.second, idleTimeout = 10.second)
+
+    c.fetchAs[String](FooRequest).intercept[TimeoutException]
+  }
+
   fixture.test("Idle timeout on slow response body") { case (tickWheel, dispatcher) =>
-    val tail = mkConnection(FooRequestKey, tickWheel, dispatcher, idleTimeout = 500.millis)
-=======
-  tickWheelFixture.test("Idle timeout on slow response body") { tickWheel =>
->>>>>>> c8a68ca8
     val (f, b) = resp.splitAt(resp.length - 1)
     (for {
       q <- Queue.unbounded[IO, Option[ByteBuffer]]
       _ <- q.offer(Some(mkBuffer(f)))
       _ <- (IO.sleep(1500.millis) >> q.offer(Some(mkBuffer(b)))).start
       h = new QueueTestHead(q)
-      c = mkClient(h, tickWheel)(idleTimeout = 500.millis)
+      c = mkClient(h, tickWheel, dispatcher)(idleTimeout = 500.millis)
       s <- c.fetchAs[String](FooRequest)
     } yield s).intercept[TimeoutException]
   }
 
-<<<<<<< HEAD
   fixture.test("Response head timeout on slow header") { case (tickWheel, dispatcher) =>
-    val tail = mkConnection(FooRequestKey, tickWheel, dispatcher)
-    (for {
-      q <- Queue.unbounded[IO, Option[ByteBuffer]]
-      _ <- (IO.sleep(10.seconds) >> q.offer(Some(mkBuffer(resp)))).start
-      h = new QueueTestHead(q)
-      c = mkClient(h, tail, tickWheel)(responseHeaderTimeout = 500.millis)
-      s <- c.fetchAs[String](FooRequest)
-    } yield s).intercept[TimeoutException]
+    val h = new SlowTestHead(Seq(mkBuffer(resp)), 10.seconds, tickWheel)
+    val c = mkClient(h, tickWheel, dispatcher)(responseHeaderTimeout = 500.millis)
+    c.fetchAs[String](FooRequest).intercept[TimeoutException]
   }
 
   fixture.test("No Response head timeout on fast header".flaky) { case (tickWheel, dispatcher) =>
-    val tail = mkConnection(FooRequestKey, tickWheel, dispatcher)
-=======
-  tickWheelFixture.test("Response head timeout on slow header") { tickWheel =>
-    val h = new SlowTestHead(Seq(mkBuffer(resp)), 10.seconds, tickWheel)
-    val c = mkClient(h, tickWheel)(responseHeaderTimeout = 500.millis)
-    c.fetchAs[String](FooRequest).intercept[TimeoutException]
-  }
-
-  tickWheelFixture.test("No Response head timeout on fast header".flaky) { tickWheel =>
->>>>>>> c8a68ca8
     val (f, b) = resp.splitAt(resp.indexOf("\r\n\r\n" + 4))
     val h = new SlowTestHead(Seq(f, b).map(mkBuffer), 125.millis, tickWheel)
     // header is split into two chunks, we wait for 10x
-    val c = mkClient(h, tickWheel)(responseHeaderTimeout = 1250.millis)
+    val c = mkClient(h, tickWheel, dispatcher)(responseHeaderTimeout = 1250.millis)
 
     c.fetchAs[String](FooRequest).assertEquals("done")
   }
