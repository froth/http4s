--- conflicted
+++ resolved
@@ -41,14 +41,9 @@
 import scala.concurrent.Future
 import scala.concurrent.duration._
 
-<<<<<<< HEAD
 class Http1ClientStageSuite extends Http4sSuite with DispatcherIOFixture {
 
-  val trampoline = org.http4s.blaze.util.Execution.trampoline
-=======
-class Http1ClientStageSuite extends Http4sSuite {
   private val trampoline = org.http4s.blaze.util.Execution.trampoline
->>>>>>> e2cebb9b
 
   private val www_foo_test = uri"http://www.foo.test"
   private val FooRequest = Request[IO](uri = www_foo_test)
