--- conflicted
+++ resolved
@@ -21,8 +21,8 @@
 import cats.effect._
 import cats.syntax.all._
 import fs2.Stream
-import fs2.io.tcp.SocketGroup
-import java.net.{InetSocketAddress, SocketException}
+import fs2.io.net.Network
+import java.net.SocketException
 import java.util.concurrent.TimeoutException
 import org.http4s.client.{ConnectionFailure, RequestKey}
 import org.http4s.syntax.all._
@@ -242,35 +242,28 @@
         "Error connecting to http://example.invalid using address example.invalid:80 (unresolved: true)")
   }
 
-<<<<<<< HEAD
+  test("Blaze HTTP/1 client should raise a ResponseException when it receives an unexpected EOF") {
+    Network[IO]
+      .serverResource(address = None, port = None, options = Nil)
+      .map { case (addr, sockets) =>
+        val uri = Uri.fromString(s"http://[${addr.host}]:${addr.port}/eof").yolo
+        val req = Request[IO](uri = uri)
+        (req, sockets)
+      }
+      .use { case (req, sockets) =>
+        Stream
+          .eval(builder(1).resource.use { client =>
+            interceptMessageIO[SocketException](
+              s"HTTP connection closed: ${RequestKey.fromRequest(req)}")(client.expect[String](req))
+          })
+          .concurrently(sockets.evalMap(s => s.endOfInput *> s.endOfOutput))
+          .compile
+          .drain
+      }
+  }
+
   test("Keeps stats".flaky) {
     val addresses = server().addresses
-=======
-  test("Blaze HTTP/1 client should raise a ResponseException when it receives an unexpected EOF") {
-    SocketGroup[IO](testBlocker).use {
-      _.serverResource[IO](new InetSocketAddress(0))
-        .map { case (addr, sockets) =>
-          val uri = Uri.fromString(s"http://[${addr.getHostName}]:${addr.getPort}/eof").yolo
-          val req = Request[IO](uri = uri)
-          (req, sockets)
-        }
-        .use { case (req, sockets) =>
-          Stream
-            .eval(builder(1).resource.use { client =>
-              interceptMessageIO[SocketException](
-                s"HTTP connection closed: ${RequestKey.fromRequest(req)}")(
-                client.expect[String](req))
-            })
-            .concurrently(sockets.evalMap(_.use(_.close)))
-            .compile
-            .drain
-        }
-    }
-  }
-
-  test("Keeps stats") {
-    val addresses = jettyServer().addresses
->>>>>>> a3b346ac
     val address = addresses.head
     val name = address.getHostName
     val port = address.getPort
