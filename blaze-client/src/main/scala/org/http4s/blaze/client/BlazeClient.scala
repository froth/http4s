/*
 * Copyright 2014 http4s.org
 *
 * Licensed under the Apache License, Version 2.0 (the "License");
 * you may not use this file except in compliance with the License.
 * You may obtain a copy of the License at
 *
 *     http://www.apache.org/licenses/LICENSE-2.0
 *
 * Unless required by applicable law or agreed to in writing, software
 * distributed under the License is distributed on an "AS IS" BASIS,
 * WITHOUT WARRANTIES OR CONDITIONS OF ANY KIND, either express or implied.
 * See the License for the specific language governing permissions and
 * limitations under the License.
 */

package org.http4s
package blaze
package client

import cats.effect._
import cats.effect.concurrent._
import cats.effect.implicits._
import cats.syntax.all._
import org.http4s.blaze.util.TickWheelExecutor
import org.http4s.blazecore.ResponseHeaderTimeoutStage
import org.http4s.client.Client
import org.http4s.client.DefaultClient
import org.http4s.client.RequestKey

import java.nio.ByteBuffer
import java.util.concurrent.TimeoutException
import scala.concurrent.ExecutionContext
import scala.concurrent.duration._

/** Blaze client implementation */
object BlazeClient {

  /** Construct a new [[Client]] using blaze components
    *
    * @param manager source for acquiring and releasing connections. Not owned by the returned client.
    * @param config blaze client configuration.
    * @param onShutdown arbitrary tasks that will be executed when this client is shutdown
    */
  @deprecated("Use BlazeClientBuilder", "0.19.0-M2")
  def apply[F[_], A <: BlazeConnection[F]](
      manager: ConnectionManager[F, A],
      config: BlazeClientConfig,
      onShutdown: F[Unit],
      ec: ExecutionContext,
  )(implicit F: ConcurrentEffect[F]): Client[F] =
    makeClient(
      manager,
      responseHeaderTimeout = config.responseHeaderTimeout,
      requestTimeout = config.requestTimeout,
      scheduler = bits.ClientTickWheel,
      ec = ec,
      retries = 0,
    )

  private[blaze] def makeClient[F[_], A <: BlazeConnection[F]](
      manager: ConnectionManager[F, A],
      responseHeaderTimeout: Duration,
      requestTimeout: Duration,
      scheduler: TickWheelExecutor,
      ec: ExecutionContext,
<<<<<<< HEAD
  )(implicit F: ConcurrentEffect[F]): Client[F] =
    new BlazeClient[F, A](manager, responseHeaderTimeout, requestTimeout, scheduler, ec)

}

private class BlazeClient[F[_], A <: BlazeConnection[F]](
    manager: ConnectionManager[F, A],
    responseHeaderTimeout: Duration,
    requestTimeout: Duration,
    scheduler: TickWheelExecutor,
    ec: ExecutionContext,
)(implicit F: ConcurrentEffect[F])
    extends DefaultClient[F] {

  override def run(req: Request[F]): Resource[F, Response[F]] = {
    val key = RequestKey.fromRequest(req)
    for {
      requestTimeoutF <- scheduleRequestTimeout(key)
      preparedConnection <- prepareConnection(key)
      (conn, responseHeaderTimeoutF) = preparedConnection
      timeout = responseHeaderTimeoutF.race(requestTimeoutF).map(_.merge)
      responseResource <- Resource.eval(runRequest(conn, req, timeout))
      response <- responseResource
    } yield response
  }

  private def prepareConnection(key: RequestKey): Resource[F, (A, F[TimeoutException])] = for {
    conn <- borrowConnection(key)
    responseHeaderTimeoutF <- addResponseHeaderTimeout(conn)
  } yield (conn, responseHeaderTimeoutF)

  private def borrowConnection(key: RequestKey): Resource[F, A] =
    Resource.makeCase(manager.borrow(key).map(_.connection)) {
      case (conn, ExitCase.Canceled) =>
        // Currently we can't just release in case of cancellation, because cancellation clears the Write state of Http1Connection, so it might result in isRecycle=true even if there's a half-written request.
        manager.invalidate(conn)
      case (conn, _) => manager.release(conn)
    }

  private def addResponseHeaderTimeout(conn: A): Resource[F, F[TimeoutException]] =
    responseHeaderTimeout match {
      case d: FiniteDuration =>
        Resource.apply(
          Deferred[F, Either[Throwable, TimeoutException]].flatMap(timeout =>
            F.delay {
              val stage = new ResponseHeaderTimeoutStage[ByteBuffer](d, scheduler, ec)
              conn.spliceBefore(stage)
              stage.init(e => timeout.complete(e).runAsync(_ => IO.unit).unsafeRunSync())
              (timeout.get.rethrow, F.delay(stage.removeStage()))
=======
      retries: Int,
  )(implicit F: ConcurrentEffect[F]): Client[F] =
    Client[F] { req =>
      Resource.suspend {
        val key = RequestKey.fromRequest(req)

        // If we can't invalidate a connection, it shouldn't tank the subsequent operation,
        // but it should be noisy.
        def invalidate(connection: A): F[Unit] =
          manager
            .invalidate(connection)
            .handleError(e => logger.error(e)(s"Error invalidating connection for $key"))

        def borrow: Resource[F, manager.NextConnection] =
          Resource.makeCase(manager.borrow(key)) {
            case (_, ExitCase.Completed) =>
              F.unit
            case (next, ExitCase.Error(_) | ExitCase.Canceled) =>
              invalidate(next.connection)
          }

        def loop(retriesRemaining: Int): F[Resource[F, Response[F]]] =
          borrow
            .use { next =>
              val res: F[Resource[F, Response[F]]] = next.connection
                .runRequest(req)
                .adaptError { case EOF =>
                  new SocketException(s"HTTP connection closed: ${key}")
                }
                .map { (response: Resource[F, Response[F]]) =>
                  response
                    .flatMap(r => Resource.make(F.pure(r))(_ => manager.release(next.connection)))
                }

              responseHeaderTimeout match {
                case responseHeaderTimeout: FiniteDuration =>
                  Deferred[F, Unit].flatMap { gate =>
                    val responseHeaderTimeoutF: F[TimeoutException] =
                      F.delay {
                        val stage =
                          new ResponseHeaderTimeoutStage[ByteBuffer](
                            responseHeaderTimeout,
                            scheduler,
                            ec,
                          )
                        next.connection.spliceBefore(stage)
                        stage
                      }.bracket(stage =>
                        F.asyncF[TimeoutException] { cb =>
                          F.delay(stage.init(cb)) >> gate.complete(())
                        }
                      )(stage => F.delay(stage.removeStage()))

                    F.racePair(gate.get *> res, responseHeaderTimeoutF)
                      .flatMap[Resource[F, Response[F]]] {
                        case Left((r, fiber)) => fiber.cancel.as(r)
                        case Right((fiber, t)) => fiber.cancel >> F.raiseError(t)
                      }
                  }
                case _ => res
              }
            }
            .recoverWith {
              case _: SocketException if req.isIdempotent && retriesRemaining > 0 =>
                loop(retriesRemaining - 1)
            }

        val res = loop(retries)
        requestTimeout match {
          case d: FiniteDuration =>
            F.racePair(
              res,
              F.cancelable[TimeoutException] { cb =>
                val c = scheduler.schedule(
                  new Runnable {
                    def run() =
                      cb(
                        Right(
                          new TimeoutException(s"Request to $key timed out after ${d.toMillis} ms")
                        )
                      )
                  },
                  ec,
                  d,
                )
                F.delay(c.cancel())
              },
            ).flatMap[Resource[F, Response[F]]] {
              case Left((r, fiber)) => fiber.cancel.as(r)
              case Right((fiber, t)) => fiber.cancel >> F.raiseError(t)
>>>>>>> f3ddd542
            }
          )
        )
      case _ => resourceNeverTimeoutException
    }

  private def scheduleRequestTimeout(key: RequestKey): Resource[F, F[TimeoutException]] =
    requestTimeout match {
      case d: FiniteDuration =>
        F.cancelable[TimeoutException] { cb =>
          val c = scheduler.schedule(
            () =>
              cb(Right(new TimeoutException(s"Request to $key timed out after ${d.toMillis} ms"))),
            ec,
            d,
          )
          F.delay(c.cancel())
        }.background
      case _ => resourceNeverTimeoutException
    }

<<<<<<< HEAD
  private def runRequest(
      conn: A,
      req: Request[F],
      timeout: F[TimeoutException],
  ): F[Resource[F, Response[F]]] =
    conn
      .runRequest(req, timeout)
      .race(timeout.flatMap(F.raiseError[Resource[F, Response[F]]](_)))
      .map(_.merge)

  private val resourceNeverTimeoutException = Resource.pure[F, F[TimeoutException]](F.never)

=======
  @deprecated("Preserved for binary compatibility", "0.22.9")
  private[blaze] def makeClient[F[_], A <: BlazeConnection[F]](
      manager: ConnectionManager[F, A],
      responseHeaderTimeout: Duration,
      requestTimeout: Duration,
      scheduler: TickWheelExecutor,
      ec: ExecutionContext,
  )(implicit F: ConcurrentEffect[F]): Client[F] =
    makeClient(manager, responseHeaderTimeout, requestTimeout, scheduler, ec, 0)
>>>>>>> f3ddd542
}<|MERGE_RESOLUTION|>--- conflicted
+++ resolved
@@ -28,6 +28,7 @@
 import org.http4s.client.DefaultClient
 import org.http4s.client.RequestKey
 
+import java.net.SocketException
 import java.nio.ByteBuffer
 import java.util.concurrent.TimeoutException
 import scala.concurrent.ExecutionContext
@@ -64,10 +65,19 @@
       requestTimeout: Duration,
       scheduler: TickWheelExecutor,
       ec: ExecutionContext,
-<<<<<<< HEAD
+      retries: Int,
   )(implicit F: ConcurrentEffect[F]): Client[F] =
-    new BlazeClient[F, A](manager, responseHeaderTimeout, requestTimeout, scheduler, ec)
+    new BlazeClient[F, A](manager, responseHeaderTimeout, requestTimeout, scheduler, ec, retries)
 
+  @deprecated("Preserved for binary compatibility", "0.22.9")
+  private[blaze] def makeClient[F[_], A <: BlazeConnection[F]](
+      manager: ConnectionManager[F, A],
+      responseHeaderTimeout: Duration,
+      requestTimeout: Duration,
+      scheduler: TickWheelExecutor,
+      ec: ExecutionContext,
+  )(implicit F: ConcurrentEffect[F]): Client[F] =
+    new BlazeClient[F, A](manager, responseHeaderTimeout, requestTimeout, scheduler, ec, 0)
 }
 
 private class BlazeClient[F[_], A <: BlazeConnection[F]](
@@ -76,17 +86,24 @@
     requestTimeout: Duration,
     scheduler: TickWheelExecutor,
     ec: ExecutionContext,
+    retries: Int,
 )(implicit F: ConcurrentEffect[F])
     extends DefaultClient[F] {
 
-  override def run(req: Request[F]): Resource[F, Response[F]] = {
+  override def run(req: Request[F]): Resource[F, Response[F]] =
+    runLoop(req, retries)
+
+  private def runLoop(req: Request[F], remaining: Int): Resource[F, Response[F]] = {
     val key = RequestKey.fromRequest(req)
     for {
       requestTimeoutF <- scheduleRequestTimeout(key)
       preparedConnection <- prepareConnection(key)
       (conn, responseHeaderTimeoutF) = preparedConnection
       timeout = responseHeaderTimeoutF.race(requestTimeoutF).map(_.merge)
-      responseResource <- Resource.eval(runRequest(conn, req, timeout))
+      responseResource <- Resource.eval(runRequest(conn, req, timeout)).recoverWith {
+        case _: SocketException if remaining > 0 && req.isIdempotent =>
+          Resource.eval(manager.invalidate(conn) *> F.pure(runLoop(req, remaining - 1)))
+      }
       response <- responseResource
     } yield response
   }
@@ -114,98 +131,6 @@
               conn.spliceBefore(stage)
               stage.init(e => timeout.complete(e).runAsync(_ => IO.unit).unsafeRunSync())
               (timeout.get.rethrow, F.delay(stage.removeStage()))
-=======
-      retries: Int,
-  )(implicit F: ConcurrentEffect[F]): Client[F] =
-    Client[F] { req =>
-      Resource.suspend {
-        val key = RequestKey.fromRequest(req)
-
-        // If we can't invalidate a connection, it shouldn't tank the subsequent operation,
-        // but it should be noisy.
-        def invalidate(connection: A): F[Unit] =
-          manager
-            .invalidate(connection)
-            .handleError(e => logger.error(e)(s"Error invalidating connection for $key"))
-
-        def borrow: Resource[F, manager.NextConnection] =
-          Resource.makeCase(manager.borrow(key)) {
-            case (_, ExitCase.Completed) =>
-              F.unit
-            case (next, ExitCase.Error(_) | ExitCase.Canceled) =>
-              invalidate(next.connection)
-          }
-
-        def loop(retriesRemaining: Int): F[Resource[F, Response[F]]] =
-          borrow
-            .use { next =>
-              val res: F[Resource[F, Response[F]]] = next.connection
-                .runRequest(req)
-                .adaptError { case EOF =>
-                  new SocketException(s"HTTP connection closed: ${key}")
-                }
-                .map { (response: Resource[F, Response[F]]) =>
-                  response
-                    .flatMap(r => Resource.make(F.pure(r))(_ => manager.release(next.connection)))
-                }
-
-              responseHeaderTimeout match {
-                case responseHeaderTimeout: FiniteDuration =>
-                  Deferred[F, Unit].flatMap { gate =>
-                    val responseHeaderTimeoutF: F[TimeoutException] =
-                      F.delay {
-                        val stage =
-                          new ResponseHeaderTimeoutStage[ByteBuffer](
-                            responseHeaderTimeout,
-                            scheduler,
-                            ec,
-                          )
-                        next.connection.spliceBefore(stage)
-                        stage
-                      }.bracket(stage =>
-                        F.asyncF[TimeoutException] { cb =>
-                          F.delay(stage.init(cb)) >> gate.complete(())
-                        }
-                      )(stage => F.delay(stage.removeStage()))
-
-                    F.racePair(gate.get *> res, responseHeaderTimeoutF)
-                      .flatMap[Resource[F, Response[F]]] {
-                        case Left((r, fiber)) => fiber.cancel.as(r)
-                        case Right((fiber, t)) => fiber.cancel >> F.raiseError(t)
-                      }
-                  }
-                case _ => res
-              }
-            }
-            .recoverWith {
-              case _: SocketException if req.isIdempotent && retriesRemaining > 0 =>
-                loop(retriesRemaining - 1)
-            }
-
-        val res = loop(retries)
-        requestTimeout match {
-          case d: FiniteDuration =>
-            F.racePair(
-              res,
-              F.cancelable[TimeoutException] { cb =>
-                val c = scheduler.schedule(
-                  new Runnable {
-                    def run() =
-                      cb(
-                        Right(
-                          new TimeoutException(s"Request to $key timed out after ${d.toMillis} ms")
-                        )
-                      )
-                  },
-                  ec,
-                  d,
-                )
-                F.delay(c.cancel())
-              },
-            ).flatMap[Resource[F, Response[F]]] {
-              case Left((r, fiber)) => fiber.cancel.as(r)
-              case Right((fiber, t)) => fiber.cancel >> F.raiseError(t)
->>>>>>> f3ddd542
             }
           )
         )
@@ -227,7 +152,6 @@
       case _ => resourceNeverTimeoutException
     }
 
-<<<<<<< HEAD
   private def runRequest(
       conn: A,
       req: Request[F],
@@ -240,15 +164,4 @@
 
   private val resourceNeverTimeoutException = Resource.pure[F, F[TimeoutException]](F.never)
 
-=======
-  @deprecated("Preserved for binary compatibility", "0.22.9")
-  private[blaze] def makeClient[F[_], A <: BlazeConnection[F]](
-      manager: ConnectionManager[F, A],
-      responseHeaderTimeout: Duration,
-      requestTimeout: Duration,
-      scheduler: TickWheelExecutor,
-      ec: ExecutionContext,
-  )(implicit F: ConcurrentEffect[F]): Client[F] =
-    makeClient(manager, responseHeaderTimeout, requestTimeout, scheduler, ec, 0)
->>>>>>> f3ddd542
 }