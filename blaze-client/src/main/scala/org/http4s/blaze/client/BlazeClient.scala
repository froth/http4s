--- conflicted
+++ resolved
@@ -22,8 +22,10 @@
 import cats.effect.kernel.Async
 import cats.effect.kernel.Deferred
 import cats.effect.kernel.Resource
+import cats.effect.kernel.Resource.ExitCase
+import cats.effect.std.Dispatcher
+import cats.effect.std.Hotswap
 import cats.syntax.all._
-import fs2.Hotswap
 import org.http4s.blaze.util.TickWheelExecutor
 import org.http4s.blazecore.ResponseHeaderTimeoutStage
 import org.http4s.client.Client
@@ -33,20 +35,12 @@
 
 import java.net.SocketException
 import java.nio.ByteBuffer
-import java.util.concurrent.CancellationException
 import java.util.concurrent.TimeoutException
 import scala.concurrent.ExecutionContext
 import scala.concurrent.duration._
 
 /** Blaze client implementation */
 object BlazeClient {
-<<<<<<< HEAD
-  import Resource.ExitCase
-=======
->>>>>>> d196fb4c
-
-  private[this] val logger = getLogger
-
   private[blaze] def makeClient[F[_], A <: BlazeConnection[F]](
       manager: ConnectionManager[F, A],
       responseHeaderTimeout: Duration,
@@ -54,130 +48,9 @@
       scheduler: TickWheelExecutor,
       ec: ExecutionContext,
       retries: Int,
-<<<<<<< HEAD
+      dispatcher: Dispatcher[F],
   )(implicit F: Async[F]): Client[F] =
-    Client[F] { req =>
-      Resource.suspend {
-        val key = RequestKey.fromRequest(req)
-
-        // If we can't invalidate a connection, it shouldn't tank the subsequent operation,
-        // but it should be noisy.
-        def invalidate(connection: A): F[Unit] =
-          manager
-            .invalidate(connection)
-            .handleError(e => logger.error(e)(s"Error invalidating connection for $key"))
-
-        def borrow: Resource[F, manager.NextConnection] =
-          Resource.makeCase(manager.borrow(key)) {
-            case (_, ExitCase.Succeeded) =>
-              F.unit
-            case (next, ExitCase.Errored(_) | ExitCase.Canceled) =>
-              invalidate(next.connection)
-          }
-
-        def loop(retriesRemaining: Int): F[Resource[F, Response[F]]] =
-          borrow
-            .use { next =>
-              val res: F[Resource[F, Response[F]]] = next.connection
-                .runRequest(req)
-                .adaptError { case EOF =>
-                  new SocketException(s"HTTP connection closed: ${key}")
-                }
-                .map { (response: Resource[F, Response[F]]) =>
-                  response.onFinalize(manager.release(next.connection))
-                }
-
-              responseHeaderTimeout match {
-                case responseHeaderTimeout: FiniteDuration =>
-                  Deferred[F, Unit].flatMap { gate =>
-                    val responseHeaderTimeoutF: F[TimeoutException] =
-                      F.delay {
-                        val stage =
-                          new ResponseHeaderTimeoutStage[ByteBuffer](
-                            responseHeaderTimeout,
-                            scheduler,
-                            ec,
-                          )
-                        next.connection.spliceBefore(stage)
-                        stage
-                      }.bracket(stage =>
-                        F.async[TimeoutException] { cb =>
-                          F.delay(stage.init(cb)) >> gate.complete(()).as(None)
-                        }
-                      )(stage => F.delay(stage.removeStage()))
-
-                    F.racePair(gate.get *> res, responseHeaderTimeoutF)
-                      .flatMap[Resource[F, Response[F]]] {
-                        case Left((outcome, fiber)) =>
-                          fiber.cancel >> outcome.embed(
-                            F.raiseError(new CancellationException("Response canceled"))
-                          )
-                        case Right((fiber, outcome)) =>
-                          fiber.cancel >> outcome.fold(
-                            F.raiseError(new TimeoutException("Response timeout also timed out")),
-                            F.raiseError,
-                            _.flatMap(F.raiseError),
-                          )
-                      }
-                  }
-                case _ => res
-              }
-            }
-            .recoverWith {
-              case _: SocketException if req.isIdempotent && retriesRemaining > 0 =>
-                loop(retriesRemaining - 1)
-            }
-
-        val res = loop(retries)
-        requestTimeout match {
-          case d: FiniteDuration =>
-            F.race(
-              res,
-              F.async[TimeoutException] { cb =>
-                F.delay {
-                  scheduler.schedule(
-                    new Runnable {
-                      def run() =
-                        cb(
-                          Right(
-                            new TimeoutException(
-                              s"Request to $key timed out after ${d.toMillis} ms"
-                            )
-                          )
-                        )
-                    },
-                    ec,
-                    d,
-                  )
-                }.map(c => Some(F.delay(c.cancel())))
-              },
-            ).flatMap[Resource[F, Response[F]]] {
-              case Left(r) => F.pure(r)
-              case Right(t) => F.raiseError(t)
-            }
-          case _ =>
-            res
-        }
-      }
-    }
-=======
-  )(implicit F: ConcurrentEffect[F]): Client[F] =
-    new BlazeClient[F, A](manager, responseHeaderTimeout, requestTimeout, scheduler, ec, retries)
->>>>>>> d196fb4c
-
-  @deprecated("Preserved for binary compatibility", "0.23.8")
-  private[blaze] def makeClient[F[_], A <: BlazeConnection[F]](
-      manager: ConnectionManager[F, A],
-      responseHeaderTimeout: Duration,
-      requestTimeout: Duration,
-      scheduler: TickWheelExecutor,
-      ec: ExecutionContext,
-<<<<<<< HEAD
-  )(implicit F: Async[F]): Client[F] =
-    makeClient(manager, responseHeaderTimeout, requestTimeout, scheduler, ec, 0)
-=======
-  )(implicit F: ConcurrentEffect[F]): Client[F] =
-    new BlazeClient[F, A](manager, responseHeaderTimeout, requestTimeout, scheduler, ec, 0)
+    new BlazeClient[F, A](manager, responseHeaderTimeout, requestTimeout, scheduler, ec, retries, dispatcher)
 }
 
 private class BlazeClient[F[_], A <: BlazeConnection[F]](
@@ -187,7 +60,8 @@
     scheduler: TickWheelExecutor,
     ec: ExecutionContext,
     retries: Int,
-)(implicit F: ConcurrentEffect[F])
+    dispatcher: Dispatcher[F],
+)(implicit F: Async[F])
     extends DefaultClient[F] {
 
   private[this] val logger = getLogger
@@ -251,7 +125,7 @@
             F.delay {
               val stage = new ResponseHeaderTimeoutStage[ByteBuffer](d, scheduler, ec)
               conn.spliceBefore(stage)
-              stage.init(e => timeout.complete(e).runAsync(_ => IO.unit).unsafeRunSync())
+              stage.init(e => dispatcher.unsafeRunSync(timeout.complete(e).void))
               (timeout.get.rethrow, F.delay(stage.removeStage()))
             }
           )
@@ -262,15 +136,14 @@
   private def scheduleRequestTimeout(key: RequestKey): Resource[F, F[TimeoutException]] =
     requestTimeout match {
       case d: FiniteDuration =>
-        F.cancelable[TimeoutException] { cb =>
-          val c = scheduler.schedule(
+        Resource.pure(F.async[TimeoutException] { cb =>
+          F.delay(scheduler.schedule(
             () =>
               cb(Right(new TimeoutException(s"Request to $key timed out after ${d.toMillis} ms"))),
             ec,
             d,
-          )
-          F.delay(c.cancel())
-        }.background
+          )).map(c => Some(F.delay(c.cancel())))
+        })
       case _ => resourceNeverTimeoutException
     }
 
@@ -286,5 +159,4 @@
 
   private val resourceNeverTimeoutException = Resource.pure[F, F[TimeoutException]](F.never)
 
->>>>>>> d196fb4c
 }