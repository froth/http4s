--- conflicted
+++ resolved
@@ -320,16 +320,9 @@
       asynchronousChannelGroup = None,
       channelOptions = ChannelOptions(Vector.empty)
     ) {}
-<<<<<<< HEAD
-=======
-
-  /** Creates a BlazeClientBuilder
-    *
-    * @param executionContext the ExecutionContext for blaze's internal Futures
-    * @param sslContext Some `SSLContext.getDefault()`, or `None` on systems where the default is unavailable
-    */
+
   @deprecated(message = "Use BlazeClientBuilder#apply(ExecutionContext).", since = "0.22.0-M1")
-  def apply[F[_]: ConcurrentEffect](
+  def apply[F[_]: Async](
       executionContext: ExecutionContext,
       sslContext: Option[SSLContext] = SSLContextOption.tryDefaultSslContext)
       : BlazeClientBuilder[F] =
@@ -337,5 +330,4 @@
       case None => apply(executionContext).withoutSslContext
       case Some(sslCtx) => apply(executionContext).withSslContext(sslCtx)
     }
->>>>>>> 64773a0f
 }