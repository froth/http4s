--- conflicted
+++ resolved
@@ -13,33 +13,18 @@
 import scala.concurrent.{Future, Promise}
 import scala.util.{Failure, Success}
 
-<<<<<<< HEAD
-final private[blaze] class ClientTimeoutStage(idleTimeout: Duration, requestTimeout: Duration, exec: TickWheelExecutor)
+final private[blaze] class ClientTimeoutStage(responseHeaderTimeout: Duration, idleTimeout: Duration, requestTimeout: Duration, exec: TickWheelExecutor)
   extends MidStage[ByteBuffer, ByteBuffer] { stage =>
-=======
-import org.http4s.blaze.pipeline.MidStage
-import org.http4s.blaze.pipeline.Command.{Error, OutboundCommand, EOF, Disconnect}
-import org.http4s.blaze.util.{ Cancellable, TickWheelExecutor }
-
-
-final private class ClientTimeoutStage(responseHeaderTimeout: Duration, idleTimeout: Duration, requestTimeout: Duration, exec: TickWheelExecutor)
-  extends MidStage[ByteBuffer, ByteBuffer]
-{ stage =>
->>>>>>> 4fb8ccae
 
   import ClientTimeoutStage._
 
   private implicit val ec = org.http4s.blaze.util.Execution.directec
 
-<<<<<<< HEAD
-  // The 'per request' timeout. Lasts the lifetime of the stage.
-=======
   // The timeout between request body completion and response header
   // completion.
   private val activeResponseHeaderTimeout = new AtomicReference[Cancellable](null)
 
   // The total timeout for the request. Lasts the lifetime of the stage.
->>>>>>> 4fb8ccae
   private val activeReqTimeout = new AtomicReference[Cancellable](null)
 
   // The timeoutState contains a Cancellable, null, or a TimeoutException
