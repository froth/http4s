--- conflicted
+++ resolved
@@ -14,11 +14,7 @@
 import cats.data.OptionT
 import cats.effect.{Bracket, Concurrent, Sync}
 import cats.effect.Sync._
-<<<<<<< HEAD
-=======
 import fs2.Stream
-import org.http4s.util.CaseInsensitiveString
->>>>>>> d567eb27
 import org.log4s.getLogger
 import org.typelevel.ci.CIString
 
@@ -47,7 +43,7 @@
       logHeaders: Boolean,
       logBody: Stream[F, Byte] => Option[F[String]],
       fk: F ~> G,
-      redactHeadersWhen: CaseInsensitiveString => Boolean = Headers.SensitiveHeaders.contains,
+      redactHeadersWhen: CIString => Boolean = Headers.SensitiveHeaders.contains,
       logAction: Option[String => F[Unit]] = None
   )(http: Http[G, F])(implicit G: Bracket[G, Throwable], F: Concurrent[F]): Http[G, F] = {
     val log: String => F[Unit] = logAction.getOrElse { s =>
@@ -69,7 +65,7 @@
   def httpAppLogBodyText[F[_]: Concurrent](
       logHeaders: Boolean,
       logBody: Stream[F, Byte] => Option[F[String]],
-      redactHeadersWhen: CaseInsensitiveString => Boolean = Headers.SensitiveHeaders.contains,
+      redactHeadersWhen: CIString => Boolean = Headers.SensitiveHeaders.contains,
       logAction: Option[String => F[Unit]] = None
   )(httpApp: HttpApp[F]): HttpApp[F] =
     logBodyText(logHeaders, logBody, FunctionK.id[F], redactHeadersWhen, logAction)(httpApp)
@@ -85,7 +81,7 @@
   def httpRoutesLogBodyText[F[_]: Concurrent](
       logHeaders: Boolean,
       logBody: Stream[F, Byte] => Option[F[String]],
-      redactHeadersWhen: CaseInsensitiveString => Boolean = Headers.SensitiveHeaders.contains,
+      redactHeadersWhen: CIString => Boolean = Headers.SensitiveHeaders.contains,
       logAction: Option[String => F[Unit]] = None
   )(httpRoutes: HttpRoutes[F]): HttpRoutes[F] =
     logBodyText(logHeaders, logBody, OptionT.liftK[F], redactHeadersWhen, logAction)(httpRoutes)
