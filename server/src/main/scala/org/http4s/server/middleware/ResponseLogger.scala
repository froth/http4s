--- conflicted
+++ resolved
@@ -21,15 +21,8 @@
 import cats.~>
 import cats.arrow.FunctionK
 import cats.data.{Kleisli, OptionT}
-<<<<<<< HEAD
-import cats.effect.kernel.{Async, MonadCancel, Outcome, Sync}
+import cats.effect.kernel.{Async, MonadCancelThrow, Outcome, Sync}
 import cats.effect.syntax.all._
-=======
-import cats.effect.{BracketThrow, Concurrent, ExitCase, Sync}
-import cats.effect.implicits._
-import cats.effect.Sync._
-import cats.effect.concurrent.Ref
->>>>>>> 9f58f1cd
 import cats.syntax.all._
 import fs2.{Chunk, Stream}
 import org.log4s.getLogger
@@ -46,13 +39,8 @@
       fk: F ~> G,
       redactHeadersWhen: CIString => Boolean = Headers.SensitiveHeaders.contains,
       logAction: Option[String => F[Unit]] = None)(http: Kleisli[G, A, Response[F]])(implicit
-<<<<<<< HEAD
-      G: MonadCancel[G, Throwable],
+      G: MonadCancelThrow[G],
       F: Async[F]): Kleisli[G, A, Response[F]] =
-=======
-      G: BracketThrow[G],
-      F: Concurrent[F]): Kleisli[G, A, Response[F]] =
->>>>>>> 9f58f1cd
     impl[G, F, A](logHeaders, Left(logBody), fk, redactHeadersWhen, logAction)(http)
 
   private[server] def impl[G[_], F[_], A](
@@ -61,13 +49,8 @@
       fk: F ~> G,
       redactHeadersWhen: CIString => Boolean,
       logAction: Option[String => F[Unit]])(http: Kleisli[G, A, Response[F]])(implicit
-<<<<<<< HEAD
-      G: MonadCancel[G, Throwable],
+      G: MonadCancelThrow[G],
       F: Async[F]): Kleisli[G, A, Response[F]] = {
-=======
-      G: BracketThrow[G],
-      F: Concurrent[F]): Kleisli[G, A, Response[F]] = {
->>>>>>> 9f58f1cd
     val fallback: String => F[Unit] = s => Sync[F].delay(logger.info(s))
     val log = logAction.fold(fallback)(identity)
 
