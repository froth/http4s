package org.http4s
package server
package middleware

<<<<<<< HEAD
import fs2._
=======
import scalaz._
import scalaz.concurrent.Task
import org.http4s.headers._
>>>>>>> 6d53e0ad

package object authentication {
  // A function mapping (realm, username) to password, None if no password
  // exists for that (realm, username) pair.
  type AuthenticationStore = (String, String) => Task[Option[String]]

  def challenged[A](challenge: Service[Request, Challenge \/ AuthedRequest[A]])
                   (service: AuthedService[A]): HttpService =
    Service.lift { req =>
      challenge(req) flatMap {
        case \/-(authedRequest) =>
          service(authedRequest)
        case -\/(challenge) =>
          Task.now(Response(Status.Unauthorized).putHeaders(`WWW-Authenticate`(challenge)))
      }
    }
}<|MERGE_RESOLUTION|>--- conflicted
+++ resolved
@@ -2,26 +2,21 @@
 package server
 package middleware
 
-<<<<<<< HEAD
 import fs2._
-=======
-import scalaz._
-import scalaz.concurrent.Task
 import org.http4s.headers._
->>>>>>> 6d53e0ad
 
 package object authentication {
   // A function mapping (realm, username) to password, None if no password
   // exists for that (realm, username) pair.
   type AuthenticationStore = (String, String) => Task[Option[String]]
 
-  def challenged[A](challenge: Service[Request, Challenge \/ AuthedRequest[A]])
+  def challenged[A](challenge: Service[Request, Either[Challenge, AuthedRequest[A]]])
                    (service: AuthedService[A]): HttpService =
     Service.lift { req =>
       challenge(req) flatMap {
-        case \/-(authedRequest) =>
+        case Right(authedRequest) =>
           service(authedRequest)
-        case -\/(challenge) =>
+        case Left(challenge) =>
           Task.now(Response(Status.Unauthorized).putHeaders(`WWW-Authenticate`(challenge)))
       }
     }
