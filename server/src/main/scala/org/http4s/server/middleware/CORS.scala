/*
 * Copyright 2014 http4s.org
 *
 * Licensed under the Apache License, Version 2.0 (the "License");
 * you may not use this file except in compliance with the License.
 * You may obtain a copy of the License at
 *
 *     http://www.apache.org/licenses/LICENSE-2.0
 *
 * Unless required by applicable law or agreed to in writing, software
 * distributed under the License is distributed on an "AS IS" BASIS,
 * WITHOUT WARRANTIES OR CONDITIONS OF ANY KIND, either express or implied.
 * See the License for the specific language governing permissions and
 * limitations under the License.
 */

package org.http4s
package server
package middleware

import cats.data.{Kleisli, NonEmptyList}
import cats.syntax.all._
import cats.{Applicative, Functor, Monad}
import org.http4s.Method.OPTIONS
import org.http4s.headers._
import org.http4s.syntax.header._
import org.log4s.getLogger
import org.typelevel.ci._
import scala.annotation.nowarn
import scala.concurrent.duration._
import scala.util.hashing.MurmurHash3

/** CORS middleware config options.
  * You can give an instance of this class to the CORS middleware,
  * to specify its behavior
  */

@deprecated(
  """Deficient. See https://github.com/http4s/http4s/security/advisories/GHSA-52cf-226f-rhr6.""",
  "0.21.27")
final class CORSConfig private (
    val anyOrigin: Boolean,
    val allowCredentials: Boolean,
    val maxAge: FiniteDuration,
    val anyMethod: Boolean,
    val allowedOrigins: String => Boolean,
    val allowedMethods: Option[Set[Method]],
    val allowedHeaders: Option[Set[String]],
    val exposedHeaders: Option[Set[String]]
) {

  private def copy(
      anyOrigin: Boolean = anyOrigin,
      allowCredentials: Boolean = allowCredentials,
      maxAge: FiniteDuration = maxAge,
      anyMethod: Boolean = anyMethod,
      allowedOrigins: String => Boolean = allowedOrigins,
      allowedMethods: Option[Set[Method]] = allowedMethods,
      allowedHeaders: Option[Set[String]] = allowedHeaders,
      exposedHeaders: Option[Set[String]] = exposedHeaders
  ) = new CORSConfig(
    anyOrigin,
    allowCredentials,
    maxAge,
    anyMethod,
    allowedOrigins,
    allowedMethods,
    allowedHeaders,
    exposedHeaders
  )

  def withAnyOrigin(anyOrigin: Boolean): CORSConfig = copy(anyOrigin = anyOrigin)

  def withAllowCredentials(allowCredentials: Boolean): CORSConfig =
    copy(allowCredentials = allowCredentials)

  def withMaxAge(maxAge: FiniteDuration): CORSConfig = copy(maxAge = maxAge)

  def withAnyMethod(anyMethod: Boolean): CORSConfig = copy(anyMethod = anyMethod)

  def withAllowedOrigins(allowedOrigins: String => Boolean): CORSConfig =
    copy(allowedOrigins = allowedOrigins)

  def withAllowedMethods(allowedMethods: Option[Set[Method]]): CORSConfig =
    copy(allowedMethods = allowedMethods)

  def withAllowedHeaders(allowedHeaders: Option[Set[String]]): CORSConfig =
    copy(allowedHeaders = allowedHeaders)

  def withExposedHeaders(exposedHeaders: Option[Set[String]]): CORSConfig =
    copy(exposedHeaders = exposedHeaders)

  override def equals(x: Any): Boolean = x match {
    case config: CORSConfig =>
      anyOrigin === config.anyOrigin &&
        allowCredentials === config.allowCredentials &&
        maxAge === config.maxAge &&
        anyMethod === config.anyMethod &&
        allowedOrigins == config.allowedOrigins &&
        allowedMethods === config.allowedMethods &&
        allowedHeaders === config.allowedHeaders &&
        exposedHeaders === config.exposedHeaders
    case _ => false
  }

  override def hashCode(): Int = {
    var hash = CORSConfig.hashSeed
    hash = MurmurHash3.mix(hash, anyOrigin.##)
    hash = MurmurHash3.mix(hash, allowCredentials.##)
    hash = MurmurHash3.mix(hash, maxAge.##)
    hash = MurmurHash3.mix(hash, anyMethod.##)
    hash = MurmurHash3.mix(hash, allowedOrigins.##)
    hash = MurmurHash3.mix(hash, allowedMethods.##)
    hash = MurmurHash3.mix(hash, allowedHeaders.##)
    hash = MurmurHash3.mixLast(hash, exposedHeaders.##)
    hash
  }

  override def toString(): String =
    s"CORSConfig($anyOrigin,$allowCredentials,$maxAge,$anyMethod,$allowedOrigins,$allowedMethods,$allowedHeaders,$exposedHeaders)"
}

@deprecated(
  """Deficient. See https://github.com/http4s/http4s/security/advisories/GHSA-52cf-226f-rhr6.""",
  "0.21.27")
object CORSConfig {
  private val hashSeed = MurmurHash3.stringHash("CORSConfig")

  val default: CORSConfig = new CORSConfig(
    anyOrigin = true,
    allowCredentials = true,
    maxAge = 1.day,
    anyMethod = true,
    allowedOrigins = _ => false,
    allowedMethods = None,
    allowedHeaders = Set("Content-Type", "Authorization", "*").some,
    exposedHeaders = Set("*").some
  )
}

/** Implements the CORS protocol.  The actual middleware is a [[CORSPolicy]],
  * which can be obtained via [[#policy]].
  *
  * @see [[CORSPolicy]]
  * @see [[https://fetch.spec.whatwg.org/#http-cors-protocol CORS protocol specification]]
  */
object CORS {
  private[CORS] val logger = getLogger

<<<<<<< HEAD
  private[CORS] object CommonHeaders {
    val someAllowOriginWildcard =
      Header.Raw(ci"Access-Control-Allow-Origin", "*").some
    val someAllowCredentials =
      Header.Raw(Header[`Access-Control-Allow-Credentials`].name, "true").some
    val someExposeHeadersWildcard =
      Header.Raw(Header[`Access-Control-Expose-Headers`].name, "*").some
    val someAllowMethodsWildcard =
      Header.Raw(ci"Access-Control-Allow-Methods", "*").some
    val someAllowHeadersWildcard =
      Header.Raw(Header[`Access-Control-Allow-Headers`].name, "*").some
  }

  private[CORS] val wildcardMethod =
    Method.fromString("*").fold(throw _, identity)
  private[CORS] val wildcardHeadersSet =
    Set(CIString("*"))

  private[CORS] sealed trait AllowOrigin
  private[CORS] object AllowOrigin {
    case object All extends AllowOrigin
    case class Match(p: Origin => Boolean) extends AllowOrigin
  }

  private[CORS] sealed trait AllowCredentials
  private[CORS] object AllowCredentials {
    case object Allow extends AllowCredentials
    case object Deny extends AllowCredentials
  }

  private[CORS] sealed trait ExposeHeaders
  private[CORS] object ExposeHeaders {
    case object All extends ExposeHeaders
    case class In(names: Set[CIString]) extends ExposeHeaders
    case object None extends ExposeHeaders
  }

  private[CORS] sealed trait AllowMethods
  private[CORS] object AllowMethods {
    case object All extends AllowMethods
    case class In(names: Set[Method]) extends AllowMethods
  }

  private[CORS] sealed trait AllowHeaders
  private[CORS] object AllowHeaders {
    case object All extends AllowHeaders
    case class In(names: Set[CIString]) extends AllowHeaders
    case object Reflect extends AllowHeaders
  }

  private[CORS] sealed trait MaxAge
  private[CORS] object MaxAge {
    case class Some(seconds: Long) extends MaxAge
    case object Default extends MaxAge
    case object DisableCaching extends MaxAge
  }

  final class Policy private[CORS] (
      allowOrigin: AllowOrigin,
      allowCredentials: AllowCredentials,
      exposeHeaders: ExposeHeaders,
      allowMethods: AllowMethods,
      allowHeaders: AllowHeaders,
      maxAge: MaxAge
  ) {
    def apply[F[_]: Functor, G[_]](http: Http[F, G]): Http[F, G] = {

      val allowCredentialsHeader =
        allowCredentials match {
          case AllowCredentials.Allow =>
            CommonHeaders.someAllowCredentials
          case AllowCredentials.Deny =>
            None
        }

      val exposeHeadersHeader =
        exposeHeaders match {
          case ExposeHeaders.All =>
            CommonHeaders.someExposeHeadersWildcard
          case ExposeHeaders.In(names) =>
            Header.Raw(Header[`Access-Control-Expose-Headers`].name, names.mkString(", ")).some
          case ExposeHeaders.None =>
            None
        }

      val someAllowMethodsSpecificHeader =
        allowMethods match {
          case AllowMethods.All => None
          case AllowMethods.In(methods) =>
            Header
              .Raw(ci"Access-Control-Allow-Methods", methods.map(_.renderString).mkString(", "))
              .some
        }

      val someAllowHeadersSpecificHeader =
        allowHeaders match {
          case AllowHeaders.All | AllowHeaders.Reflect => None
          case AllowHeaders.In(headers) =>
            Header
              .Raw(
                Header[`Access-Control-Allow-Headers`].name,
                headers.map(_.toString).mkString(", "))
              .some
        }

      val maxAgeHeader =
        maxAge match {
          case MaxAge.Some(deltaSeconds) =>
            Header.Raw(ci"Access-Control-Max-Age", deltaSeconds.toString).some
          case MaxAge.Default =>
            None
          case MaxAge.DisableCaching =>
            Header.Raw(ci"Access-Control-Max-Age", "-1").some
        }

      val varyHeaderNonOptions =
        allowOrigin match {
          case AllowOrigin.Match(_) =>
            Header.Raw(ci"Vary", Header[Origin].name.toString).some
          case _ =>
            None
        }

      val varyHeaderOptions = {
        def origin = allowOrigin match {
          case AllowOrigin.All => Nil
          case AllowOrigin.Match(_) => List(Header[Origin].name)
        }
        def methods = allowMethods match {
          case AllowMethods.All => Nil
          case AllowMethods.In(_) => List(Header[`Access-Control-Request-Method`].name)
        }
        def headers = allowHeaders match {
          case AllowHeaders.All => Nil
          case AllowHeaders.In(_) | AllowHeaders.Reflect =>
            List(ci"Access-Control-Request-Headers")
        }
        (origin ++ methods ++ headers) match {
          case Nil =>
            None
          case nonEmpty =>
            Header.Raw(ci"Vary", nonEmpty.map(_.toString).mkString(", ")).some
        }
      }

      def corsHeaders(req: Request[G]) =
        req.headers.get[Origin] match {
          case Some(origin) =>
            req.headers.get[`Access-Control-Request-Method`] match {
              case Some(acrm) =>
                val headers = req.headers.get(ci"Access-Control-Request-Headers") match {
                  case Some(acrHeaders) =>
                    acrHeaders.map(_.value.split("\\s*,\\s*").map(CIString(_)).toSet).fold
                  case None =>
                    Set.empty[CIString]
                }
                preflightHeaders(origin, acrm.method, headers)
              case _ =>
                nonPreflightHeaders(origin)
            }
          case None =>
            Nil
        }

      def varyHeader(method: Method) =
        method match {
          case Method.OPTIONS => varyHeaderOptions
          case _ => varyHeaderNonOptions
        }

      def dispatch(req: Request[G]) = {
        var resp = http(req)
        val headers = corsHeaders(req)
        if (headers.nonEmpty)
          resp = resp.map(_.putHeaders(headers.map(Header.ToRaw.rawToRaw): _*))
        // Working around the poor model in 0.21
        varyHeader(req.method).foreach { vary =>
          resp = resp.map { r =>
            r.putHeaders(
              r.headers.get(ci"Vary") match {
                case None =>
                  vary
                case Some(oldVary) =>
                  Header.Raw(
                    ci"Vary",
                    oldVary.map(_.value).toList.mkString(", ") + ", " + vary.value)
              }
            )
          }
        }
        resp
      }

      def nonPreflightHeaders(origin: Origin) = {
        val buff = List.newBuilder[Header.Raw]
        allowOriginHeader(origin).map { allowOrigin =>
          buff += allowOrigin
          allowCredentialsHeader.foreach(buff.+=)
          exposeHeadersHeader.foreach(buff.+=)
          buff
        }
        buff.result()
      }

      def preflightHeaders(origin: Origin, method: Method, headers: Set[CIString]) = {
        val buff = List.newBuilder[Header.Raw]
        (allowOriginHeader(origin), allowMethodsHeader(method), allowHeadersHeader(headers)).mapN {
          case (allowOrigin, allowMethods, allowHeaders) =>
            buff += allowOrigin
            allowCredentialsHeader.foreach(buff.+=)
            buff += allowMethods
            buff += allowHeaders
            maxAgeHeader.foreach(buff.+=)
            buff.result()
        }
        buff.result()
      }

      def allowOriginHeader(origin: Origin) =
        allowOrigin match {
          case AllowOrigin.All =>
            CommonHeaders.someAllowOriginWildcard
          case AllowOrigin.Match(p) =>
            if (p(origin))
              Header.Raw(ci"Access-Control-Allow-Origin", origin.value).some
            else
              None
        }

      def allowMethodsHeader(method: Method) =
        allowMethods match {
          case AllowMethods.All =>
            if (allowCredentials == AllowCredentials.Deny || method === wildcardMethod)
              CommonHeaders.someAllowMethodsWildcard
            else
              None
          case AllowMethods.In(methods) =>
            if (methods.contains(method))
              someAllowMethodsSpecificHeader
            else
              None
        }

      def allowHeadersHeader(headers: Set[CIString]) =
        allowHeaders match {
          case AllowHeaders.All =>
            if (allowCredentials == AllowCredentials.Deny || headers === wildcardHeadersSet)
              CommonHeaders.someAllowHeadersWildcard
            else
              None
          case AllowHeaders.In(allowedHeaders) =>
            if ((headers -- allowedHeaders).isEmpty)
              someAllowHeadersSpecificHeader
            else
              None
          case AllowHeaders.Reflect =>
            Header.Raw(Header[`Access-Control-Allow-Headers`].name, headers.mkString(", ")).some
        }

      if (allowOrigin == AllowOrigin.All && allowCredentials == AllowCredentials.Allow) {
        logger.warn(
          "CORS disabled due to insecure config prohibited by spec. Call withCredentials(false) to avoid sharing credential-tainted responses with arbitrary origins, or call withAllowOrigin* method to be explicit who you trust with credential-tainted responses.")
        http
      } else
        Kleisli(dispatch)
    }

    def copy(
        allowOrigin: AllowOrigin = allowOrigin,
        allowCredentials: AllowCredentials = allowCredentials,
        exposeHeaders: ExposeHeaders = exposeHeaders,
        allowMethods: AllowMethods = allowMethods,
        allowHeaders: AllowHeaders = allowHeaders,
        maxAge: MaxAge = maxAge
    ): Policy =
      new Policy(
        allowOrigin,
        allowCredentials,
        exposeHeaders,
        allowMethods,
        allowHeaders,
        maxAge
      )

    /** Allow CORS requests from any origin with an
      * `Access-Control-Allow-Origin` of `*`.
      */
    def withAllowOriginAll: Policy =
      copy(AllowOrigin.All)

    /** Allow requests from any origin matching the predicate `p`.  On
      * matching requests, the request origin is reflected as the
      * `Access-Control-Allow-Origin` header.
      *
      * The Origin header contains some arcane settings, like multiple
      * origins, or a `null` origin. `withAllowOriginHost` is generally
      * more convenient.
      */
    def withAllowOriginHeader(p: Origin => Boolean): Policy =
      copy(AllowOrigin.Match(p))

    /** Allow requests from any origin host matching the predicate `p`.
      * The origin host is the first value in the request's `Origin`
      * header, if not `null` header, unless it is `null`.  Examples:
      *
      * - `Origin: http://www.example.com` => `http://www.example.com`
      * - `Origin: http://www.example.com, http://example.net` =>
      *   `http://www.example.com`
      * - `Origin: null` => always false
      *
      * A `Set[Origin.Host]` is often a good choice here, but a predicate is
      * offered to support more advanced matching.
      */
    def withAllowOriginHost(p: Origin.Host => Boolean): Policy =
      withAllowOriginHeader(_ match {
        case Origin.HostList(NonEmptyList(h, _)) => p(h)
        case Origin.Null => false
      })

    /** Allow requests from any origin host whose case-insensitive
      * rendering matches predicate `p`.  A concession to the fact
      * that constructing [[Origin.Host]] values is verbose.
      *
      * @see [[#withAllowOriginHost]]
      */
    def withAllowOriginHostCi(p: CIString => Boolean): Policy =
      withAllowOriginHost(p.compose(host => CIString(host.renderString)))

    /** Allow credentials.  Sends an `Access-Control-Allow-Credentials: *`
      * on valid CORS requests if true, and omits the header if false.
      *
      * For security purposes, it is an invalid per the Fetch Living Standard
      * that defines CORS to set this to `true` when any origin is allowed.
      */
    def withAllowCredentials(b: Boolean): Policy =
      copy(allowCredentials = if (b) AllowCredentials.Allow else AllowCredentials.Deny)

    /** Exposes all response headers to the origin.
      *
      * Sends an `Access-Control-Expose-Headers: *` header on valid
      * CORS non-preflight requests.
      */
    def withExposeHeadersAll: Policy =
      copy(exposeHeaders = ExposeHeaders.All)

    /** Exposes specific response headers to the origin.  These are in
      * addition to CORS-safelisted response headers.
      *
      * Sends an `Access-Control-Expose-Headers` header with names as
      * a comma-delimited string on valid CORS non-preflight requests.
      */
    def withExposeHeadersIn(names: Set[CIString]): Policy =
      copy(exposeHeaders = ExposeHeaders.In(names))

    /** Exposes no response headers to the origin beyond the
      * CORS-safelisted response headers.
      *
      * Sends an `Access-Control-Expose-Headers` header with names as
      * a comma-delimited string on valid CORS non-preflight requests.
      */
    def withExposeHeadersNone: Policy =
      copy(exposeHeaders = ExposeHeaders.None)

    /** Allows CORS requests with any method if credentials are not
      * allowed.  If credentials are allowed, allows requests with
      * a literal method of `*`, which is almost certainly not what
      * you mean, but per spec.
      *
      * Sends an `Access-Control-Allow-Headers: *` header on valid
      * CORS preflight requests.
      */
    def withAllowMethodsAll: Policy =
      copy(allowMethods = AllowMethods.All)

    /** Allows CORS requests with any of the specified methods
      * allowed.
      *
      * Preflight requests must send a matching
      * `Access-Control-Request-Method` header to receive a CORS
      * response.
      *
      * Sends an `Access-Control-Allow-Headers` header with the
      * specified headers on valid CORS preflight requests.
      */
    def withAllowMethodsIn(methods: Set[Method]): Policy =
      copy(allowMethods = AllowMethods.In(methods))

    /** Allows CORS requests with any headers if credentials are not
      * allowed.  If credentials are allowed, allows requests with a
      * literal header name of `*`, which is almost certainly not what
      * you mean, but per spec.
      *
      * Sends an `Access-Control-Allow-Headers: *` header on valid
      * CORS preflight requests.
      */
    def withAllowHeadersAll: Policy =
      copy(allowHeaders = AllowHeaders.All)

    /** Allows CORS requests whose request headers are a subset of the
      * headers enumerated here, or are CORS-safelisted.
      *
      * If preflight requests send an `Access-Control-Request-Headers`
      * header, its value must be a subset of those passed here.
      *
      * Sends an `Access-Control-Allow-Headers` header with the
      * specified headers on valid CORS preflight requests.
      */
    def withAllowHeadersIn(headers: Set[CIString]): Policy =
      copy(allowHeaders = AllowHeaders.In(headers))

    /** Reflects the `Access-Control-Request-Headers` back as
      * `Access-Control-Allow-Headers` on preflight requests. This is
      * most useful when credentials are allowed and a wildcard for
      * `Access-Control-Allow-Headers` would be treated literally.
      *
      * Sends an `Access-Control-Allow-Headers` header with the
      * specified headers on valid CORS preflight requests.
      */
    def withAllowHeadersReflect: Policy =
      copy(allowHeaders = AllowHeaders.Reflect)

    /** Sets the duration the results can be cached.  The duration is
      * truncated to seconds.  A negative value results in a cache
      * duration of zero.
      *
      * Sends an `Access-Control-Max-Age` header with the duration
      * in seconds on preflight requests.
      */
    def withMaxAge(duration: FiniteDuration): Policy =
      copy(maxAge =
        if (duration >= Duration.Zero) MaxAge.Some(duration.toSeconds)
        else MaxAge.Some(0L))

    /** Sets the duration the results can be cached to the user agent's
      * default. This suppresses the `Access-Control-Max-Age` header.
      */
    def withMaxAgeDefault: Policy =
      copy(maxAge = MaxAge.Default)

    /** Instructs the client to not cache any preflight results.
      *
      * Sends an `Access-Control-Max-Age: -1` header
      */
    def withMaxAgeDisableCaching: Policy =
      copy(maxAge = MaxAge.DisableCaching)
  }

  private val defaultPolicy: Policy = new Policy(
    AllowOrigin.Match(Function.const(false)),
    AllowCredentials.Deny,
    ExposeHeaders.None,
    AllowMethods.In(
=======
  /** The default CORS policy:
    * - Sends `Access-Control-Allow-Origin: *`
    * - Sends no `Access-Control-Allow-Credentials`
    * - Sends no `Access-Control-Expose-Headers`
    * - Sends `Access-Control-Allow-Methods: GET, HEAD, POST`
    * - Reflects request's `Access-Control-Request-Headers` as
    *   `Access-Control-Allow-Headers`
    * - Sends no `Access-Control-Max-Age`
    */
  val policy: CORSPolicy = new CORSPolicy(
    CORSPolicy.AllowOrigin.All,
    CORSPolicy.AllowCredentials.Deny,
    CORSPolicy.ExposeHeaders.None,
    CORSPolicy.AllowMethods.In(
>>>>>>> ef482c96
      Set(Method.GET, Method.HEAD, Method.PUT, Method.PATCH, Method.POST, Method.DELETE)),
    CORSPolicy.AllowHeaders.Reflect,
    CORSPolicy.MaxAge.Default
  )

  @deprecated(
    "Not the actual default CORS Vary heder, and will be removed from the public API.",
    "0.21.27")
  val defaultVaryHeader = Header.Raw(ci"Vary", "Origin,Access-Control-Request-Method")

  @deprecated(
    "The default `CORSConfig` is insecure. See https://github.com/http4s/http4s/security/advisories/GHSA-52cf-226f-rhr6.",
    "0.21.27")
  def DefaultCORSConfig =
    CORSConfig.default.withAnyOrigin(true).withAllowCredentials(true).withMaxAge(1.day)

  /** CORS middleware
    * This middleware provides clients with CORS information
    * based on information in CORS config.
    * Currently, you cannot make permissions depend on request details
    */
  @deprecated(
    "Depends on a deficient `CORSConfig`. See https://github.com/http4s/http4s/security/advisories/GHSA-52cf-226f-rhr6. If config.anyOrigin is true and config.allowCredentials is true, then the `Access-Control-Allow-Credentials` header will be suppressed starting with 0.21.27.",
    "0.21.27")
  @nowarn("cat=deprecation")
<<<<<<< HEAD
  def apply[F[_], G[_]](http: Http[F, G], config: CORSConfig = CORSConfig.default)(implicit
      F: Applicative[F]): Http[F, G] =
=======
  def apply[F[_], G[_]](http: Http[F, G], config: CORSConfig = DefaultCORSConfig)(implicit
      F: Applicative[F]): Http[F, G] = {
    if (config.anyOrigin && config.allowCredentials)
      logger.warn(
        "Insecure CORS config detected: `anyOrigin=true` and `allowCredentials=true` are mutually exclusive. `Access-Control-Allow-Credentials` header will not be sent. Change either flag to false to remove this warning.")

>>>>>>> ef482c96
    Kleisli { req =>
      // In the case of an options request we want to return a simple response with the correct Headers set.
      def createOptionsResponse(
          origin: Origin,
          acrm: `Access-Control-Request-Method`): Response[G] =
        corsHeaders(origin, acrm.method, isPreflight = true)(Response())

      def methodBasedHeader(isPreflight: Boolean) =
        if (isPreflight)
          config.allowedHeaders.map(headerFromStrings("Access-Control-Allow-Headers", _))
        else
          config.exposedHeaders.map(headerFromStrings("Access-Control-Expose-Headers", _))

      def varyHeader(response: Response[G]): Response[G] =
        response.headers.get(ci"Vary") match {
          case None => response.putHeaders(defaultVaryHeader)
          case _ => response
        }

<<<<<<< HEAD
      def corsHeaders(origin: Origin, method: Method, isPreflight: Boolean)(
=======
      def allowCredentialsHeader(resp: Response[G]): Response[G] =
        if (!config.anyOrigin && config.allowCredentials)
          resp.putHeaders(Header("Access-Control-Allow-Credentials", "true"))
        else
          resp

      def corsHeaders(origin: String, acrm: String, isPreflight: Boolean)(
>>>>>>> ef482c96
          resp: Response[G]): Response[G] = {
        val withMethodBasedHeader = methodBasedHeader(isPreflight)
          .fold(resp)(h => resp.putHeaders(h))

        varyHeader(allowCredentialsHeader(withMethodBasedHeader))
          .putHeaders(
<<<<<<< HEAD
            // TODO true is the only value here
            "Access-Control-Allow-Credentials" -> config.allowCredentials.toString,
            // TODO model me
            "Access-Control-Allow-Methods" -> config.allowedMethods.fold(method.renderString)(
              _.mkString("", ", ", "")),
            // TODO model me
            "Access-Control-Allow-Origin" -> origin.value,
            // TODO model me
            "Access-Control-Max-Age" -> config.maxAge.toSeconds.toString
=======
            Header(
              "Access-Control-Allow-Methods",
              config.allowedMethods.fold(acrm)(_.mkString("", ", ", ""))),
            Header("Access-Control-Allow-Origin", origin),
            Header("Access-Control-Max-Age", config.maxAge.toString)
>>>>>>> ef482c96
          )
      }

      def allowCORS(origin: Origin, method: Method): Boolean = {
        def allowOrigin = config.anyOrigin || config.allowedOrigins(origin.value)
        def allowMethod = config.anyMethod || config.allowedMethods.exists(_.exists(_ === method))

        allowOrigin && allowMethod
      }

      def headerFromStrings(headerName: String, values: Set[String]): Header.Raw =
        Header.Raw(CIString(headerName), values.mkString("", ", ", ""))

      (
        req.method,
        req.headers.get[Origin],
        req.headers.get[`Access-Control-Request-Method`]) match {
        case (OPTIONS, Some(origin), Some(acrm)) if allowCORS(origin, acrm.method) =>
          logger.debug(s"Serving OPTIONS with CORS headers for $acrm ${req.uri}")
          createOptionsResponse(origin, acrm).pure[F]
        case (_, Some(origin), _) =>
          if (allowCORS(origin, req.method))
            http(req).map { resp =>
              logger.debug(s"Adding CORS headers to ${req.method} ${req.uri}")
              corsHeaders(origin, req.method, isPreflight = false)(resp)
            }
          else {
            logger.debug(s"CORS headers were denied for ${req.method} ${req.uri}")
            Response(status = Status.Forbidden).pure[F]
          }
        case _ =>
          // This request is out of scope for CORS
          http(req)
      }
    }
  }

  @deprecated(
    """Hardcoded to an insecure config. See https://github.com/http4s/http4s/security/advisories/GHSA-52cf-226f-rhr6.""",
    "0.21.27")
  def httpRoutes[F[_]: Monad](httpRoutes: HttpRoutes[F]): HttpRoutes[F] =
    apply(httpRoutes, CORSConfig.default)

  @deprecated(
    """Hardcoded to an insecure config. See https://github.com/http4s/http4s/security/advisories/GHSA-52cf-226f-rhr6.""",
    "0.21.27")
  def httpApp[F[_]: Applicative](httpApp: HttpApp[F]): HttpApp[F] =
<<<<<<< HEAD
    apply(httpApp, CORSConfig.default)
=======
    apply(httpApp)
}

/** A middleware that applies the CORS protocol to any `Http` value.
  * Obtain a reference to a `CORSPolicy` via the [[CORS]] object,
  * which represents a default policy.
  *
  * Requests with an Origin header will receive the appropriate CORS
  * headers.  More headers are available for "pre-flight" requests,
  * those whose method is `OPTIONS` and has an
  * `Access-Control-Request-Method` header.
  *
  * Requests without the required headers, or requests that fail a
  * CORS origin, method, or headers check are passed through to the
  * underlying Http function, but do not receive any CORS headers in
  * the response.  The user agent will then block sharing the resource
  * across origins according to the CORS protocol.
  */
sealed class CORSPolicy(
    allowOrigin: CORSPolicy.AllowOrigin,
    allowCredentials: CORSPolicy.AllowCredentials,
    exposeHeaders: CORSPolicy.ExposeHeaders,
    allowMethods: CORSPolicy.AllowMethods,
    allowHeaders: CORSPolicy.AllowHeaders,
    maxAge: CORSPolicy.MaxAge
) {
  import CORSPolicy._

  def apply[F[_]: Functor, G[_]](http: Http[F, G]): Http[F, G] = {

    val allowCredentialsHeader: Option[Header] =
      allowCredentials match {
        case AllowCredentials.Allow =>
          CommonHeaders.someAllowCredentials
        case AllowCredentials.Deny =>
          None
      }

    val exposeHeadersHeader: Option[Header] =
      exposeHeaders match {
        case ExposeHeaders.All =>
          CommonHeaders.someExposeHeadersWildcard
        case ExposeHeaders.In(names) =>
          Header.Raw(`Access-Control-Expose-Headers`.name, names.mkString(", ")).some
        case ExposeHeaders.None =>
          None
      }

    val someAllowMethodsSpecificHeader =
      allowMethods match {
        case AllowMethods.All => None
        case AllowMethods.In(methods) =>
          Header
            .Raw(`Access-Control-Allow-Methods`.name, methods.map(_.renderString).mkString(", "))
            .some
      }

    val someAllowHeadersSpecificHeader =
      allowHeaders match {
        case AllowHeaders.All | AllowHeaders.Reflect => None
        case AllowHeaders.In(headers) =>
          Header
            .Raw(`Access-Control-Allow-Headers`.name, headers.map(_.toString).mkString(", "))
            .some
      }

    val maxAgeHeader: Option[Header] =
      maxAge match {
        case MaxAge.Some(deltaSeconds) =>
          Header.Raw(`Access-Control-Max-Age`.name, deltaSeconds.toString).some
        case MaxAge.Default =>
          None
        case MaxAge.DisableCaching =>
          Header.Raw(`Access-Control-Max-Age`.name, "-1").some
      }

    val varyHeaderNonOptions: Option[Header] =
      allowOrigin match {
        case AllowOrigin.Match(_) =>
          Header.Raw(`Vary`.name, `Origin`.name.toString).some
        case _ =>
          None
      }

    val varyHeaderOptions: Option[Header] = {
      def origin = allowOrigin match {
        case AllowOrigin.All => Nil
        case AllowOrigin.Match(_) => List(`Origin`.name)
      }
      def methods = allowMethods match {
        case AllowMethods.All => Nil
        case AllowMethods.In(_) => List(`Access-Control-Request-Method`.name)
      }
      def headers = allowHeaders match {
        case AllowHeaders.All => Nil
        case AllowHeaders.In(_) | AllowHeaders.Reflect =>
          List(`Access-Control-Request-Headers`.name)
      }
      (origin ++ methods ++ headers) match {
        case Nil =>
          None
        case nonEmpty =>
          Header.Raw(`Vary`.name, nonEmpty.map(_.toString).mkString(", ")).some
      }
    }

    def corsHeaders(req: Request[G]) =
      req.headers.get(Origin) match {
        case Some(origin) =>
          req.headers.get(`Access-Control-Request-Method`) match {
            case Some(methodRaw) =>
              Method.fromString(methodRaw.value) match {
                case Right(method) =>
                  val headers = req.headers.get(`Access-Control-Request-Headers`) match {
                    case Some(acrHeaders) =>
                      acrHeaders.value.split("\\s*,\\s*").map(CIString(_)).toSet
                    case None =>
                      Set.empty[CIString]
                  }
                  preflightHeaders(origin, method, headers)
                case Left(_) =>
                  Nil
              }
            case _ =>
              nonPreflightHeaders(origin)
          }
        case None =>
          Nil
      }

    def varyHeader(method: Method) =
      method match {
        case Method.OPTIONS => varyHeaderOptions
        case _ => varyHeaderNonOptions
      }

    def dispatch(req: Request[G]) = {
      var resp = http(req)
      val headers = corsHeaders(req)
      if (headers.nonEmpty)
        resp = resp.map(_.putHeaders(headers: _*))
      // Working around the poor model in 0.21
      varyHeader(req.method).foreach { vary =>
        resp = resp.map { r =>
          r.putHeaders(
            r.headers.get(`Vary`) match {
              case None =>
                vary
              case Some(oldVary) =>
                Header.Raw(`Vary`.name, oldVary.value + ", " + vary.value)
            }
          )
        }
      }
      resp
    }

    def nonPreflightHeaders(origin: Origin) = {
      val buff = List.newBuilder[Header]
      allowOriginHeader(origin).map { allowOrigin =>
        buff += allowOrigin
        allowCredentialsHeader.foreach(buff.+=)
        exposeHeadersHeader.foreach(buff.+=)
        buff
      }
      buff.result()
    }

    def preflightHeaders(origin: Origin, method: Method, headers: Set[CIString]) = {
      val buff = List.newBuilder[Header]
      (allowOriginHeader(origin), allowMethodsHeader(method), allowHeadersHeader(headers)).mapN {
        case (allowOrigin, allowMethods, allowHeaders) =>
          buff += allowOrigin
          allowCredentialsHeader.foreach(buff.+=)
          buff += allowMethods
          buff += allowHeaders
          maxAgeHeader.foreach(buff.+=)
          buff.result()
      }
      buff.result()
    }

    def allowOriginHeader(origin: Origin): Option[Header] =
      allowOrigin match {
        case AllowOrigin.All =>
          CommonHeaders.someAllowOriginWildcard
        case AllowOrigin.Match(p) =>
          if (p(origin))
            Header.Raw(`Access-Control-Allow-Origin`.name, origin.value).some
          else
            None
      }

    def allowMethodsHeader(method: Method): Option[Header] =
      allowMethods match {
        case AllowMethods.All =>
          if (allowCredentials == AllowCredentials.Deny || method === wildcardMethod)
            CommonHeaders.someAllowMethodsWildcard
          else
            None
        case AllowMethods.In(methods) =>
          if (methods.contains(method))
            someAllowMethodsSpecificHeader
          else
            None
      }

    def allowHeadersHeader(headers: Set[CIString]): Option[Header] =
      allowHeaders match {
        case AllowHeaders.All =>
          if (allowCredentials == AllowCredentials.Deny || headers === wildcardHeadersSet)
            CommonHeaders.someAllowHeadersWildcard
          else
            None
        case AllowHeaders.In(allowedHeaders) =>
          if ((headers -- allowedHeaders).isEmpty)
            someAllowHeadersSpecificHeader
          else
            None
        case AllowHeaders.Reflect =>
          Header.Raw(`Access-Control-Allow-Headers`.name, headers.mkString(", ")).some
      }

    if (allowOrigin == AllowOrigin.All && allowCredentials == AllowCredentials.Allow) {
      logger.warn(
        "Misconfiguration detected.  Sending `Access-Control-Allow-Origin: *` along with `Access-Control-Allow-Credentials: true` is blocked by Fetch-complaint user agents for security reasons.  Call `withAllowCredentials(false)`, or specify origins you trust with credential-tainted responses by calling `withAllowOriginHeader`, `withAllowOriginHost`, or `withAllowOriginHostCi`.")
      http
    } else
      Kleisli(dispatch)
  }

  def copy(
      allowOrigin: AllowOrigin = allowOrigin,
      allowCredentials: AllowCredentials = allowCredentials,
      exposeHeaders: ExposeHeaders = exposeHeaders,
      allowMethods: AllowMethods = allowMethods,
      allowHeaders: AllowHeaders = allowHeaders,
      maxAge: MaxAge = maxAge
  ): CORSPolicy =
    new CORSPolicy(
      allowOrigin,
      allowCredentials,
      exposeHeaders,
      allowMethods,
      allowHeaders,
      maxAge
    )

  /** Allow CORS requests from any origin with an
    * `Access-Control-Allow-Origin` of `*`.
    */
  def withAllowOriginAll: CORSPolicy =
    copy(AllowOrigin.All)

  /** Allow requests from any origin matching the predicate `p`.  On
    * matching requests, the request origin is reflected as the
    * `Access-Control-Allow-Origin` header.
    *
    * The Origin header contains some arcane settings, like multiple
    * origins, or a `null` origin. `withAllowOriginHost` is generally
    * more convenient.
    */
  def withAllowOriginHeader(p: Origin => Boolean): CORSPolicy =
    copy(AllowOrigin.Match(p))

  /** Allow requests from any origin host matching the predicate `p`.
    * The origin host is the first value in the request's `Origin`
    * header, if not `null` header, unless it is `null`.  Examples:
    *
    * - `Origin: http://www.example.com` => `http://www.example.com`
    * - `Origin: http://www.example.com, http://example.net` =>
    *   `http://www.example.com`
    * - `Origin: null` => always false
    *
    * A `Set[Origin.Host]` is often a good choice here, but a predicate is
    * offered to support more advanced matching.
    */
  def withAllowOriginHost(p: Origin.Host => Boolean): CORSPolicy =
    withAllowOriginHeader(_ match {
      case Origin.HostList(NonEmptyList(h, _)) => p(h)
      case Origin.Null => false
    })

  /** Allow requests from any origin host whose case-insensitive
    * rendering matches predicate `p`.  A concession to the fact
    * that constructing [[Origin.Host]] values is verbose.
    *
    * @see [[#withAllowOriginHost]]
    */
  def withAllowOriginHostCi(p: CIString => Boolean): CORSPolicy =
    withAllowOriginHost(p.compose(host => CIString(host.renderString)))

  /** Allow cross-origin requests to be made on a user's behalf using their credentials (cookies, TLS client certificates, and HTTP authentication entries) .  Sends an `Access-Control-Allow-Credentials: *`
    * on valid CORS requests if true, and omits the header if false.
    *
    * For security purposes, it is an invalid per the Fetch Living Standard
    * that defines CORS to set this to `true` when any origin is allowed.
    */
  def withAllowCredentials(b: Boolean): CORSPolicy =
    copy(allowCredentials = if (b) AllowCredentials.Allow else AllowCredentials.Deny)

  /** Exposes all response headers to the origin.
    *
    * Sends an `Access-Control-Expose-Headers: *` header on valid
    * CORS non-preflight requests.
    */
  def withExposeHeadersAll: CORSPolicy =
    copy(exposeHeaders = ExposeHeaders.All)

  /** Exposes specific response headers to the origin.  These are in
    * addition to CORS-safelisted response headers.
    *
    * Sends an `Access-Control-Expose-Headers` header with names as
    * a comma-delimited string on valid CORS non-preflight requests.
    */
  def withExposeHeadersIn(names: Set[CIString]): CORSPolicy =
    copy(exposeHeaders = ExposeHeaders.In(names))

  /** Exposes no response headers to the origin beyond the
    * CORS-safelisted response headers.
    *
    * Sends an `Access-Control-Expose-Headers` header with names as
    * a comma-delimited string on valid CORS non-preflight requests.
    */
  def withExposeHeadersNone: CORSPolicy =
    copy(exposeHeaders = ExposeHeaders.None)

  /** Allows CORS requests with any method if credentials are not
    * allowed.  If credentials are allowed, allows requests with
    * a literal method of `*`, which is almost certainly not what
    * you mean, but per spec.
    *
    * Sends an `Access-Control-Allow-Headers: *` header on valid
    * CORS preflight requests.
    */
  def withAllowMethodsAll: CORSPolicy =
    copy(allowMethods = AllowMethods.All)

  /** Allows CORS requests with any of the specified methods
    * allowed.
    *
    * Preflight requests must send a matching
    * `Access-Control-Request-Method` header to receive a CORS
    * response.
    *
    * Sends an `Access-Control-Allow-Headers` header with the
    * specified headers on valid CORS preflight requests.
    */
  def withAllowMethodsIn(methods: Set[Method]): CORSPolicy =
    copy(allowMethods = AllowMethods.In(methods))

  /** Allows CORS requests with any headers if credentials are not
    * allowed.  If credentials are allowed, allows requests with a
    * literal header name of `*`, which is almost certainly not what
    * you mean, but per spec.
    *
    * Sends an `Access-Control-Allow-Headers: *` header on valid
    * CORS preflight requests.
    */
  def withAllowHeadersAll: CORSPolicy =
    copy(allowHeaders = AllowHeaders.All)

  /** Allows CORS requests whose request headers are a subset of the
    * headers enumerated here, or are CORS-safelisted.
    *
    * If preflight requests send an `Access-Control-Request-Headers`
    * header, its value must be a subset of those passed here.
    *
    * Sends an `Access-Control-Allow-Headers` header with the
    * specified headers on valid CORS preflight requests.
    */
  def withAllowHeadersIn(headers: Set[CIString]): CORSPolicy =
    copy(allowHeaders = AllowHeaders.In(headers))

  /** Reflects the `Access-Control-Request-Headers` back as
    * `Access-Control-Allow-Headers` on preflight requests. This is
    * most useful when credentials are allowed and a wildcard for
    * `Access-Control-Allow-Headers` would be treated literally.
    *
    * Sends an `Access-Control-Allow-Headers` header with the
    * specified headers on valid CORS preflight requests.
    */
  def withAllowHeadersReflect: CORSPolicy =
    copy(allowHeaders = AllowHeaders.Reflect)

  /** Sets the duration the results can be cached.  The duration is
    * truncated to seconds.  A negative value results in a cache
    * duration of zero.
    *
    * Sends an `Access-Control-Max-Age` header with the duration
    * in seconds on preflight requests.
    */
  def withMaxAge(duration: FiniteDuration): CORSPolicy =
    copy(maxAge =
      if (duration >= Duration.Zero) MaxAge.Some(duration.toSeconds)
      else MaxAge.Some(0L))

  /** Sets the duration the results can be cached to the user agent's
    * default. This suppresses the `Access-Control-Max-Age` header.
    */
  def withMaxAgeDefault: CORSPolicy =
    copy(maxAge = MaxAge.Default)

  /** Instructs the client to not cache any preflight results.
    *
    * Sends an `Access-Control-Max-Age: -1` header
    */
  def withMaxAgeDisableCaching: CORSPolicy =
    copy(maxAge = MaxAge.DisableCaching)
}

object CORSPolicy {
  private[CORSPolicy] val logger = getLogger

  private[middleware] object CommonHeaders {
    val someAllowOriginWildcard =
      Header.Raw(`Access-Control-Allow-Origin`.name, "*").some
    val someAllowCredentials =
      Header.Raw(`Access-Control-Allow-Credentials`.name, "true").some
    val someExposeHeadersWildcard =
      Header.Raw(`Access-Control-Expose-Headers`.name, "*").some
    val someAllowMethodsWildcard =
      Header.Raw(`Access-Control-Allow-Methods`.name, "*").some
    val someAllowHeadersWildcard =
      Header.Raw(`Access-Control-Allow-Headers`.name, "*").some
  }

  private[middleware] val wildcardMethod =
    Method.fromString("*").fold(throw _, identity)
  private[middleware] val wildcardHeadersSet =
    Set(CIString("*"))

  private[middleware] sealed trait AllowOrigin
  private[middleware] object AllowOrigin {
    case object All extends AllowOrigin
    case class Match(p: Origin => Boolean) extends AllowOrigin
  }

  private[middleware] sealed trait AllowCredentials
  private[middleware] object AllowCredentials {
    case object Allow extends AllowCredentials
    case object Deny extends AllowCredentials
  }

  private[middleware] sealed trait ExposeHeaders
  private[middleware] object ExposeHeaders {
    case object All extends ExposeHeaders
    case class In(names: Set[CIString]) extends ExposeHeaders
    case object None extends ExposeHeaders
  }

  private[middleware] sealed trait AllowMethods
  private[middleware] object AllowMethods {
    case object All extends AllowMethods
    case class In(names: Set[Method]) extends AllowMethods
  }

  private[middleware] sealed trait AllowHeaders
  private[middleware] object AllowHeaders {
    case object All extends AllowHeaders
    case class In(names: Set[CIString]) extends AllowHeaders
    case object Reflect extends AllowHeaders
  }

  private[middleware] sealed trait MaxAge
  private[middleware] object MaxAge {
    case class Some(seconds: Long) extends MaxAge
    case object Default extends MaxAge
    case object DisableCaching extends MaxAge
  }
>>>>>>> ef482c96
}<|MERGE_RESOLUTION|>--- conflicted
+++ resolved
@@ -147,460 +147,6 @@
 object CORS {
   private[CORS] val logger = getLogger
 
-<<<<<<< HEAD
-  private[CORS] object CommonHeaders {
-    val someAllowOriginWildcard =
-      Header.Raw(ci"Access-Control-Allow-Origin", "*").some
-    val someAllowCredentials =
-      Header.Raw(Header[`Access-Control-Allow-Credentials`].name, "true").some
-    val someExposeHeadersWildcard =
-      Header.Raw(Header[`Access-Control-Expose-Headers`].name, "*").some
-    val someAllowMethodsWildcard =
-      Header.Raw(ci"Access-Control-Allow-Methods", "*").some
-    val someAllowHeadersWildcard =
-      Header.Raw(Header[`Access-Control-Allow-Headers`].name, "*").some
-  }
-
-  private[CORS] val wildcardMethod =
-    Method.fromString("*").fold(throw _, identity)
-  private[CORS] val wildcardHeadersSet =
-    Set(CIString("*"))
-
-  private[CORS] sealed trait AllowOrigin
-  private[CORS] object AllowOrigin {
-    case object All extends AllowOrigin
-    case class Match(p: Origin => Boolean) extends AllowOrigin
-  }
-
-  private[CORS] sealed trait AllowCredentials
-  private[CORS] object AllowCredentials {
-    case object Allow extends AllowCredentials
-    case object Deny extends AllowCredentials
-  }
-
-  private[CORS] sealed trait ExposeHeaders
-  private[CORS] object ExposeHeaders {
-    case object All extends ExposeHeaders
-    case class In(names: Set[CIString]) extends ExposeHeaders
-    case object None extends ExposeHeaders
-  }
-
-  private[CORS] sealed trait AllowMethods
-  private[CORS] object AllowMethods {
-    case object All extends AllowMethods
-    case class In(names: Set[Method]) extends AllowMethods
-  }
-
-  private[CORS] sealed trait AllowHeaders
-  private[CORS] object AllowHeaders {
-    case object All extends AllowHeaders
-    case class In(names: Set[CIString]) extends AllowHeaders
-    case object Reflect extends AllowHeaders
-  }
-
-  private[CORS] sealed trait MaxAge
-  private[CORS] object MaxAge {
-    case class Some(seconds: Long) extends MaxAge
-    case object Default extends MaxAge
-    case object DisableCaching extends MaxAge
-  }
-
-  final class Policy private[CORS] (
-      allowOrigin: AllowOrigin,
-      allowCredentials: AllowCredentials,
-      exposeHeaders: ExposeHeaders,
-      allowMethods: AllowMethods,
-      allowHeaders: AllowHeaders,
-      maxAge: MaxAge
-  ) {
-    def apply[F[_]: Functor, G[_]](http: Http[F, G]): Http[F, G] = {
-
-      val allowCredentialsHeader =
-        allowCredentials match {
-          case AllowCredentials.Allow =>
-            CommonHeaders.someAllowCredentials
-          case AllowCredentials.Deny =>
-            None
-        }
-
-      val exposeHeadersHeader =
-        exposeHeaders match {
-          case ExposeHeaders.All =>
-            CommonHeaders.someExposeHeadersWildcard
-          case ExposeHeaders.In(names) =>
-            Header.Raw(Header[`Access-Control-Expose-Headers`].name, names.mkString(", ")).some
-          case ExposeHeaders.None =>
-            None
-        }
-
-      val someAllowMethodsSpecificHeader =
-        allowMethods match {
-          case AllowMethods.All => None
-          case AllowMethods.In(methods) =>
-            Header
-              .Raw(ci"Access-Control-Allow-Methods", methods.map(_.renderString).mkString(", "))
-              .some
-        }
-
-      val someAllowHeadersSpecificHeader =
-        allowHeaders match {
-          case AllowHeaders.All | AllowHeaders.Reflect => None
-          case AllowHeaders.In(headers) =>
-            Header
-              .Raw(
-                Header[`Access-Control-Allow-Headers`].name,
-                headers.map(_.toString).mkString(", "))
-              .some
-        }
-
-      val maxAgeHeader =
-        maxAge match {
-          case MaxAge.Some(deltaSeconds) =>
-            Header.Raw(ci"Access-Control-Max-Age", deltaSeconds.toString).some
-          case MaxAge.Default =>
-            None
-          case MaxAge.DisableCaching =>
-            Header.Raw(ci"Access-Control-Max-Age", "-1").some
-        }
-
-      val varyHeaderNonOptions =
-        allowOrigin match {
-          case AllowOrigin.Match(_) =>
-            Header.Raw(ci"Vary", Header[Origin].name.toString).some
-          case _ =>
-            None
-        }
-
-      val varyHeaderOptions = {
-        def origin = allowOrigin match {
-          case AllowOrigin.All => Nil
-          case AllowOrigin.Match(_) => List(Header[Origin].name)
-        }
-        def methods = allowMethods match {
-          case AllowMethods.All => Nil
-          case AllowMethods.In(_) => List(Header[`Access-Control-Request-Method`].name)
-        }
-        def headers = allowHeaders match {
-          case AllowHeaders.All => Nil
-          case AllowHeaders.In(_) | AllowHeaders.Reflect =>
-            List(ci"Access-Control-Request-Headers")
-        }
-        (origin ++ methods ++ headers) match {
-          case Nil =>
-            None
-          case nonEmpty =>
-            Header.Raw(ci"Vary", nonEmpty.map(_.toString).mkString(", ")).some
-        }
-      }
-
-      def corsHeaders(req: Request[G]) =
-        req.headers.get[Origin] match {
-          case Some(origin) =>
-            req.headers.get[`Access-Control-Request-Method`] match {
-              case Some(acrm) =>
-                val headers = req.headers.get(ci"Access-Control-Request-Headers") match {
-                  case Some(acrHeaders) =>
-                    acrHeaders.map(_.value.split("\\s*,\\s*").map(CIString(_)).toSet).fold
-                  case None =>
-                    Set.empty[CIString]
-                }
-                preflightHeaders(origin, acrm.method, headers)
-              case _ =>
-                nonPreflightHeaders(origin)
-            }
-          case None =>
-            Nil
-        }
-
-      def varyHeader(method: Method) =
-        method match {
-          case Method.OPTIONS => varyHeaderOptions
-          case _ => varyHeaderNonOptions
-        }
-
-      def dispatch(req: Request[G]) = {
-        var resp = http(req)
-        val headers = corsHeaders(req)
-        if (headers.nonEmpty)
-          resp = resp.map(_.putHeaders(headers.map(Header.ToRaw.rawToRaw): _*))
-        // Working around the poor model in 0.21
-        varyHeader(req.method).foreach { vary =>
-          resp = resp.map { r =>
-            r.putHeaders(
-              r.headers.get(ci"Vary") match {
-                case None =>
-                  vary
-                case Some(oldVary) =>
-                  Header.Raw(
-                    ci"Vary",
-                    oldVary.map(_.value).toList.mkString(", ") + ", " + vary.value)
-              }
-            )
-          }
-        }
-        resp
-      }
-
-      def nonPreflightHeaders(origin: Origin) = {
-        val buff = List.newBuilder[Header.Raw]
-        allowOriginHeader(origin).map { allowOrigin =>
-          buff += allowOrigin
-          allowCredentialsHeader.foreach(buff.+=)
-          exposeHeadersHeader.foreach(buff.+=)
-          buff
-        }
-        buff.result()
-      }
-
-      def preflightHeaders(origin: Origin, method: Method, headers: Set[CIString]) = {
-        val buff = List.newBuilder[Header.Raw]
-        (allowOriginHeader(origin), allowMethodsHeader(method), allowHeadersHeader(headers)).mapN {
-          case (allowOrigin, allowMethods, allowHeaders) =>
-            buff += allowOrigin
-            allowCredentialsHeader.foreach(buff.+=)
-            buff += allowMethods
-            buff += allowHeaders
-            maxAgeHeader.foreach(buff.+=)
-            buff.result()
-        }
-        buff.result()
-      }
-
-      def allowOriginHeader(origin: Origin) =
-        allowOrigin match {
-          case AllowOrigin.All =>
-            CommonHeaders.someAllowOriginWildcard
-          case AllowOrigin.Match(p) =>
-            if (p(origin))
-              Header.Raw(ci"Access-Control-Allow-Origin", origin.value).some
-            else
-              None
-        }
-
-      def allowMethodsHeader(method: Method) =
-        allowMethods match {
-          case AllowMethods.All =>
-            if (allowCredentials == AllowCredentials.Deny || method === wildcardMethod)
-              CommonHeaders.someAllowMethodsWildcard
-            else
-              None
-          case AllowMethods.In(methods) =>
-            if (methods.contains(method))
-              someAllowMethodsSpecificHeader
-            else
-              None
-        }
-
-      def allowHeadersHeader(headers: Set[CIString]) =
-        allowHeaders match {
-          case AllowHeaders.All =>
-            if (allowCredentials == AllowCredentials.Deny || headers === wildcardHeadersSet)
-              CommonHeaders.someAllowHeadersWildcard
-            else
-              None
-          case AllowHeaders.In(allowedHeaders) =>
-            if ((headers -- allowedHeaders).isEmpty)
-              someAllowHeadersSpecificHeader
-            else
-              None
-          case AllowHeaders.Reflect =>
-            Header.Raw(Header[`Access-Control-Allow-Headers`].name, headers.mkString(", ")).some
-        }
-
-      if (allowOrigin == AllowOrigin.All && allowCredentials == AllowCredentials.Allow) {
-        logger.warn(
-          "CORS disabled due to insecure config prohibited by spec. Call withCredentials(false) to avoid sharing credential-tainted responses with arbitrary origins, or call withAllowOrigin* method to be explicit who you trust with credential-tainted responses.")
-        http
-      } else
-        Kleisli(dispatch)
-    }
-
-    def copy(
-        allowOrigin: AllowOrigin = allowOrigin,
-        allowCredentials: AllowCredentials = allowCredentials,
-        exposeHeaders: ExposeHeaders = exposeHeaders,
-        allowMethods: AllowMethods = allowMethods,
-        allowHeaders: AllowHeaders = allowHeaders,
-        maxAge: MaxAge = maxAge
-    ): Policy =
-      new Policy(
-        allowOrigin,
-        allowCredentials,
-        exposeHeaders,
-        allowMethods,
-        allowHeaders,
-        maxAge
-      )
-
-    /** Allow CORS requests from any origin with an
-      * `Access-Control-Allow-Origin` of `*`.
-      */
-    def withAllowOriginAll: Policy =
-      copy(AllowOrigin.All)
-
-    /** Allow requests from any origin matching the predicate `p`.  On
-      * matching requests, the request origin is reflected as the
-      * `Access-Control-Allow-Origin` header.
-      *
-      * The Origin header contains some arcane settings, like multiple
-      * origins, or a `null` origin. `withAllowOriginHost` is generally
-      * more convenient.
-      */
-    def withAllowOriginHeader(p: Origin => Boolean): Policy =
-      copy(AllowOrigin.Match(p))
-
-    /** Allow requests from any origin host matching the predicate `p`.
-      * The origin host is the first value in the request's `Origin`
-      * header, if not `null` header, unless it is `null`.  Examples:
-      *
-      * - `Origin: http://www.example.com` => `http://www.example.com`
-      * - `Origin: http://www.example.com, http://example.net` =>
-      *   `http://www.example.com`
-      * - `Origin: null` => always false
-      *
-      * A `Set[Origin.Host]` is often a good choice here, but a predicate is
-      * offered to support more advanced matching.
-      */
-    def withAllowOriginHost(p: Origin.Host => Boolean): Policy =
-      withAllowOriginHeader(_ match {
-        case Origin.HostList(NonEmptyList(h, _)) => p(h)
-        case Origin.Null => false
-      })
-
-    /** Allow requests from any origin host whose case-insensitive
-      * rendering matches predicate `p`.  A concession to the fact
-      * that constructing [[Origin.Host]] values is verbose.
-      *
-      * @see [[#withAllowOriginHost]]
-      */
-    def withAllowOriginHostCi(p: CIString => Boolean): Policy =
-      withAllowOriginHost(p.compose(host => CIString(host.renderString)))
-
-    /** Allow credentials.  Sends an `Access-Control-Allow-Credentials: *`
-      * on valid CORS requests if true, and omits the header if false.
-      *
-      * For security purposes, it is an invalid per the Fetch Living Standard
-      * that defines CORS to set this to `true` when any origin is allowed.
-      */
-    def withAllowCredentials(b: Boolean): Policy =
-      copy(allowCredentials = if (b) AllowCredentials.Allow else AllowCredentials.Deny)
-
-    /** Exposes all response headers to the origin.
-      *
-      * Sends an `Access-Control-Expose-Headers: *` header on valid
-      * CORS non-preflight requests.
-      */
-    def withExposeHeadersAll: Policy =
-      copy(exposeHeaders = ExposeHeaders.All)
-
-    /** Exposes specific response headers to the origin.  These are in
-      * addition to CORS-safelisted response headers.
-      *
-      * Sends an `Access-Control-Expose-Headers` header with names as
-      * a comma-delimited string on valid CORS non-preflight requests.
-      */
-    def withExposeHeadersIn(names: Set[CIString]): Policy =
-      copy(exposeHeaders = ExposeHeaders.In(names))
-
-    /** Exposes no response headers to the origin beyond the
-      * CORS-safelisted response headers.
-      *
-      * Sends an `Access-Control-Expose-Headers` header with names as
-      * a comma-delimited string on valid CORS non-preflight requests.
-      */
-    def withExposeHeadersNone: Policy =
-      copy(exposeHeaders = ExposeHeaders.None)
-
-    /** Allows CORS requests with any method if credentials are not
-      * allowed.  If credentials are allowed, allows requests with
-      * a literal method of `*`, which is almost certainly not what
-      * you mean, but per spec.
-      *
-      * Sends an `Access-Control-Allow-Headers: *` header on valid
-      * CORS preflight requests.
-      */
-    def withAllowMethodsAll: Policy =
-      copy(allowMethods = AllowMethods.All)
-
-    /** Allows CORS requests with any of the specified methods
-      * allowed.
-      *
-      * Preflight requests must send a matching
-      * `Access-Control-Request-Method` header to receive a CORS
-      * response.
-      *
-      * Sends an `Access-Control-Allow-Headers` header with the
-      * specified headers on valid CORS preflight requests.
-      */
-    def withAllowMethodsIn(methods: Set[Method]): Policy =
-      copy(allowMethods = AllowMethods.In(methods))
-
-    /** Allows CORS requests with any headers if credentials are not
-      * allowed.  If credentials are allowed, allows requests with a
-      * literal header name of `*`, which is almost certainly not what
-      * you mean, but per spec.
-      *
-      * Sends an `Access-Control-Allow-Headers: *` header on valid
-      * CORS preflight requests.
-      */
-    def withAllowHeadersAll: Policy =
-      copy(allowHeaders = AllowHeaders.All)
-
-    /** Allows CORS requests whose request headers are a subset of the
-      * headers enumerated here, or are CORS-safelisted.
-      *
-      * If preflight requests send an `Access-Control-Request-Headers`
-      * header, its value must be a subset of those passed here.
-      *
-      * Sends an `Access-Control-Allow-Headers` header with the
-      * specified headers on valid CORS preflight requests.
-      */
-    def withAllowHeadersIn(headers: Set[CIString]): Policy =
-      copy(allowHeaders = AllowHeaders.In(headers))
-
-    /** Reflects the `Access-Control-Request-Headers` back as
-      * `Access-Control-Allow-Headers` on preflight requests. This is
-      * most useful when credentials are allowed and a wildcard for
-      * `Access-Control-Allow-Headers` would be treated literally.
-      *
-      * Sends an `Access-Control-Allow-Headers` header with the
-      * specified headers on valid CORS preflight requests.
-      */
-    def withAllowHeadersReflect: Policy =
-      copy(allowHeaders = AllowHeaders.Reflect)
-
-    /** Sets the duration the results can be cached.  The duration is
-      * truncated to seconds.  A negative value results in a cache
-      * duration of zero.
-      *
-      * Sends an `Access-Control-Max-Age` header with the duration
-      * in seconds on preflight requests.
-      */
-    def withMaxAge(duration: FiniteDuration): Policy =
-      copy(maxAge =
-        if (duration >= Duration.Zero) MaxAge.Some(duration.toSeconds)
-        else MaxAge.Some(0L))
-
-    /** Sets the duration the results can be cached to the user agent's
-      * default. This suppresses the `Access-Control-Max-Age` header.
-      */
-    def withMaxAgeDefault: Policy =
-      copy(maxAge = MaxAge.Default)
-
-    /** Instructs the client to not cache any preflight results.
-      *
-      * Sends an `Access-Control-Max-Age: -1` header
-      */
-    def withMaxAgeDisableCaching: Policy =
-      copy(maxAge = MaxAge.DisableCaching)
-  }
-
-  private val defaultPolicy: Policy = new Policy(
-    AllowOrigin.Match(Function.const(false)),
-    AllowCredentials.Deny,
-    ExposeHeaders.None,
-    AllowMethods.In(
-=======
   /** The default CORS policy:
     * - Sends `Access-Control-Allow-Origin: *`
     * - Sends no `Access-Control-Allow-Credentials`
@@ -615,7 +161,6 @@
     CORSPolicy.AllowCredentials.Deny,
     CORSPolicy.ExposeHeaders.None,
     CORSPolicy.AllowMethods.In(
->>>>>>> ef482c96
       Set(Method.GET, Method.HEAD, Method.PUT, Method.PATCH, Method.POST, Method.DELETE)),
     CORSPolicy.AllowHeaders.Reflect,
     CORSPolicy.MaxAge.Default
@@ -638,20 +183,14 @@
     * Currently, you cannot make permissions depend on request details
     */
   @deprecated(
-    "Depends on a deficient `CORSConfig`. See https://github.com/http4s/http4s/security/advisories/GHSA-52cf-226f-rhr6. If config.anyOrigin is true and config.allowCredentials is true, then the `Access-Control-Allow-Credentials` header will be suppressed starting with 0.21.27.",
+    "Depends on a deficient `CORSConfig`. See https://github.com/http4s/http4s/security/advisories/GHSA-52cf-226f-rhr6. If config.anyOrigin is true and config.allowCredentials is true, then the `Access-Control-Allow-Credentials` header will be suppressed starting with 0.22.3.",
     "0.21.27")
   @nowarn("cat=deprecation")
-<<<<<<< HEAD
   def apply[F[_], G[_]](http: Http[F, G], config: CORSConfig = CORSConfig.default)(implicit
-      F: Applicative[F]): Http[F, G] =
-=======
-  def apply[F[_], G[_]](http: Http[F, G], config: CORSConfig = DefaultCORSConfig)(implicit
       F: Applicative[F]): Http[F, G] = {
     if (config.anyOrigin && config.allowCredentials)
       logger.warn(
         "Insecure CORS config detected: `anyOrigin=true` and `allowCredentials=true` are mutually exclusive. `Access-Control-Allow-Credentials` header will not be sent. Change either flag to false to remove this warning.")
-
->>>>>>> ef482c96
     Kleisli { req =>
       // In the case of an options request we want to return a simple response with the correct Headers set.
       def createOptionsResponse(
@@ -671,26 +210,19 @@
           case _ => response
         }
 
-<<<<<<< HEAD
-      def corsHeaders(origin: Origin, method: Method, isPreflight: Boolean)(
-=======
       def allowCredentialsHeader(resp: Response[G]): Response[G] =
         if (!config.anyOrigin && config.allowCredentials)
-          resp.putHeaders(Header("Access-Control-Allow-Credentials", "true"))
+          resp.putHeaders("Access-Control-Allow-Credentials" -> "true")
         else
           resp
 
-      def corsHeaders(origin: String, acrm: String, isPreflight: Boolean)(
->>>>>>> ef482c96
+      def corsHeaders(origin: Origin, method: Method, isPreflight: Boolean)(
           resp: Response[G]): Response[G] = {
         val withMethodBasedHeader = methodBasedHeader(isPreflight)
           .fold(resp)(h => resp.putHeaders(h))
 
         varyHeader(allowCredentialsHeader(withMethodBasedHeader))
           .putHeaders(
-<<<<<<< HEAD
-            // TODO true is the only value here
-            "Access-Control-Allow-Credentials" -> config.allowCredentials.toString,
             // TODO model me
             "Access-Control-Allow-Methods" -> config.allowedMethods.fold(method.renderString)(
               _.mkString("", ", ", "")),
@@ -698,20 +230,12 @@
             "Access-Control-Allow-Origin" -> origin.value,
             // TODO model me
             "Access-Control-Max-Age" -> config.maxAge.toSeconds.toString
-=======
-            Header(
-              "Access-Control-Allow-Methods",
-              config.allowedMethods.fold(acrm)(_.mkString("", ", ", ""))),
-            Header("Access-Control-Allow-Origin", origin),
-            Header("Access-Control-Max-Age", config.maxAge.toString)
->>>>>>> ef482c96
           )
       }
 
       def allowCORS(origin: Origin, method: Method): Boolean = {
         def allowOrigin = config.anyOrigin || config.allowedOrigins(origin.value)
         def allowMethod = config.anyMethod || config.allowedMethods.exists(_.exists(_ === method))
-
         allowOrigin && allowMethod
       }
 
@@ -752,10 +276,7 @@
     """Hardcoded to an insecure config. See https://github.com/http4s/http4s/security/advisories/GHSA-52cf-226f-rhr6.""",
     "0.21.27")
   def httpApp[F[_]: Applicative](httpApp: HttpApp[F]): HttpApp[F] =
-<<<<<<< HEAD
     apply(httpApp, CORSConfig.default)
-=======
-    apply(httpApp)
 }
 
 /** A middleware that applies the CORS protocol to any `Http` value.
@@ -785,7 +306,7 @@
 
   def apply[F[_]: Functor, G[_]](http: Http[F, G]): Http[F, G] = {
 
-    val allowCredentialsHeader: Option[Header] =
+    val allowCredentialsHeader =
       allowCredentials match {
         case AllowCredentials.Allow =>
           CommonHeaders.someAllowCredentials
@@ -793,12 +314,12 @@
           None
       }
 
-    val exposeHeadersHeader: Option[Header] =
+    val exposeHeadersHeader =
       exposeHeaders match {
         case ExposeHeaders.All =>
           CommonHeaders.someExposeHeadersWildcard
         case ExposeHeaders.In(names) =>
-          Header.Raw(`Access-Control-Expose-Headers`.name, names.mkString(", ")).some
+          Header.Raw(Header[`Access-Control-Expose-Headers`].name, names.mkString(", ")).some
         case ExposeHeaders.None =>
           None
       }
@@ -808,7 +329,7 @@
         case AllowMethods.All => None
         case AllowMethods.In(methods) =>
           Header
-            .Raw(`Access-Control-Allow-Methods`.name, methods.map(_.renderString).mkString(", "))
+            .Raw(ci"Access-Control-Allow-Methods", methods.map(_.renderString).mkString(", "))
             .some
       }
 
@@ -817,67 +338,64 @@
         case AllowHeaders.All | AllowHeaders.Reflect => None
         case AllowHeaders.In(headers) =>
           Header
-            .Raw(`Access-Control-Allow-Headers`.name, headers.map(_.toString).mkString(", "))
+            .Raw(
+              Header[`Access-Control-Allow-Headers`].name,
+              headers.map(_.toString).mkString(", "))
             .some
       }
 
-    val maxAgeHeader: Option[Header] =
+    val maxAgeHeader =
       maxAge match {
         case MaxAge.Some(deltaSeconds) =>
-          Header.Raw(`Access-Control-Max-Age`.name, deltaSeconds.toString).some
+          Header.Raw(ci"Access-Control-Max-Age", deltaSeconds.toString).some
         case MaxAge.Default =>
           None
         case MaxAge.DisableCaching =>
-          Header.Raw(`Access-Control-Max-Age`.name, "-1").some
-      }
-
-    val varyHeaderNonOptions: Option[Header] =
+          Header.Raw(ci"Access-Control-Max-Age", "-1").some
+      }
+
+    val varyHeaderNonOptions =
       allowOrigin match {
         case AllowOrigin.Match(_) =>
-          Header.Raw(`Vary`.name, `Origin`.name.toString).some
+          Header.Raw(ci"Vary", Header[Origin].name.toString).some
         case _ =>
           None
       }
 
-    val varyHeaderOptions: Option[Header] = {
+    val varyHeaderOptions = {
       def origin = allowOrigin match {
         case AllowOrigin.All => Nil
-        case AllowOrigin.Match(_) => List(`Origin`.name)
+        case AllowOrigin.Match(_) => List(Header[Origin].name)
       }
       def methods = allowMethods match {
         case AllowMethods.All => Nil
-        case AllowMethods.In(_) => List(`Access-Control-Request-Method`.name)
+        case AllowMethods.In(_) => List(Header[`Access-Control-Request-Method`].name)
       }
       def headers = allowHeaders match {
         case AllowHeaders.All => Nil
         case AllowHeaders.In(_) | AllowHeaders.Reflect =>
-          List(`Access-Control-Request-Headers`.name)
+          List(ci"Access-Control-Request-Headers")
       }
       (origin ++ methods ++ headers) match {
         case Nil =>
           None
         case nonEmpty =>
-          Header.Raw(`Vary`.name, nonEmpty.map(_.toString).mkString(", ")).some
+          Header.Raw(ci"Vary", nonEmpty.map(_.toString).mkString(", ")).some
       }
     }
 
     def corsHeaders(req: Request[G]) =
-      req.headers.get(Origin) match {
+      req.headers.get[Origin] match {
         case Some(origin) =>
-          req.headers.get(`Access-Control-Request-Method`) match {
-            case Some(methodRaw) =>
-              Method.fromString(methodRaw.value) match {
-                case Right(method) =>
-                  val headers = req.headers.get(`Access-Control-Request-Headers`) match {
-                    case Some(acrHeaders) =>
-                      acrHeaders.value.split("\\s*,\\s*").map(CIString(_)).toSet
-                    case None =>
-                      Set.empty[CIString]
-                  }
-                  preflightHeaders(origin, method, headers)
-                case Left(_) =>
-                  Nil
+          req.headers.get[`Access-Control-Request-Method`] match {
+            case Some(acrm) =>
+              val headers = req.headers.get(ci"Access-Control-Request-Headers") match {
+                case Some(acrHeaders) =>
+                  acrHeaders.map(_.value.split("\\s*,\\s*").map(CIString(_)).toSet).fold
+                case None =>
+                  Set.empty[CIString]
               }
+              preflightHeaders(origin, acrm.method, headers)
             case _ =>
               nonPreflightHeaders(origin)
           }
@@ -895,16 +413,16 @@
       var resp = http(req)
       val headers = corsHeaders(req)
       if (headers.nonEmpty)
-        resp = resp.map(_.putHeaders(headers: _*))
+        resp = resp.map(_.putHeaders(headers.map(Header.ToRaw.rawToRaw): _*))
       // Working around the poor model in 0.21
       varyHeader(req.method).foreach { vary =>
         resp = resp.map { r =>
           r.putHeaders(
-            r.headers.get(`Vary`) match {
+            r.headers.get(ci"Vary") match {
               case None =>
                 vary
               case Some(oldVary) =>
-                Header.Raw(`Vary`.name, oldVary.value + ", " + vary.value)
+                Header.Raw(ci"Vary", oldVary.map(_.value).toList.mkString(", ") + ", " + vary.value)
             }
           )
         }
@@ -913,7 +431,7 @@
     }
 
     def nonPreflightHeaders(origin: Origin) = {
-      val buff = List.newBuilder[Header]
+      val buff = List.newBuilder[Header.Raw]
       allowOriginHeader(origin).map { allowOrigin =>
         buff += allowOrigin
         allowCredentialsHeader.foreach(buff.+=)
@@ -924,7 +442,7 @@
     }
 
     def preflightHeaders(origin: Origin, method: Method, headers: Set[CIString]) = {
-      val buff = List.newBuilder[Header]
+      val buff = List.newBuilder[Header.Raw]
       (allowOriginHeader(origin), allowMethodsHeader(method), allowHeadersHeader(headers)).mapN {
         case (allowOrigin, allowMethods, allowHeaders) =>
           buff += allowOrigin
@@ -937,18 +455,18 @@
       buff.result()
     }
 
-    def allowOriginHeader(origin: Origin): Option[Header] =
+    def allowOriginHeader(origin: Origin) =
       allowOrigin match {
         case AllowOrigin.All =>
           CommonHeaders.someAllowOriginWildcard
         case AllowOrigin.Match(p) =>
           if (p(origin))
-            Header.Raw(`Access-Control-Allow-Origin`.name, origin.value).some
+            Header.Raw(ci"Access-Control-Allow-Origin", origin.value).some
           else
             None
       }
 
-    def allowMethodsHeader(method: Method): Option[Header] =
+    def allowMethodsHeader(method: Method) =
       allowMethods match {
         case AllowMethods.All =>
           if (allowCredentials == AllowCredentials.Deny || method === wildcardMethod)
@@ -962,7 +480,7 @@
             None
       }
 
-    def allowHeadersHeader(headers: Set[CIString]): Option[Header] =
+    def allowHeadersHeader(headers: Set[CIString]) =
       allowHeaders match {
         case AllowHeaders.All =>
           if (allowCredentials == AllowCredentials.Deny || headers === wildcardHeadersSet)
@@ -975,18 +493,24 @@
           else
             None
         case AllowHeaders.Reflect =>
-          Header.Raw(`Access-Control-Allow-Headers`.name, headers.mkString(", ")).some
+          Header.Raw(Header[`Access-Control-Allow-Headers`].name, headers.mkString(", ")).some
       }
 
     if (allowOrigin == AllowOrigin.All && allowCredentials == AllowCredentials.Allow) {
       logger.warn(
-        "Misconfiguration detected.  Sending `Access-Control-Allow-Origin: *` along with `Access-Control-Allow-Credentials: true` is blocked by Fetch-complaint user agents for security reasons.  Call `withAllowCredentials(false)`, or specify origins you trust with credential-tainted responses by calling `withAllowOriginHeader`, `withAllowOriginHost`, or `withAllowOriginHostCi`.")
+        "CORS disabled due to insecure config prohibited by spec. Call withCredentials(false) to avoid sharing credential-tainted responses with arbitrary origins, or call withAllowOrigin* method to be explicit who you trust with credential-tainted responses.")
       http
     } else
       Kleisli(dispatch)
   }
 
-  def copy(
+  def httpRoutes[F[_]: Monad](httpRoutes: HttpRoutes[F]): HttpRoutes[F] =
+    apply(httpRoutes)
+
+  def httpApp[F[_]: Applicative](httpApp: HttpApp[F]): HttpApp[F] =
+    apply(httpApp)
+
+  private def copy(
       allowOrigin: AllowOrigin = allowOrigin,
       allowCredentials: AllowCredentials = allowCredentials,
       exposeHeaders: ExposeHeaders = exposeHeaders,
@@ -1047,7 +571,7 @@
   def withAllowOriginHostCi(p: CIString => Boolean): CORSPolicy =
     withAllowOriginHost(p.compose(host => CIString(host.renderString)))
 
-  /** Allow cross-origin requests to be made on a user's behalf using their credentials (cookies, TLS client certificates, and HTTP authentication entries) .  Sends an `Access-Control-Allow-Credentials: *`
+  /** Allow credentials.  Sends an `Access-Control-Allow-Credentials: *`
     * on valid CORS requests if true, and omits the header if false.
     *
     * For security purposes, it is an invalid per the Fetch Living Standard
@@ -1167,19 +691,19 @@
 }
 
 object CORSPolicy {
-  private[CORSPolicy] val logger = getLogger
-
-  private[middleware] object CommonHeaders {
+  private val logger = getLogger
+
+  private object CommonHeaders {
     val someAllowOriginWildcard =
-      Header.Raw(`Access-Control-Allow-Origin`.name, "*").some
+      Header.Raw(ci"Access-Control-Allow-Origin", "*").some
     val someAllowCredentials =
-      Header.Raw(`Access-Control-Allow-Credentials`.name, "true").some
+      Header.Raw(Header[`Access-Control-Allow-Credentials`].name, "true").some
     val someExposeHeadersWildcard =
-      Header.Raw(`Access-Control-Expose-Headers`.name, "*").some
+      Header.Raw(Header[`Access-Control-Expose-Headers`].name, "*").some
     val someAllowMethodsWildcard =
-      Header.Raw(`Access-Control-Allow-Methods`.name, "*").some
+      Header.Raw(ci"Access-Control-Allow-Methods", "*").some
     val someAllowHeadersWildcard =
-      Header.Raw(`Access-Control-Allow-Headers`.name, "*").some
+      Header.Raw(Header[`Access-Control-Allow-Headers`].name, "*").some
   }
 
   private[middleware] val wildcardMethod =
@@ -1225,5 +749,4 @@
     case object Default extends MaxAge
     case object DisableCaching extends MaxAge
   }
->>>>>>> ef482c96
 }