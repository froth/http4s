--- conflicted
+++ resolved
@@ -305,21 +305,22 @@
   import CORSPolicy._
 
   def apply[F[_]: Applicative, G[_]](http: Http[F, G]): Http[F, G] =
+    applicatively(http)
+
+  // Hack because httpRoutes and httpApp convenience constructors want this
+  private def applicatively[F[_]: Applicative, G[_]](http: Http[F, G]): Http[F, G] =
     impl(http, Http.pure(Response(Status.Ok)))
 
   @deprecated("Does not return 200 on preflight requests. Use the Applicative version", "0.21.28")
   protected[CORSPolicy] def apply[F[_]: Functor, G[_]](http: Http[F, G]): Http[F, G] = {
     logger.warn(
-      "This CORSPolicy does not return 200 on preflight requests. It's kept for binary compatibility, but it's buggy. If you see this, upgrade to v0.21.28 or greater.")
+      "This CORSPolicy does not return 200 on preflight requests. It's kept for binary compatibility, but it's buggy. If you see this, upgrade to v0.22.4 or greater.")
     impl(http, http)
   }
 
-<<<<<<< HEAD
+  def impl[F[_]: Functor, G[_]](http: Http[F, G], preflightResponder: Http[F, G]): Http[F, G] = {
+
     val allowCredentialsHeader =
-=======
-  def impl[F[_]: Functor, G[_]](http: Http[F, G], preflightResponder: Http[F, G]): Http[F, G] = {
-    val allowCredentialsHeader: Option[Header] =
->>>>>>> bb9eb92f
       allowCredentials match {
         case AllowCredentials.Allow =>
           CommonHeaders.someAllowCredentials
@@ -397,101 +398,45 @@
       }
     }
 
-<<<<<<< HEAD
-    def corsHeaders(req: Request[G]) =
+    def dispatch(req: Request[G]) =
       req.headers.get[Origin] match {
-        case Some(origin) =>
-          req.headers.get[`Access-Control-Request-Method`] match {
-            case Some(acrm) =>
-              val headers = req.headers.get(ci"Access-Control-Request-Headers") match {
-                case Some(acrHeaders) =>
-                  acrHeaders.map(_.value.split("\\s*,\\s*").map(CIString(_)).toSet).fold
-                case None =>
-                  Set.empty[CIString]
-=======
-    def dispatch(req: Request[G]) =
-      req.headers.get(Origin) match {
         case Some(origin) =>
           req.method match {
             case Method.OPTIONS =>
-              req.headers.get(`Access-Control-Request-Method`) match {
-                case Some(methodRaw) =>
-                  Method.fromString(methodRaw.value) match {
-                    case Right(method) =>
-                      val headers = req.headers.get(`Access-Control-Request-Headers`) match {
-                        case Some(acrHeaders) =>
-                          acrHeaders.value.split("\\s*,\\s*").map(CIString(_)).toSet
-                        case None =>
-                          Set.empty[CIString]
-                      }
-                      preflight(req, origin, method, headers)
-                    case Left(_) =>
-                      nonCors(req)
+              req.headers.get[`Access-Control-Request-Method`] match {
+                case Some(acrm) =>
+                  val headers = req.headers.get(ci"Access-Control-Request-Headers") match {
+                    case Some(acrHeaders) =>
+                      acrHeaders.map(_.value.split("\\s*,\\s*").map(CIString(_)).toSet).fold
+                    case None =>
+                      Set.empty[CIString]
                   }
+                  preflight(req, origin, acrm.method, headers)
                 case None =>
                   nonPreflight(req, origin)
->>>>>>> bb9eb92f
               }
-              preflightHeaders(origin, acrm.method, headers)
             case _ =>
               nonPreflight(req, origin)
           }
         case None =>
-<<<<<<< HEAD
-          Nil
-      }
-
-    def varyHeader(method: Method) =
-      method match {
-        case Method.OPTIONS => varyHeaderOptions
-        case _ => varyHeaderNonOptions
-      }
-
-    def dispatch(req: Request[G]) = {
-      var resp = http(req)
-      val headers = corsHeaders(req)
-      if (headers.nonEmpty)
-        resp = resp.map(_.putHeaders(headers.map(Header.ToRaw.rawToRaw): _*))
-      // Working around the poor model in 0.21
-      varyHeader(req.method).foreach { vary =>
-        resp = resp.map { r =>
-          r.putHeaders(
-            r.headers.get(ci"Vary") match {
-              case None =>
-                vary
-              case Some(oldVary) =>
-                Header.Raw(ci"Vary", oldVary.map(_.value).toList.mkString(", ") + ", " + vary.value)
-            }
-          )
-        }
-=======
           nonCors(req)
->>>>>>> bb9eb92f
-      }
-
-<<<<<<< HEAD
-    def nonPreflightHeaders(origin: Origin) = {
+      }
+
+    def nonPreflight(req: Request[G], origin: Origin) = {
       val buff = List.newBuilder[Header.Raw]
-=======
-    def nonPreflight(req: Request[G], origin: Origin) = {
-      val buff = List.newBuilder[Header]
->>>>>>> bb9eb92f
       allowOriginHeader(origin).map { allowOrigin =>
         buff += allowOrigin
         allowCredentialsHeader.foreach(buff.+=)
         exposeHeadersHeader.foreach(buff.+=)
         buff
       }
-      http(req).map(_.putHeaders(buff.result(): _*)).map(varyHeader(req.method))
+      http(req)
+        .map(_.putHeaders(buff.result().map(Header.ToRaw.rawToRaw): _*))
+        .map(varyHeader(req.method))
     }
 
-<<<<<<< HEAD
-    def preflightHeaders(origin: Origin, method: Method, headers: Set[CIString]) = {
+    def preflight(req: Request[G], origin: Origin, method: Method, headers: Set[CIString]) = {
       val buff = List.newBuilder[Header.Raw]
-=======
-    def preflight(req: Request[G], origin: Origin, method: Method, headers: Set[CIString]) = {
-      val buff = List.newBuilder[Header]
->>>>>>> bb9eb92f
       (allowOriginHeader(origin), allowMethodsHeader(method), allowHeadersHeader(headers)).mapN {
         case (allowOrigin, allowMethods, allowHeaders) =>
           buff += allowOrigin
@@ -500,17 +445,15 @@
           buff += allowHeaders
           maxAgeHeader.foreach(buff.+=)
       }
-      preflightResponder(req).map(_.putHeaders(buff.result(): _*)).map(varyHeader(Method.OPTIONS))
+      preflightResponder(req)
+        .map(_.putHeaders(buff.result().map(Header.ToRaw.rawToRaw): _*))
+        .map(varyHeader(Method.OPTIONS))
     }
 
-<<<<<<< HEAD
-    def allowOriginHeader(origin: Origin) =
-=======
     def nonCors(req: Request[G]) =
       http(req).map(varyHeader(req.method))
 
-    def allowOriginHeader(origin: Origin): Option[Header] =
->>>>>>> bb9eb92f
+    def allowOriginHeader(origin: Origin) =
       allowOrigin match {
         case AllowOrigin.All =>
           CommonHeaders.someAllowOriginWildcard
@@ -562,11 +505,11 @@
       }) match {
         case Some(vary) =>
           resp.putHeaders(
-            resp.headers.get(`Vary`) match {
+            resp.headers.get(ci"Vary") match {
               case None =>
                 vary
               case Some(oldVary) =>
-                Header.Raw(`Vary`.name, oldVary.value + ", " + vary.value)
+                Header.Raw(ci"Vary", oldVary.map(_.value).toList.mkString(", ") + ", " + vary.value)
             }
           )
         case None =>
@@ -581,15 +524,12 @@
       Kleisli(dispatch)
   }
 
-<<<<<<< HEAD
   def httpRoutes[F[_]: Monad](httpRoutes: HttpRoutes[F]): HttpRoutes[F] =
-    apply(httpRoutes)
+    applicatively(httpRoutes)
 
   def httpApp[F[_]: Applicative](httpApp: HttpApp[F]): HttpApp[F] =
-    apply(httpApp)
-
-=======
->>>>>>> bb9eb92f
+    applicatively(httpApp)
+
   private def copy(
       allowOrigin: AllowOrigin = allowOrigin,
       allowCredentials: AllowCredentials = allowCredentials,
