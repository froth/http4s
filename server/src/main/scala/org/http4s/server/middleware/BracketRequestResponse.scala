--- conflicted
+++ resolved
@@ -112,15 +112,10 @@
     */
   def bracketRequestResponseCaseRoutes_[F[_], A, B](
       acquire: Request[F] => F[ContextRequest[F, A]]
-<<<<<<< HEAD
   )(release: (A, Option[B], Outcome[F, Throwable, Unit]) => F[Unit])(
       implicit // TODO: Maybe we can merge A and Outcome
-      F: MonadCancel[F, Throwable]): FullContextMiddleware[F, A, B] =
+      F: MonadCancelThrow[F]): FullContextMiddleware[F, A, B] =
     // format: off
-=======
-  )(release: (A, Option[B], ExitCase[Throwable]) => F[Unit])(implicit
-      F: BracketThrow[F]): FullContextMiddleware[F, A, B] =
->>>>>>> 9f58f1cd
     (bracketRoutes: Kleisli[OptionT[F, *], ContextRequest[F, A], ContextResponse[F, B]]) =>
       Kleisli((request: Request[F]) =>
         OptionT(
@@ -163,13 +158,8 @@
     */
   def bracketRequestResponseCaseRoutes[F[_], A](
       acquire: F[A]
-<<<<<<< HEAD
   )(release: (A, Outcome[F, Throwable, Unit]) => F[Unit])(implicit
-      F: MonadCancel[F, Throwable]): ContextMiddleware[F, A] =
-=======
-  )(release: (A, ExitCase[Throwable]) => F[Unit])(implicit
-      F: BracketThrow[F]): ContextMiddleware[F, A] =
->>>>>>> 9f58f1cd
+      F: MonadCancelThrow[F]): ContextMiddleware[F, A] =
     contextRoutes =>
       bracketRequestResponseCaseRoutes_[F, A, Unit](req =>
         acquire.map(a => ContextRequest(a, req))) { case (a, _, oc) => release(a, oc) }(F)(
@@ -182,11 +172,7 @@
     */
   def bracketRequestResponseCaseApp[F[_], A](
       acquire: F[A]
-<<<<<<< HEAD
-  )(release: (A, Outcome[F, Throwable, Unit]) => F[Unit])(implicit F: MonadCancel[F, Throwable])
-=======
-  )(release: (A, ExitCase[Throwable]) => F[Unit])(implicit F: BracketThrow[F])
->>>>>>> 9f58f1cd
+  )(release: (A, Outcome[F, Throwable, Unit]) => F[Unit])(implicit F: MonadCancelThrow[F])
       : Kleisli[F, ContextRequest[F, A], Response[F]] => Kleisli[F, Request[F], Response[F]] =
     (contextService: Kleisli[F, ContextRequest[F, A], Response[F]]) =>
       Kleisli((request: Request[F]) =>
@@ -211,11 +197,7 @@
     * @note $releaseWarning
     */
   def bracketRequestResponseRoutes[F[_], A](acquire: F[A])(release: A => F[Unit])(implicit
-<<<<<<< HEAD
-      F: MonadCancel[F, Throwable]): ContextMiddleware[F, A] =
-=======
-      F: BracketThrow[F]): ContextMiddleware[F, A] =
->>>>>>> 9f58f1cd
+      F: MonadCancelThrow[F]): ContextMiddleware[F, A] =
     bracketRequestResponseCaseRoutes[F, A](acquire) { case (a, _) =>
       release(a)
     }
@@ -226,11 +208,7 @@
     * @note $releaseWarning
     */
   def bracketRequestResponseApp[F[_], A](acquire: F[A])(release: A => F[Unit])(implicit
-<<<<<<< HEAD
-      F: MonadCancel[F, Throwable])
-=======
-      F: BracketThrow[F])
->>>>>>> 9f58f1cd
+      F: MonadCancelThrow[F])
       : Kleisli[F, ContextRequest[F, A], Response[F]] => Kleisli[F, Request[F], Response[F]] =
     bracketRequestResponseCaseApp[F, A](acquire) { case (a, _) =>
       release(a)
@@ -243,11 +221,7 @@
     */
   def bracketRequestResponseRoutesR[F[_], A](
       resource: Resource[F, A]
-<<<<<<< HEAD
-  )(implicit F: MonadCancel[F, Throwable]): ContextMiddleware[F, A] = {
-=======
-  )(implicit F: BracketThrow[F]): ContextMiddleware[F, A] = {
->>>>>>> 9f58f1cd
+  )(implicit F: MonadCancelThrow[F]): ContextMiddleware[F, A] = {
     (contextRoutes: ContextRoutes[A, F]) =>
       val contextRoutes0: ContextRoutes[(A, F[Unit]), F] =
         contextRoutes.local(_.map(_._1))
@@ -263,11 +237,7 @@
     */
   def bracketRequestResponseAppR[F[_], A](
       resource: Resource[F, A]
-<<<<<<< HEAD
-  )(implicit F: MonadCancel[F, Throwable])
-=======
-  )(implicit F: BracketThrow[F])
->>>>>>> 9f58f1cd
+  )(implicit F: MonadCancelThrow[F])
       : Kleisli[F, ContextRequest[F, A], Response[F]] => Kleisli[F, Request[F], Response[F]] = {
     (contextApp: Kleisli[F, ContextRequest[F, A], Response[F]]) =>
       val contextApp0: Kleisli[F, ContextRequest[F, (A, F[Unit])], Response[F]] =
