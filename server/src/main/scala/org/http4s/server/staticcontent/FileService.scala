package org.http4s
package server
package staticcontent

import java.io.File

<<<<<<< HEAD
import cats.data._
import cats.effect._
import cats.implicits._
import org.http4s.headers.Range.SubRange
import org.http4s.headers._
import org.http4s.util.threads.DefaultPool
=======
import cats.data.NonEmptyList
import fs2._
import org.http4s.headers.Range.SubRange
import org.http4s.headers._
import org.http4s.util.threads.DefaultExecutionContext

import scala.concurrent.ExecutionContext
>>>>>>> f0096e5b

object FileService {
  type PathCollector[F[_]] = (File, Config[F], Request[F]) => F[Option[Response[F]]]

  /** [[org.http4s.server.staticcontent.FileService]] configuration
    *
    * @param systemPath path prefix to the folder from which content will be served
    * @param pathPrefix prefix of Uri from which content will be served
    * @param pathCollector function that performs the work of collecting the file or rendering the directory into a response.
    * @param bufferSize buffer size to use for internal read buffers
    * @param executionContext `ExecutionContext` to use when collecting content
    * @param cacheStrategy strategy to use for caching purposes. Default to no caching.
    */
  final case class Config[F[_]](systemPath: String,
                                pathCollector: PathCollector[F],
                                pathPrefix: String,
                                bufferSize: Int,
                                executor: ExecutorService,
                                cacheStrategy: CacheStrategy[F])

  object Config {
    def apply[F[_]: Sync](systemPath: String,
                          pathPrefix: String = "",
<<<<<<< HEAD
                          bufferSize: Int = 50 * 1024,
                          executor: ExecutorService = DefaultPool,
                          cacheStrategy: CacheStrategy[F] = NoopCacheStrategy[F]): Config[F] = {
      val pathCollector: PathCollector[F] = filesOnly
      Config(systemPath, pathCollector, pathPrefix, bufferSize, executor, cacheStrategy)
    }
  }
=======
                          pathCollector: (File, Config, Request) => Task[Option[Response]] = filesOnly,
                          bufferSize: Int = 50*1024,
                          executionContext: ExecutionContext= DefaultExecutionContext,
                          cacheStrategy: CacheStrategy = NoopCacheStrategy)
>>>>>>> f0096e5b

  /** Make a new [[org.http4s.HttpService]] that serves static files. */
  private[staticcontent] def apply[F[_]](config: Config[F])(implicit F: Sync[F]): HttpService[F] = Service.lift {
    req =>
      val uriPath = req.pathInfo
      if (!uriPath.startsWith(config.pathPrefix))
        Pass.pure
      else
        getFile(config.systemPath + '/' + getSubPath(uriPath, config.pathPrefix))
          .map(f => config.pathCollector(f, config, req))
          .getOrElse(F.pure(None))
          .flatMap(_.fold(Pass.pure[F])(config.cacheStrategy.cache(uriPath, _).widen[MaybeResponse[F]]))
  }

  /* Returns responses for static files.
   * Directories are forbidden.
   */
  private def filesOnly[F[_]](file: File, config: Config[F], req: Request[F])(implicit F: Sync[F]): F[Option[Response[F]]] =
    F.pure {
      if (file.isDirectory) Some(Response(Status.Unauthorized))
      else if (!file.isFile) None
      else
        getPartialContentFile(file, config, req) orElse
          StaticFile
            .fromFile(file, config.bufferSize, Some(req))
            .map(_.putHeaders(AcceptRangeHeader))
    }

  private def validRange(start: Long, end: Option[Long], fileLength: Long): Boolean =
    start < fileLength && (end match {
      case Some(end) => start >= 0 && start <= end
      case None      => start >= 0 || fileLength + start - 1 >= 0
    })

  // Attempt to find a Range header and collect only the subrange of content requested
  private def getPartialContentFile[F[_]: Sync](file: File, config: Config[F], req: Request[F]): Option[Response[F]] =
    req.headers.get(Range).flatMap {
      case Range(RangeUnit.Bytes, NonEmptyList(SubRange(s, e), Nil)) if validRange(s, e, file.length) =>
        val size  = file.length()
        val start = if (s >= 0) s else math.max(0, size + s)
        val end   = math.min(size - 1, e getOrElse (size - 1)) // end is inclusive

        StaticFile
          .fromFile(file, start, end + 1, config.bufferSize, Some(req))
          .map { resp =>
            val hs: Headers = resp.headers.put(AcceptRangeHeader, `Content-Range`(SubRange(start, end), Some(size)))
            resp.copy(status = Status.PartialContent, headers = hs)
          }

      case _ => None
    }

  // Attempts to sanitize the file location and retrieve the file. Returns None if the file doesn't exist.
  private def getFile(unsafePath: String): Option[File] = {
    val f = new File(sanitize(unsafePath))
    if (f.exists()) Some(f)
    else None
  }
}<|MERGE_RESOLUTION|>--- conflicted
+++ resolved
@@ -4,22 +4,14 @@
 
 import java.io.File
 
-<<<<<<< HEAD
-import cats.data._
+import cats.data.NonEmptyList
 import cats.effect._
 import cats.implicits._
-import org.http4s.headers.Range.SubRange
-import org.http4s.headers._
-import org.http4s.util.threads.DefaultPool
-=======
-import cats.data.NonEmptyList
-import fs2._
 import org.http4s.headers.Range.SubRange
 import org.http4s.headers._
 import org.http4s.util.threads.DefaultExecutionContext
 
 import scala.concurrent.ExecutionContext
->>>>>>> f0096e5b
 
 object FileService {
   type PathCollector[F[_]] = (File, Config[F], Request[F]) => F[Option[Response[F]]]
@@ -37,26 +29,19 @@
                                 pathCollector: PathCollector[F],
                                 pathPrefix: String,
                                 bufferSize: Int,
-                                executor: ExecutorService,
+                                executionContext: ExecutionContext,
                                 cacheStrategy: CacheStrategy[F])
 
   object Config {
     def apply[F[_]: Sync](systemPath: String,
                           pathPrefix: String = "",
-<<<<<<< HEAD
                           bufferSize: Int = 50 * 1024,
-                          executor: ExecutorService = DefaultPool,
+                          executionContext: ExecutionContext= DefaultExecutionContext,
                           cacheStrategy: CacheStrategy[F] = NoopCacheStrategy[F]): Config[F] = {
       val pathCollector: PathCollector[F] = filesOnly
-      Config(systemPath, pathCollector, pathPrefix, bufferSize, executor, cacheStrategy)
+      Config(systemPath, pathCollector, pathPrefix, bufferSize, executionContext, cacheStrategy)
     }
   }
-=======
-                          pathCollector: (File, Config, Request) => Task[Option[Response]] = filesOnly,
-                          bufferSize: Int = 50*1024,
-                          executionContext: ExecutionContext= DefaultExecutionContext,
-                          cacheStrategy: CacheStrategy = NoopCacheStrategy)
->>>>>>> f0096e5b
 
   /** Make a new [[org.http4s.HttpService]] that serves static files. */
   private[staticcontent] def apply[F[_]](config: Config[F])(implicit F: Sync[F]): HttpService[F] = Service.lift {
