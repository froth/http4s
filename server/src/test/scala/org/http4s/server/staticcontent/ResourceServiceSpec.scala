package org.http4s
package server
package staticcontent

import cats.effect._
import java.nio.file.Paths
import org.http4s.headers.{`Accept-Encoding`, `If-Modified-Since`}
import org.http4s.server.middleware.TranslateUri
import org.http4s.Uri.uri

class ResourceServiceSpec extends Http4sSpec with StaticContentShared {

<<<<<<< HEAD
  val config =
    ResourceService.Config[IO]("", blockingExecutionContext = testBlockingExecutionContext)
  val routes = resourceService(config)
=======
  val config = ResourceService.Config[IO]("", executionContext = Http4sSpec.TestExecutionContext)
  val defaultBase = getClass.getResource("/").getPath.toString
  val s = resourceService(config)
>>>>>>> 464060da

  "ResourceService" should {

    "Respect UriTranslation" in {
      val app = TranslateUri("/foo")(routes).orNotFound

      {
<<<<<<< HEAD
        val req = Request[IO](uri = uri("foo/testresource.txt"))
        app(req) must returnBody(testResource)
        app(req) must returnStatus(Status.Ok)
      }

      {
        val req = Request[IO](uri = uri("testresource.txt"))
        app(req) must returnStatus(Status.NotFound)
=======
        val req = Request[IO](uri = uri("/foo/testresource.txt"))
        s2.orNotFound(req) must returnBody(testResource)
        s2.orNotFound(req) must returnStatus(Status.Ok)
      }

      {
        val req = Request[IO](uri = uri("/testresource.txt"))
        s2.orNotFound(req) must returnStatus(Status.NotFound)
>>>>>>> 464060da
      }
    }

    "Serve available content" in {
<<<<<<< HEAD
      val req = Request[IO](uri = Uri.fromString("testresource.txt").yolo)
      val rb = routes.orNotFound(req)
=======
      val req = Request[IO](uri = Uri.fromString("/testresource.txt").yolo)
      val rb = s.orNotFound(req)
>>>>>>> 464060da

      rb must returnBody(testResource)
      rb must returnStatus(Status.Ok)
    }

    "Decodes path segments" in {
      val req = Request[IO](uri = uri("/space+truckin%27.txt"))
      s.orNotFound(req) must returnStatus(Status.Ok)
    }

    "Respect the path prefix" in {
      val relativePath = "testresource.txt"
      val s0 = resourceService(
        ResourceService.Config[IO](
          basePath = "",
          pathPrefix = "/path-prefix"
        ))
      val file = Paths.get(defaultBase).resolve(relativePath).toFile
      file.exists() must beTrue
      val uri = Uri.unsafeFromString("/path-prefix/" + relativePath)
      val req = Request[IO](uri = uri)
      s0.orNotFound(req) must returnStatus(Status.Ok)
    }

    "Return a 400 if the request tries to escape the context" in {
      val relativePath = "../testresource.txt"
      val basePath = Paths.get(defaultBase).resolve("testDir")
      val file = basePath.resolve(relativePath).toFile
      file.exists() must beTrue

      val uri = Uri.unsafeFromString("/" + relativePath)
      val req = Request[IO](uri = uri)
      val s0 = resourceService(
        ResourceService.Config[IO](
          basePath = "/testDir"
        ))
      s0.orNotFound(req) must returnStatus(Status.BadRequest)
    }

    "Return a 400 on path traversal, even if it's inside the context" in {
      val relativePath = "testDir/../testresource.txt"
      val file = Paths.get(defaultBase).resolve(relativePath).toFile
      file.exists() must beTrue

      val uri = Uri.unsafeFromString("/" + relativePath)
      val req = Request[IO](uri = uri)
      s.orNotFound(req) must returnStatus(Status.BadRequest)
    }

    "Return a 404 Not Found if the request tries to escape the context with a partial base path prefix match" in {
      val relativePath = "Dir/partial-prefix.txt"
      val file = Paths.get(defaultBase).resolve(relativePath).toFile
      file.exists() must beTrue

      val uri = Uri.unsafeFromString("/test" + relativePath)
      val req = Request[IO](uri = uri)
      val s0 = resourceService(
        ResourceService.Config[IO](
          basePath = ""
        ))
      s0.orNotFound(req) must returnStatus(Status.NotFound)
    }

    "Return a 404 Not Found if the request tries to escape the context with a partial path-prefix match" in {
      val relativePath = "Dir/partial-prefix.txt"
      val file = Paths.get(defaultBase).resolve(relativePath).toFile
      file.exists() must beTrue

      val uri = Uri.unsafeFromString("/test" + relativePath)
      val req = Request[IO](uri = uri)
      val s0 = resourceService(
        ResourceService.Config[IO](
          basePath = "",
          pathPrefix = "/test"
        ))
      s0.orNotFound(req) must returnStatus(Status.NotFound)
    }

    "Return a 400 Not Found if the request tries to escape the context with /" in {
      val absPath = Paths.get(defaultBase).resolve("testresource.txt")
      val file = absPath.toFile
      file.exists() must beTrue

      val uri = Uri.unsafeFromString("///" + absPath)
      val req = Request[IO](uri = uri)
      val s0 = resourceService(
        ResourceService.Config[IO](
          basePath = "/testDir"
        ))
      s0.orNotFound(req) must returnStatus(Status.BadRequest)
    }

    "Try to serve pre-gzipped content if asked to" in {
      val req = Request[IO](
<<<<<<< HEAD
        uri = Uri.fromString("testresource.txt").yolo,
        headers = Headers.of(`Accept-Encoding`(ContentCoding.gzip))
=======
        uri = Uri.fromString("/testresource.txt").yolo,
        headers = Headers(`Accept-Encoding`(ContentCoding.gzip))
>>>>>>> 464060da
      )
      val rb = resourceService(config.copy(preferGzipped = true)).orNotFound(req)

      rb must returnBody(testResourceGzipped)
      rb must returnStatus(Status.Ok)
      rb must returnValue(haveMediaType(MediaType.text.plain))
      rb must returnValue(haveContentCoding(ContentCoding.gzip))
    }

    "Fallback to un-gzipped file if pre-gzipped version doesn't exist" in {
      val req = Request[IO](
<<<<<<< HEAD
        uri = Uri.fromString("testresource2.txt").yolo,
        headers = Headers.of(`Accept-Encoding`(ContentCoding.gzip))
=======
        uri = Uri.fromString("/testresource2.txt").yolo,
        headers = Headers(`Accept-Encoding`(ContentCoding.gzip))
>>>>>>> 464060da
      )
      val rb = resourceService(config.copy(preferGzipped = true)).orNotFound(req)

      rb must returnBody(testResource)
      rb must returnStatus(Status.Ok)
      rb must returnValue(haveMediaType(MediaType.text.plain))
      rb must not(returnValue(haveContentCoding(ContentCoding.gzip)))
    }

    "Generate non on missing content" in {
<<<<<<< HEAD
      val req = Request[IO](uri = Uri.fromString("testresource.txtt").yolo)
      routes.orNotFound(req) must returnStatus(Status.NotFound)
=======
      val req = Request[IO](uri = Uri.fromString("/testresource.txtt").yolo)
      s.orNotFound(req) must returnStatus(Status.NotFound)
>>>>>>> 464060da
    }

    "Not send unmodified files" in {
      val req = Request[IO](uri = uri("/testresource.txt"))
        .putHeaders(`If-Modified-Since`(HttpDate.MaxValue))

      runReq(req)._2.status must_== Status.NotModified
    }

    "doesn't crash on /" in {
      s.orNotFound(Request[IO](uri = uri("/"))) must returnStatus(Status.NotFound)
    }
  }
}<|MERGE_RESOLUTION|>--- conflicted
+++ resolved
@@ -10,15 +10,10 @@
 
 class ResourceServiceSpec extends Http4sSpec with StaticContentShared {
 
-<<<<<<< HEAD
   val config =
     ResourceService.Config[IO]("", blockingExecutionContext = testBlockingExecutionContext)
+  val defaultBase = getClass.getResource("/").getPath.toString
   val routes = resourceService(config)
-=======
-  val config = ResourceService.Config[IO]("", executionContext = Http4sSpec.TestExecutionContext)
-  val defaultBase = getClass.getResource("/").getPath.toString
-  val s = resourceService(config)
->>>>>>> 464060da
 
   "ResourceService" should {
 
@@ -26,36 +21,20 @@
       val app = TranslateUri("/foo")(routes).orNotFound
 
       {
-<<<<<<< HEAD
-        val req = Request[IO](uri = uri("foo/testresource.txt"))
+        val req = Request[IO](uri = uri("/foo/testresource.txt"))
         app(req) must returnBody(testResource)
         app(req) must returnStatus(Status.Ok)
       }
 
       {
-        val req = Request[IO](uri = uri("testresource.txt"))
+        val req = Request[IO](uri = uri("/testresource.txt"))
         app(req) must returnStatus(Status.NotFound)
-=======
-        val req = Request[IO](uri = uri("/foo/testresource.txt"))
-        s2.orNotFound(req) must returnBody(testResource)
-        s2.orNotFound(req) must returnStatus(Status.Ok)
-      }
-
-      {
-        val req = Request[IO](uri = uri("/testresource.txt"))
-        s2.orNotFound(req) must returnStatus(Status.NotFound)
->>>>>>> 464060da
       }
     }
 
     "Serve available content" in {
-<<<<<<< HEAD
-      val req = Request[IO](uri = Uri.fromString("testresource.txt").yolo)
+      val req = Request[IO](uri = Uri.fromString("/testresource.txt").yolo)
       val rb = routes.orNotFound(req)
-=======
-      val req = Request[IO](uri = Uri.fromString("/testresource.txt").yolo)
-      val rb = s.orNotFound(req)
->>>>>>> 464060da
 
       rb must returnBody(testResource)
       rb must returnStatus(Status.Ok)
@@ -63,7 +42,7 @@
 
     "Decodes path segments" in {
       val req = Request[IO](uri = uri("/space+truckin%27.txt"))
-      s.orNotFound(req) must returnStatus(Status.Ok)
+      routes.orNotFound(req) must returnStatus(Status.Ok)
     }
 
     "Respect the path prefix" in {
@@ -71,6 +50,7 @@
       val s0 = resourceService(
         ResourceService.Config[IO](
           basePath = "",
+          blockingExecutionContext = testBlockingExecutionContext,
           pathPrefix = "/path-prefix"
         ))
       val file = Paths.get(defaultBase).resolve(relativePath).toFile
@@ -90,7 +70,8 @@
       val req = Request[IO](uri = uri)
       val s0 = resourceService(
         ResourceService.Config[IO](
-          basePath = "/testDir"
+          basePath = "/testDir",
+          blockingExecutionContext = testBlockingExecutionContext,
         ))
       s0.orNotFound(req) must returnStatus(Status.BadRequest)
     }
@@ -102,7 +83,7 @@
 
       val uri = Uri.unsafeFromString("/" + relativePath)
       val req = Request[IO](uri = uri)
-      s.orNotFound(req) must returnStatus(Status.BadRequest)
+      routes.orNotFound(req) must returnStatus(Status.BadRequest)
     }
 
     "Return a 404 Not Found if the request tries to escape the context with a partial base path prefix match" in {
@@ -114,7 +95,8 @@
       val req = Request[IO](uri = uri)
       val s0 = resourceService(
         ResourceService.Config[IO](
-          basePath = ""
+          basePath = "",
+          blockingExecutionContext = testBlockingExecutionContext
         ))
       s0.orNotFound(req) must returnStatus(Status.NotFound)
     }
@@ -129,6 +111,7 @@
       val s0 = resourceService(
         ResourceService.Config[IO](
           basePath = "",
+          blockingExecutionContext = testBlockingExecutionContext,
           pathPrefix = "/test"
         ))
       s0.orNotFound(req) must returnStatus(Status.NotFound)
@@ -143,20 +126,16 @@
       val req = Request[IO](uri = uri)
       val s0 = resourceService(
         ResourceService.Config[IO](
-          basePath = "/testDir"
+          basePath = "/testDir",
+          blockingExecutionContext = testBlockingExecutionContext
         ))
       s0.orNotFound(req) must returnStatus(Status.BadRequest)
     }
 
     "Try to serve pre-gzipped content if asked to" in {
       val req = Request[IO](
-<<<<<<< HEAD
-        uri = Uri.fromString("testresource.txt").yolo,
+        uri = Uri.fromString("/testresource.txt").yolo,
         headers = Headers.of(`Accept-Encoding`(ContentCoding.gzip))
-=======
-        uri = Uri.fromString("/testresource.txt").yolo,
-        headers = Headers(`Accept-Encoding`(ContentCoding.gzip))
->>>>>>> 464060da
       )
       val rb = resourceService(config.copy(preferGzipped = true)).orNotFound(req)
 
@@ -168,13 +147,8 @@
 
     "Fallback to un-gzipped file if pre-gzipped version doesn't exist" in {
       val req = Request[IO](
-<<<<<<< HEAD
-        uri = Uri.fromString("testresource2.txt").yolo,
+        uri = Uri.fromString("/testresource2.txt").yolo,
         headers = Headers.of(`Accept-Encoding`(ContentCoding.gzip))
-=======
-        uri = Uri.fromString("/testresource2.txt").yolo,
-        headers = Headers(`Accept-Encoding`(ContentCoding.gzip))
->>>>>>> 464060da
       )
       val rb = resourceService(config.copy(preferGzipped = true)).orNotFound(req)
 
@@ -185,13 +159,8 @@
     }
 
     "Generate non on missing content" in {
-<<<<<<< HEAD
-      val req = Request[IO](uri = Uri.fromString("testresource.txtt").yolo)
+      val req = Request[IO](uri = Uri.fromString("/testresource.txtt").yolo)
       routes.orNotFound(req) must returnStatus(Status.NotFound)
-=======
-      val req = Request[IO](uri = Uri.fromString("/testresource.txtt").yolo)
-      s.orNotFound(req) must returnStatus(Status.NotFound)
->>>>>>> 464060da
     }
 
     "Not send unmodified files" in {
@@ -202,7 +171,7 @@
     }
 
     "doesn't crash on /" in {
-      s.orNotFound(Request[IO](uri = uri("/"))) must returnStatus(Status.NotFound)
+      routes.orNotFound(Request[IO](uri = uri("/"))) must returnStatus(Status.NotFound)
     }
   }
 }