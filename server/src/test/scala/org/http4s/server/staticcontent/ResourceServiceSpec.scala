package org.http4s
package server
package staticcontent

import java.time.Instant

import cats.effect.IO
import org.http4s.headers.`If-Modified-Since`
import org.http4s.server.middleware.URITranslation

class ResourceServiceSpec extends Http4sSpec with StaticContentShared {

<<<<<<< HEAD
  val s = resourceService(ResourceService.Config[IO]("", executor = Http4sSpec.TestPool))
=======
  val s = resourceService(ResourceService.Config("", executionContext = Http4sSpec.TestExecutionContext))
>>>>>>> f0096e5b

  "ResourceService" should {

    "Respect UriTranslation" in {
      val s2 = URITranslation.translateRoot("/foo")(s)

      {
        val req = Request[IO](uri = uri("foo/testresource.txt"))
        s2.orNotFound(req) must returnBody(testResource)
        s2.orNotFound(req) must returnStatus(Status.Ok)
      }

      {
        val req = Request[IO](uri = uri("testresource.txt"))
        s2.orNotFound(req) must returnStatus(Status.NotFound)
      }
    }

    "Serve available content" in {
      val req = Request[IO](uri = Uri.fromString("testresource.txt").yolo)
      val rb = s.orNotFound(req)

      rb must returnBody(testResource)
      rb must returnStatus(Status.Ok)
    }

    "Generate non on missing content" in {
      val req = Request[IO](uri = Uri.fromString("testresource.txtt").yolo)
      s.orNotFound(req) must returnStatus(Status.NotFound)
    }

    "Not send unmodified files" in {
      val req = Request[IO](uri = uri("testresource.txt"))
        .putHeaders(`If-Modified-Since`(Instant.MAX))

      runReq(req)._2.status must_== Status.NotModified
    }
  }
}<|MERGE_RESOLUTION|>--- conflicted
+++ resolved
@@ -10,11 +10,7 @@
 
 class ResourceServiceSpec extends Http4sSpec with StaticContentShared {
 
-<<<<<<< HEAD
-  val s = resourceService(ResourceService.Config[IO]("", executor = Http4sSpec.TestPool))
-=======
-  val s = resourceService(ResourceService.Config("", executionContext = Http4sSpec.TestExecutionContext))
->>>>>>> f0096e5b
+  val s = resourceService(ResourceService.Config[IO]("", executionContext = Http4sSpec.TestExecutionContext))
 
   "ResourceService" should {
 
