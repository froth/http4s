--- conflicted
+++ resolved
@@ -5,24 +5,14 @@
 import java.io.ByteArrayOutputStream
 import java.util.zip.GZIPOutputStream
 
-<<<<<<< HEAD
 import cats.implicits._
 import fs2.{Chunk, Stream}
 import org.http4s.server.syntax._
 import org.http4s.dsl._
 import org.http4s.headers._
-import org.scalacheck.Properties
-import org.scalacheck.Prop.forAll
-=======
 import org.http4s.server.syntax._
-import org.http4s.dsl._
-import org.http4s.headers._
 import org.scalacheck.Prop.forAll
 import org.scalacheck.Properties
-
-import scalaz.stream.Process
-import scodec.bits.ByteVector
->>>>>>> 99460f40
 
 class GZipSpec extends Http4sSpec {
   "GZip" should {
@@ -54,20 +44,4 @@
       }
     })
   }
-
-  checkAll("encoding", new Properties("GZip") {
-    property("middleware encoding == GZIPOutputStream encoding") = forAll { vector: Vector[ByteVector] =>
-      val service = GZip(HttpService { case GET -> Root => Ok(Process.emitAll(vector)) })
-      val req = Request(Method.GET, Uri.uri("/")).putHeaders(`Accept-Encoding`(ContentCoding.gzip))
-      val actual = service.orNotFound(req).as[ByteVector]
-
-      val byteArrayStream = new ByteArrayOutputStream()
-      val gzipStream = new GZIPOutputStream(byteArrayStream)
-      vector.map(_.toArray)foreach(gzipStream.write)
-      gzipStream.close()
-      val expected = ByteVector.view(byteArrayStream.toByteArray)
-
-      actual must returnValue(expected)
-    }
-  })
 }