--- conflicted
+++ resolved
@@ -65,13 +65,8 @@
   def httpApp[F[_]: Concurrent](app: HttpApp[F]): HttpApp[F] =
     apply(app)(identity, _ => identity)(FunctionK.id)
 
-<<<<<<< HEAD
   private def compileBody[F[_]: Concurrent](req: Request[F]): F[Request[fs2.Pure]] =
-    req.toStrict
-=======
-  private def compileBody[F[_]: Concurrent](req: Request[F]): F[Request[F]] =
     req.toStrict(None)
->>>>>>> 2227cb42
 
   def hasNoBody[F[_]](req: Request[F]): Boolean =
     req.entity match {
