--- conflicted
+++ resolved
@@ -72,12 +72,8 @@
       responseHeaderTimeout: Duration,
       idleTimeout: Duration,
       scheduler: TickWheelExecutor,
-<<<<<<< HEAD
-      maxWebSocketBufferSize: Option[Int])(implicit F: ConcurrentEffect[F]): Http1ServerStage[F] =
-=======
       maxWebSocketBufferSize: Option[Int],
   )(implicit F: ConcurrentEffect[F]): Http1ServerStage[F] =
->>>>>>> 9fed0886
     if (enableWebSockets)
       new Http1ServerStage(
         routes,
@@ -89,12 +85,8 @@
         serviceErrorHandler,
         responseHeaderTimeout,
         idleTimeout,
-<<<<<<< HEAD
-        scheduler) with WebSocketSupport[F] {
-=======
         scheduler,
       ) with WebSocketSupport[F] {
->>>>>>> 9fed0886
         override protected def maxBufferSize: Option[Int] = maxWebSocketBufferSize
       }
     else
