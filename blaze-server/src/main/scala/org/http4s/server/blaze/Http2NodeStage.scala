package org.http4s
package server
package blaze

import java.util.Locale

import cats.implicits._
import fs2.Stream._
import fs2._
import org.http4s.Header.Raw
import org.http4s.Status._
import org.http4s.blaze.http.Headers
import org.http4s.blaze.http.http20.Http2Exception._
import org.http4s.blaze.http.http20.{Http2StageTools, NodeMsg}
import org.http4s.blaze.pipeline.{TailStage, Command => Cmd}
import org.http4s.blaze.util._
import org.http4s.syntax.string._
import org.http4s.{Headers => HHeaders, Method => HMethod}

import scala.collection.mutable.{ArrayBuffer, ListBuffer}
import scala.concurrent.ExecutionContext
import scala.concurrent.duration.Duration
import scala.util._

private class Http2NodeStage(streamId: Int,
<<<<<<< HEAD
                             timeout: Duration,
                             implicit private val executionContext: ExecutionContext,
                             attributes: AttributeMap,
                             service: HttpService)
  extends TailStage[NodeMsg.Http2Msg] {

=======
                     timeout: Duration,
                     executor: ExecutorService,
                     attributes: AttributeMap,
                     service: HttpService,
                     serviceErrorHandler: ServiceErrorHandler) extends TailStage[NodeMsg.Http2Msg]
{
>>>>>>> e5e40bcc

  import Http2StageTools._
  import NodeMsg.{DataFrame, HeadersFrame}

  private implicit val strategy = Strategy.fromExecutionContext(executionContext)

  override def name = "Http2NodeStage"

  override protected def stageStartup(): Unit = {
    super.stageStartup()
    readHeaders()
  }

  private def shutdownWithCommand(cmd: Cmd.OutboundCommand): Unit = {
    stageShutdown()
    sendOutboundCommand(cmd)
  }

  private def readHeaders(): Unit = {
    channelRead(timeout = timeout).onComplete  {
      case Success(HeadersFrame(_, endStream, hs)) =>
        checkAndRunRequest(hs, endStream)

      case Success(frame) =>
        val e = PROTOCOL_ERROR(s"Received invalid frame: $frame", streamId, fatal = true)
        shutdownWithCommand(Cmd.Error(e))

      case Failure(Cmd.EOF) => shutdownWithCommand(Cmd.Disconnect)

      case Failure(t) =>
        logger.error(t)("Unknown error in readHeaders")
        val e = INTERNAL_ERROR(s"Unknown error", streamId, fatal = true)
        shutdownWithCommand(Cmd.Error(e))
    }
  }

  /** collect the body: a maxlen < 0 is interpreted as undefined */
  private def getBody(maxlen: Long): EntityBody = {
    var complete = false
    var bytesRead = 0L

    val t = Task.async[Option[Chunk[Byte]]] { cb =>
      if (complete) cb(End)
      else channelRead(timeout = timeout).onComplete {
        case Success(DataFrame(last, bytes,_)) =>
          complete = last
          bytesRead += bytes.remaining()

          // Check length: invalid length is a stream error of type PROTOCOL_ERROR
          // https://tools.ietf.org/html/draft-ietf-httpbis-http2-17#section-8.1.2  -> 8.2.1.6
          if (complete && maxlen > 0 && bytesRead != maxlen) {
            val msg = s"Entity too small. Expected $maxlen, received $bytesRead"
            val e = PROTOCOL_ERROR(msg, fatal = false)
            sendOutboundCommand(Cmd.Error(e))
            cb(Either.left(InvalidBodyException(msg)))
          }
          else if (maxlen > 0 && bytesRead > maxlen) {
            val msg = s"Entity too large. Exepected $maxlen, received bytesRead"
            val e = PROTOCOL_ERROR(msg, fatal = false)
            sendOutboundCommand((Cmd.Error(e)))
            cb(Either.left(InvalidBodyException(msg)))
          }
          else cb(Either.right(Some(Chunk.bytes(bytes.array))))

        case Success(HeadersFrame(_, true, ts)) =>
          logger.warn("Discarding trailers: " + ts)
          cb(Either.right(Some(Chunk.empty)))

        case Success(other) =>  // This should cover it
          val msg = "Received invalid frame while accumulating body: " + other
          logger.info(msg)
          val e = PROTOCOL_ERROR(msg, fatal = true)
          shutdownWithCommand(Cmd.Error(e))
          cb(Either.left(InvalidBodyException(msg)))

        case Failure(Cmd.EOF) =>
          logger.debug("EOF while accumulating body")
          cb(Either.left(InvalidBodyException("Received premature EOF.")))
          shutdownWithCommand(Cmd.Disconnect)

        case Failure(t) =>
          logger.error(t)("Error in getBody().")
          val e = INTERNAL_ERROR(streamId, fatal = true)
          cb(Either.left(e))
          shutdownWithCommand(Cmd.Error(e))
      }
    }

    repeatEval(t) through pipe.unNoneTerminate flatMap chunk
  }

  private def checkAndRunRequest(hs: Headers, endStream: Boolean): Unit = {

    val headers = new ListBuffer[Header]
    var method: HMethod = null
    var scheme: String = null
    var path: Uri = null
    var contentLength: Long = -1
    var error: String = ""
    var pseudoDone = false

    hs.foreach {
      case (Method, v)    =>
        if (pseudoDone) error += "Pseudo header in invalid position. "
        else if (method == null) org.http4s.Method.fromString(v) match {
          case Right(m) => method = m
          case Left(e) => error = s"$error Invalid method: $e "
        }

        else error += "Multiple ':method' headers defined. "

      case (Scheme, v)    =>
        if (pseudoDone) error += "Pseudo header in invalid position. "
        else if (scheme == null) scheme = v
        else error += "Multiple ':scheme' headers defined. "

      case (Path, v)      =>
        if (pseudoDone) error += "Pseudo header in invalid position. "
        else if (path == null) Uri.requestTarget(v) match {
          case Right(p) => path = p
          case Left(e) => error = s"$error Invalid path: $e"
        }
        else error += "Multiple ':path' headers defined. "

      case (Authority, _) => // NOOP; TODO: we should keep the authority header
        if (pseudoDone) error += "Pseudo header in invalid position. "

      case h@(k, _) if k.startsWith(":")   => error += s"Invalid pseudo header: $h. "
      case h@(k, _) if !validHeaderName(k) => error += s"Invalid header key: $k. "

      case hs =>    // Non pseudo headers
        pseudoDone = true
        hs match {
          case h@(Connection, _) => error += s"HTTP/2.0 forbids connection specific headers: $h. "

          case (ContentLength, v) =>
            if (contentLength < 0) try {
              val sz = java.lang.Long.parseLong(v)
              if (sz != 0 && endStream) error += s"Nonzero content length ($sz) for end of stream."
              else if (sz < 0)          error += s"Negative content length: $sz"
              else contentLength = sz
            }
            catch { case t: NumberFormatException => error += s"Invalid content-length: $v. " }

            else error += "Received multiple content-length headers"

          case h@(TE, v) =>
            if (!v.equalsIgnoreCase("trailers")) error += s"HTTP/2.0 forbids TE header values other than 'trailers'. "
          // ignore otherwise

          case (k,v) => headers += Raw(k.ci, v)
      }
    }

    if (method == null || scheme == null || path == null) {
      error += s"Invalid request: missing pseudo headers. Method: $method, Scheme: $scheme, path: $path. "
    }

    if (error.length() > 0) shutdownWithCommand(Cmd.Error(PROTOCOL_ERROR(error, fatal = false)))
    else {
      val body = if (endStream) EmptyBody else getBody(contentLength)
      val hs = HHeaders(headers.result())
      val req = Request(method, path, HttpVersion.`HTTP/2.0`, hs, body, attributes)

<<<<<<< HEAD
      service(req).unsafeRunAsync {
        case Right(resp) => renderResponse(req, resp)
        case Left(t) =>
          val resp = Response(InternalServerError)
                       .withBody("500 Internal Service Error\n" + t.getMessage)
                       .unsafeRun // TODO Yuck

          renderResponse(req, resp)
      }
=======
      Task.fork(
        try service(req).handleWith(serviceErrorHandler(req))
        catch serviceErrorHandler(req)
      )(executor)
        .unsafePerformAsync {
          case \/-(resp) => renderResponse(req, resp)
          case -\/(t) =>
            val resp = Response(InternalServerError, req.httpVersion)
            renderResponse(req, resp)
        }
>>>>>>> e5e40bcc
    }
  }

  private def renderResponse(req: Request, maybeResponse: MaybeResponse): Unit = {
    val resp = maybeResponse.orNotFound
    val hs = new ArrayBuffer[(String, String)](16)
    hs += ((Status, Integer.toString(resp.status.code)))
    resp.headers.foreach{ h =>
      // Connection related headers must be removed from the message because
      // this information is conveyed by other means.
      // http://httpwg.org/specs/rfc7540.html#rfc.section.8.1.2
      if (h.name != headers.`Transfer-Encoding`.name &&
          h.name != headers.Connection.name) {
        hs += ((h.name.value.toLowerCase(Locale.ROOT), h.value))
      }
    }

    new Http2Writer(this, hs, executionContext).writeEntityBody(resp.body).attempt.map {
      case Right(_)      => shutdownWithCommand(Cmd.Disconnect)
      case Left(Cmd.EOF) => stageShutdown()
      case Left(t)       => shutdownWithCommand(Cmd.Error(t))
    }    
  }
}<|MERGE_RESOLUTION|>--- conflicted
+++ resolved
@@ -22,22 +22,14 @@
 import scala.concurrent.duration.Duration
 import scala.util._
 
-private class Http2NodeStage(streamId: Int,
-<<<<<<< HEAD
-                             timeout: Duration,
-                             implicit private val executionContext: ExecutionContext,
-                             attributes: AttributeMap,
-                             service: HttpService)
-  extends TailStage[NodeMsg.Http2Msg] {
-
-=======
-                     timeout: Duration,
-                     executor: ExecutorService,
-                     attributes: AttributeMap,
-                     service: HttpService,
-                     serviceErrorHandler: ServiceErrorHandler) extends TailStage[NodeMsg.Http2Msg]
-{
->>>>>>> e5e40bcc
+private class Http2NodeStage(
+  streamId: Int,
+  timeout: Duration,
+  implicit private val executionContext: ExecutionContext,
+  attributes: AttributeMap,
+  service: HttpService,
+  serviceErrorHandler: ServiceErrorHandler
+) extends TailStage[NodeMsg.Http2Msg] {
 
   import Http2StageTools._
   import NodeMsg.{DataFrame, HeadersFrame}
@@ -202,28 +194,15 @@
       val hs = HHeaders(headers.result())
       val req = Request(method, path, HttpVersion.`HTTP/2.0`, hs, body, attributes)
 
-<<<<<<< HEAD
-      service(req).unsafeRunAsync {
+      {
+        try service(req).handleWith(serviceErrorHandler(req))
+        catch serviceErrorHandler(req)
+      }.unsafeRunAsync {
         case Right(resp) => renderResponse(req, resp)
         case Left(t) =>
-          val resp = Response(InternalServerError)
-                       .withBody("500 Internal Service Error\n" + t.getMessage)
-                       .unsafeRun // TODO Yuck
-
+          val resp = Response(InternalServerError, req.httpVersion)
           renderResponse(req, resp)
       }
-=======
-      Task.fork(
-        try service(req).handleWith(serviceErrorHandler(req))
-        catch serviceErrorHandler(req)
-      )(executor)
-        .unsafePerformAsync {
-          case \/-(resp) => renderResponse(req, resp)
-          case -\/(t) =>
-            val resp = Response(InternalServerError, req.httpVersion)
-            renderResponse(req, resp)
-        }
->>>>>>> e5e40bcc
     }
   }
 
