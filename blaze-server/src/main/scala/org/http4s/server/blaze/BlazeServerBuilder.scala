/*
 * Copyright 2014 http4s.org
 *
 * Licensed under the Apache License, Version 2.0 (the "License");
 * you may not use this file except in compliance with the License.
 * You may obtain a copy of the License at
 *
 *     http://www.apache.org/licenses/LICENSE-2.0
 *
 * Unless required by applicable law or agreed to in writing, software
 * distributed under the License is distributed on an "AS IS" BASIS,
 * WITHOUT WARRANTIES OR CONDITIONS OF ANY KIND, either express or implied.
 * See the License for the specific language governing permissions and
 * limitations under the License.
 */

package org.http4s
package server
package blaze

import cats.{Alternative, Applicative}
import cats.data.Kleisli
import cats.effect.Sync
import cats.syntax.all._
import cats.effect.{ConcurrentEffect, Resource, Timer}
import java.io.FileInputStream
import java.net.InetSocketAddress
import java.nio.ByteBuffer
import java.security.{KeyStore, Security}
import java.util.concurrent.ThreadFactory
import javax.net.ssl.{KeyManagerFactory, SSLContext, SSLEngine, SSLParameters, TrustManagerFactory}
import org.http4s.blaze.{BuildInfo => BlazeBuildInfo}
import org.http4s.blaze.channel.{
  ChannelOptions,
  DefaultPoolSize,
  ServerChannel,
  ServerChannelGroup,
  SocketConnection
}
import org.http4s.blaze.channel.nio1.NIO1SocketServerGroup
import org.http4s.blaze.http.http2.server.ALPNServerSelector
import org.http4s.blaze.pipeline.LeafBuilder
import org.http4s.blaze.pipeline.stages.SSLStage
import org.http4s.blaze.util.TickWheelExecutor
import org.http4s.blazecore.{BlazeBackendBuilder, tickWheelResource}
import org.http4s.internal.threads.threadFactory
import org.http4s.server.ServerRequestKeys
import org.http4s.server.SSLKeyStoreSupport.StoreInfo
import org.http4s.server.blaze.BlazeServerBuilder._
import org.log4s.getLogger
import org.typelevel.vault._
import scala.collection.immutable
import scala.concurrent.{ExecutionContext, Future}
import scala.concurrent.duration._
import scodec.bits.ByteVector

/** BlazeBuilder is the component for the builder pattern aggregating
  * different components to finally serve requests.
  *
  * Variables:
  * @param socketAddress: Socket Address the server will be mounted at
  * @param executionContext: Execution Context the underlying blaze futures
  *    will be executed upon.
  * @param responseHeaderTimeout: Time from when the request is made until a
  *    response line is generated before a 503 response is returned and the
  *    `HttpApp` is canceled
  * @param idleTimeout: Period of Time a connection can remain idle before the
  *    connection is timed out and disconnected.
  *    Duration.Inf disables this feature.
  * @param isNio2: Whether or not to use NIO2 or NIO1 Socket Server Group
  * @param connectorPoolSize: Number of worker threads for the new Socket Server Group
  * @param bufferSize: Buffer size to use for IO operations
  * @param enableWebsockets: Enables Websocket Support
  * @param sslBits: If defined enables secure communication to the server using the
  *    sslContext
  * @param isHttp2Enabled: Whether or not to enable Http2 Server Features
  * @param maxRequestLineLength: Maximum request line to parse
  *    If exceeded returns a 400 Bad Request.
  * @param maxHeadersLen: Maximum data that composes the headers.
  *    If exceeded returns a 400 Bad Request.
  * @param chunkBufferMaxSize Size of the buffer that is used when Content-Length header is not specified.
  * @param serviceMounts: The services that are mounted on this server to serve.
  *    These services get assembled into a Router with the longer prefix winning.
  * @param serviceErrorHandler: The last resort to recover and generate a response
  *    this is necessary to recover totality from the error condition.
  * @param banner: Pretty log to display on server start. An empty sequence
  *    such as Nil disables this
  * @param maxConnections: The maximum number of client connections that may be active at any time.
  */
class BlazeServerBuilder[F[_]] private (
    socketAddress: InetSocketAddress,
    executionContext: ExecutionContext,
    responseHeaderTimeout: Duration,
    idleTimeout: Duration,
    connectorPoolSize: Int,
    bufferSize: Int,
    selectorThreadFactory: ThreadFactory,
    enableWebSockets: Boolean,
    sslConfig: SslConfig[F],
    isHttp2Enabled: Boolean,
    maxRequestLineLen: Int,
    maxHeadersLen: Int,
    chunkBufferMaxSize: Int,
    httpApp: HttpApp[F],
    serviceErrorHandler: ServiceErrorHandler[F],
    banner: immutable.Seq[String],
    maxConnections: Int,
    val channelOptions: ChannelOptions
)(implicit protected val F: ConcurrentEffect[F], timer: Timer[F])
    extends ServerBuilder[F]
    with BlazeBackendBuilder[Server] {
  type Self = BlazeServerBuilder[F]

  private[this] val logger = getLogger

  private def copy(
      socketAddress: InetSocketAddress = socketAddress,
      executionContext: ExecutionContext = executionContext,
      idleTimeout: Duration = idleTimeout,
      responseHeaderTimeout: Duration = responseHeaderTimeout,
      connectorPoolSize: Int = connectorPoolSize,
      bufferSize: Int = bufferSize,
      selectorThreadFactory: ThreadFactory = selectorThreadFactory,
      enableWebSockets: Boolean = enableWebSockets,
      sslConfig: SslConfig[F] = sslConfig,
      http2Support: Boolean = isHttp2Enabled,
      maxRequestLineLen: Int = maxRequestLineLen,
      maxHeadersLen: Int = maxHeadersLen,
      chunkBufferMaxSize: Int = chunkBufferMaxSize,
      httpApp: HttpApp[F] = httpApp,
      serviceErrorHandler: ServiceErrorHandler[F] = serviceErrorHandler,
      banner: immutable.Seq[String] = banner,
      maxConnections: Int = maxConnections,
      channelOptions: ChannelOptions = channelOptions
  ): Self =
    new BlazeServerBuilder(
      socketAddress,
      executionContext,
      responseHeaderTimeout,
      idleTimeout,
      connectorPoolSize,
      bufferSize,
      selectorThreadFactory,
      enableWebSockets,
      sslConfig,
      http2Support,
      maxRequestLineLen,
      maxHeadersLen,
      chunkBufferMaxSize,
      httpApp,
      serviceErrorHandler,
      banner,
      maxConnections,
      channelOptions
    )

  /** Configure HTTP parser length limits
    *
    * These are to avoid denial of service attacks due to,
    * for example, an infinite request line.
    *
    * @param maxRequestLineLen maximum request line to parse
    * @param maxHeadersLen maximum data that compose headers
    */
  def withLengthLimits(
      maxRequestLineLen: Int = maxRequestLineLen,
      maxHeadersLen: Int = maxHeadersLen): Self =
    copy(maxRequestLineLen = maxRequestLineLen, maxHeadersLen = maxHeadersLen)

  @deprecated(
    "Build an `SSLContext` from the first four parameters and use `withSslContext` (note lowercase). To also request client certificates, use `withSslContextAndParameters, calling either `.setWantClientAuth(true)` or `setNeedClientAuth(true)` on the `SSLParameters`.",
    "0.21.0-RC3")
  def withSSL(
      keyStore: StoreInfo,
      keyManagerPassword: String,
      protocol: String = "TLS",
      trustStore: Option[StoreInfo] = None,
      clientAuth: SSLClientAuthMode = SSLClientAuthMode.NotRequested): Self = {
    val bits = new KeyStoreBits[F](keyStore, keyManagerPassword, protocol, trustStore, clientAuth)
    copy(sslConfig = bits)
  }

  @deprecated(
    "Use `withSslContext` (note lowercase). To request client certificates, use `withSslContextAndParameters, calling either `.setWantClientAuth(true)` or `setNeedClientAuth(true)` on the `SSLParameters`.",
    "0.21.0-RC3")
  def withSSLContext(
      sslContext: SSLContext,
      clientAuth: SSLClientAuthMode = SSLClientAuthMode.NotRequested): Self =
    copy(sslConfig = new ContextWithClientAuth[F](sslContext, clientAuth))

  /** Configures the server with TLS, using the provided `SSLContext` and its
    * default `SSLParameters`
    */
  def withSslContext(sslContext: SSLContext): Self =
    copy(sslConfig = new ContextOnly[F](sslContext))

  /** Configures the server with TLS, using the provided `SSLContext` and `SSLParameters`. */
  def withSslContextAndParameters(sslContext: SSLContext, sslParameters: SSLParameters): Self =
    copy(sslConfig = new ContextWithParameters[F](sslContext, sslParameters))

  def withoutSsl: Self =
    copy(sslConfig = new NoSsl[F]())

  override def bindSocketAddress(socketAddress: InetSocketAddress): Self =
    copy(socketAddress = socketAddress)

  def withExecutionContext(executionContext: ExecutionContext): BlazeServerBuilder[F] =
    copy(executionContext = executionContext)

  def withIdleTimeout(idleTimeout: Duration): Self = copy(idleTimeout = idleTimeout)

  def withResponseHeaderTimeout(responseHeaderTimeout: Duration): Self =
    copy(responseHeaderTimeout = responseHeaderTimeout)

  def withConnectorPoolSize(size: Int): Self = copy(connectorPoolSize = size)

  def withBufferSize(size: Int): Self = copy(bufferSize = size)

  def withSelectorThreadFactory(selectorThreadFactory: ThreadFactory): Self =
    copy(selectorThreadFactory = selectorThreadFactory)

  def withWebSockets(enableWebsockets: Boolean): Self =
    copy(enableWebSockets = enableWebsockets)

  def enableHttp2(enabled: Boolean): Self = copy(http2Support = enabled)

  def withHttpApp(httpApp: HttpApp[F]): Self =
    copy(httpApp = httpApp)

  def withServiceErrorHandler(serviceErrorHandler: ServiceErrorHandler[F]): Self =
    copy(serviceErrorHandler = serviceErrorHandler)

  def withBanner(banner: immutable.Seq[String]): Self =
    copy(banner = banner)

  def withChannelOptions(channelOptions: ChannelOptions): BlazeServerBuilder[F] =
    copy(channelOptions = channelOptions)

  def withMaxRequestLineLength(maxRequestLineLength: Int): BlazeServerBuilder[F] =
    copy(maxRequestLineLen = maxRequestLineLength)

  def withMaxHeadersLength(maxHeadersLength: Int): BlazeServerBuilder[F] =
    copy(maxHeadersLen = maxHeadersLength)

  def withChunkBufferMaxSize(chunkBufferMaxSize: Int): BlazeServerBuilder[F] =
    copy(chunkBufferMaxSize = chunkBufferMaxSize)

  def withMaxConnections(maxConnections: Int): BlazeServerBuilder[F] =
    copy(maxConnections = maxConnections)

  private def pipelineFactory(
      scheduler: TickWheelExecutor,
      engineConfig: Option[(SSLContext, SSLEngine => Unit)]
  )(conn: SocketConnection): Future[LeafBuilder[ByteBuffer]] = {
    def requestAttributes(secure: Boolean, optionalSslEngine: Option[SSLEngine]): () => Vault =
      (conn.local, conn.remote) match {
        case (local: InetSocketAddress, remote: InetSocketAddress) =>
          () =>
            Vault.empty
              .insert(
                Request.Keys.ConnectionInfo,
                Request.Connection(
                  local = local,
                  remote = remote,
                  secure = secure
                )
              )
              .insert(
                ServerRequestKeys.SecureSession,
                //Create SSLSession object only for https requests and if current SSL session is not empty. Here, each
                //condition is checked inside a "flatMap" to handle possible "null" values
                Alternative[Option]
                  .guard(secure)
                  .flatMap(_ => optionalSslEngine)
                  .flatMap(engine => Option(engine.getSession))
                  .flatMap { session =>
                    (
                      Option(session.getId).map(ByteVector(_).toHex),
                      Option(session.getCipherSuite),
                      Option(session.getCipherSuite).map(SSLContextFactory.deduceKeyLength),
                      SSLContextFactory.getCertChain(session).some).mapN(SecureSession.apply)
                  }
              )
        case _ =>
          () => Vault.empty
      }

    def http1Stage(secure: Boolean, engine: Option[SSLEngine]) =
      Http1ServerStage(
        httpApp,
        requestAttributes(secure = secure, engine),
        executionContext,
        enableWebSockets,
        maxRequestLineLen,
        maxHeadersLen,
        chunkBufferMaxSize,
        serviceErrorHandler,
        responseHeaderTimeout,
        idleTimeout,
        scheduler
      )

    def http2Stage(engine: SSLEngine): ALPNServerSelector =
      ProtocolSelector(
        engine,
        httpApp,
        maxRequestLineLen,
        maxHeadersLen,
        chunkBufferMaxSize,
        requestAttributes(secure = true, engine.some),
        executionContext,
        serviceErrorHandler,
        responseHeaderTimeout,
        idleTimeout,
        scheduler
      )

    Future.successful {
      engineConfig match {
        case Some((ctx, configure)) =>
          val engine = ctx.createSSLEngine()
          engine.setUseClientMode(false)
          configure(engine)

          LeafBuilder(
            if (isHttp2Enabled) http2Stage(engine)
            else http1Stage(secure = true, engine.some)
          ).prepend(new SSLStage(engine))

        case None =>
          if (isHttp2Enabled)
            logger.warn("HTTP/2 support requires TLS. Falling back to HTTP/1.")
          LeafBuilder(http1Stage(secure = false, None))
      }
    }
  }

  def resource: Resource[F, Server] =
    tickWheelResource.flatMap { scheduler =>
      def resolveAddress(address: InetSocketAddress) =
        if (address.isUnresolved) new InetSocketAddress(address.getHostName, address.getPort)
        else address

      val mkFactory: Resource[F, ServerChannelGroup] = Resource.make(F.delay {
<<<<<<< HEAD
        NIO1SocketServerGroup
          .fixed(
            connectorPoolSize,
            bufferSize,
            channelOptions,
            selectorThreadFactory,
            maxConnections = maxConnections)
=======
        nioVersion match {
          case Nio2 =>
            NIO2SocketServerGroup
              .fixedGroup(connectorPoolSize, bufferSize, channelOptions, selectorThreadFactory)
          case Nio1 =>
            NIO1SocketServerGroup
              .fixed(
                workerThreads = connectorPoolSize,
                bufferSize = bufferSize,
                channelOptions = channelOptions,
                selectorThreadFactory = selectorThreadFactory,
                maxConnections = maxConnections
              )
        }
>>>>>>> 8a779851
      })(factory => F.delay(factory.closeGroup()))

      def mkServerChannel(factory: ServerChannelGroup): Resource[F, ServerChannel] =
        Resource.make(
          for {
            ctxOpt <- sslConfig.makeContext
            engineCfg = ctxOpt.map(ctx => (ctx, sslConfig.configureEngine _))
            address = resolveAddress(socketAddress)
          } yield factory.bind(address, pipelineFactory(scheduler, engineCfg)).get
        )(serverChannel => F.delay(serverChannel.close()))

      def logStart(server: Server): Resource[F, Unit] =
        Resource.liftF(F.delay {
          Option(banner)
            .filter(_.nonEmpty)
            .map(_.mkString("\n", "\n", ""))
            .foreach(logger.info(_))

          logger.info(
            s"http4s v${BuildInfo.version} on blaze v${BlazeBuildInfo.version} started at ${server.baseUri}")
        })

      Resource.liftF(verifyTimeoutRelations()) >>
        mkFactory
          .flatMap(mkServerChannel)
          .map[F, Server] { serverChannel =>
            new Server {
              val address: InetSocketAddress =
                serverChannel.socketAddress

              val isSecure = sslConfig.isSecure

              override def toString: String =
                s"BlazeServer($address)"
            }
          }
          .flatTap(logStart)
    }

  private def verifyTimeoutRelations(): F[Unit] =
    F.delay {
      if (responseHeaderTimeout.isFinite && responseHeaderTimeout >= idleTimeout)
        logger.warn(
          s"responseHeaderTimeout ($responseHeaderTimeout) is >= idleTimeout ($idleTimeout). " +
            s"It is recommended to configure responseHeaderTimeout < idleTimeout, " +
            s"otherwise timeout responses won't be delivered to clients.")
    }
}

object BlazeServerBuilder {
  @deprecated("Use BlazeServerBuilder.apply with explicit executionContext instead", "0.20.22")
  def apply[F[_]](implicit F: ConcurrentEffect[F], timer: Timer[F]): BlazeServerBuilder[F] =
    apply(ExecutionContext.global)

  def apply[F[_]](executionContext: ExecutionContext)(implicit
      F: ConcurrentEffect[F],
      timer: Timer[F]): BlazeServerBuilder[F] =
    new BlazeServerBuilder(
      socketAddress = defaults.SocketAddress,
      executionContext = executionContext,
      responseHeaderTimeout = defaults.ResponseTimeout,
      idleTimeout = defaults.IdleTimeout,
      connectorPoolSize = DefaultPoolSize,
      bufferSize = 64 * 1024,
      selectorThreadFactory = defaultThreadSelectorFactory,
      enableWebSockets = true,
      sslConfig = new NoSsl[F](),
      isHttp2Enabled = false,
      maxRequestLineLen = 4 * 1024,
      maxHeadersLen = defaults.MaxHeadersSize,
      chunkBufferMaxSize = 1024 * 1024,
      httpApp = defaultApp[F],
      serviceErrorHandler = DefaultServiceErrorHandler[F],
      banner = defaults.Banner,
      maxConnections = defaults.MaxConnections,
      channelOptions = ChannelOptions(Vector.empty)
    )

  private def defaultApp[F[_]: Applicative]: HttpApp[F] =
    Kleisli(_ => Response[F](Status.NotFound).pure[F])

  private def defaultThreadSelectorFactory: ThreadFactory =
    threadFactory(name = n => s"blaze-selector-${n}", daemon = false)

  private sealed trait SslConfig[F[_]] {
    def makeContext: F[Option[SSLContext]]
    def configureEngine(sslEngine: SSLEngine): Unit
    def isSecure: Boolean
  }

  private final class KeyStoreBits[F[_]](
      keyStore: StoreInfo,
      keyManagerPassword: String,
      protocol: String,
      trustStore: Option[StoreInfo],
      clientAuth: SSLClientAuthMode)(implicit F: Sync[F])
      extends SslConfig[F] {
    def makeContext =
      F.delay {
        val ksStream = new FileInputStream(keyStore.path)
        val ks = KeyStore.getInstance("JKS")
        ks.load(ksStream, keyStore.password.toCharArray)
        ksStream.close()

        val tmf = trustStore.map { auth =>
          val ksStream = new FileInputStream(auth.path)

          val ks = KeyStore.getInstance("JKS")
          ks.load(ksStream, auth.password.toCharArray)
          ksStream.close()

          val tmf = TrustManagerFactory.getInstance(TrustManagerFactory.getDefaultAlgorithm)

          tmf.init(ks)
          tmf.getTrustManagers
        }

        val kmf = KeyManagerFactory.getInstance(
          Option(Security.getProperty("ssl.KeyManagerFactory.algorithm"))
            .getOrElse(KeyManagerFactory.getDefaultAlgorithm))

        kmf.init(ks, keyManagerPassword.toCharArray)

        val context = SSLContext.getInstance(protocol)
        context.init(kmf.getKeyManagers, tmf.orNull, null)
        context.some
      }
    def configureEngine(engine: SSLEngine) =
      configureEngineFromSslClientAuthMode(engine, clientAuth)
    def isSecure = true
  }

  private class ContextOnly[F[_]](sslContext: SSLContext)(implicit F: Applicative[F])
      extends SslConfig[F] {
    def makeContext = F.pure(sslContext.some)
    def configureEngine(engine: SSLEngine) = {
      val _ = engine
      ()
    }
    def isSecure = true
  }

  private class ContextWithParameters[F[_]](sslContext: SSLContext, sslParameters: SSLParameters)(
      implicit F: Applicative[F])
      extends SslConfig[F] {
    def makeContext = F.pure(sslContext.some)
    def configureEngine(engine: SSLEngine) = engine.setSSLParameters(sslParameters)
    def isSecure = true
  }

  private class ContextWithClientAuth[F[_]](sslContext: SSLContext, clientAuth: SSLClientAuthMode)(
      implicit F: Applicative[F])
      extends SslConfig[F] {
    def makeContext = F.pure(sslContext.some)
    def configureEngine(engine: SSLEngine) =
      configureEngineFromSslClientAuthMode(engine, clientAuth)
    def isSecure = true
  }

  private class NoSsl[F[_]]()(implicit F: Applicative[F]) extends SslConfig[F] {
    def makeContext = F.pure(None)
    def configureEngine(engine: SSLEngine) = {
      val _ = engine
      ()
    }
    def isSecure = false
  }

  private def configureEngineFromSslClientAuthMode(
      engine: SSLEngine,
      clientAuthMode: SSLClientAuthMode) =
    clientAuthMode match {
      case SSLClientAuthMode.Required => engine.setNeedClientAuth(true)
      case SSLClientAuthMode.Requested => engine.setWantClientAuth(true)
      case SSLClientAuthMode.NotRequested => ()
    }
}<|MERGE_RESOLUTION|>--- conflicted
+++ resolved
@@ -342,30 +342,14 @@
         else address
 
       val mkFactory: Resource[F, ServerChannelGroup] = Resource.make(F.delay {
-<<<<<<< HEAD
         NIO1SocketServerGroup
           .fixed(
-            connectorPoolSize,
-            bufferSize,
-            channelOptions,
-            selectorThreadFactory,
-            maxConnections = maxConnections)
-=======
-        nioVersion match {
-          case Nio2 =>
-            NIO2SocketServerGroup
-              .fixedGroup(connectorPoolSize, bufferSize, channelOptions, selectorThreadFactory)
-          case Nio1 =>
-            NIO1SocketServerGroup
-              .fixed(
-                workerThreads = connectorPoolSize,
-                bufferSize = bufferSize,
-                channelOptions = channelOptions,
-                selectorThreadFactory = selectorThreadFactory,
-                maxConnections = maxConnections
-              )
-        }
->>>>>>> 8a779851
+            workerThreads = connectorPoolSize,
+            bufferSize = bufferSize,
+            channelOptions = channelOptions,
+            selectorThreadFactory = selectorThreadFactory,
+            maxConnections = maxConnections
+          )
       })(factory => F.delay(factory.closeGroup()))
 
       def mkServerChannel(factory: ServerChannelGroup): Resource[F, ServerChannel] =
