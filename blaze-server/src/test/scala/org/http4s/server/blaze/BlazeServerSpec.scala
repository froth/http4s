--- conflicted
+++ resolved
@@ -2,29 +2,8 @@
 package server
 package blaze
 
-<<<<<<< HEAD
-import cats.effect._
+import cats.effect.IO
 
-class BlazeServerSpec extends ServerAddressSpec {
+class BlazeServerSpec extends ServerSpec {
   def builder = BlazeBuilder[IO]
-
-  "BlazeServer" should {
-
-    // This test just needs to finish to pass, failure will hang
-    "Startup and shutdown without blocking" in {
-      val s: Server[IO] = BlazeBuilder[IO]
-        .bindAny()
-        .start
-        .unsafeRunSync
-
-      s.shutdownNow()
-
-      true must_== true
-    }
-  }
-
-=======
-class BlazeServerSpec extends ServerSpec {
-  def builder = BlazeBuilder
->>>>>>> 49100c3b
 }