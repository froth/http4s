/*
 * Copyright 2014 http4s.org
 *
 * Licensed under the Apache License, Version 2.0 (the "License");
 * you may not use this file except in compliance with the License.
 * You may obtain a copy of the License at
 *
 *     http://www.apache.org/licenses/LICENSE-2.0
 *
 * Unless required by applicable law or agreed to in writing, software
 * distributed under the License is distributed on an "AS IS" BASIS,
 * WITHOUT WARRANTIES OR CONDITIONS OF ANY KIND, either express or implied.
 * See the License for the specific language governing permissions and
 * limitations under the License.
 */

package org.http4s
package server
package blaze

import cats.data.Kleisli
import cats.effect._
import cats.effect.concurrent.Deferred
import cats.syntax.all._
import java.nio.ByteBuffer
import java.nio.charset.StandardCharsets
import org.http4s.{headers => H}
import org.http4s.blaze._
import org.http4s.blaze.pipeline.Command.Connected
import org.http4s.blaze.util.TickWheelExecutor
import org.http4s.blazecore.{ResponseParser, SeqTestHead}
import org.http4s.dsl.io._
import org.http4s.headers.{Date, `Content-Length`, `Transfer-Encoding`}
<<<<<<< HEAD
import org.http4s.testing.ErrorReporting._
import org.specs2.specification.AfterAll
import org.specs2.specification.core.Fragment
import org.typelevel.ci.CIString
import org.typelevel.vault._
import scala.concurrent.duration._
import scala.concurrent.Await
=======
import org.http4s.syntax.all._
import scala.concurrent.duration._
import _root_.io.chrisdavenport.vault._
import org.http4s.testing.ErrorReporting._
>>>>>>> 31ee5265

class Http1ServerStageSpec extends Http4sSuite {

  implicit val ec = Http4sSuite.TestExecutionContext
  val tickWheel = ResourceFixture(Resource.make(IO.delay(new TickWheelExecutor())) { twe =>
    IO.delay(twe.shutdown())
  })

  def makeString(b: ByteBuffer): String = {
    val p = b.position()
    val a = new Array[Byte](b.remaining())
    b.get(a).position(p)
    new String(a)
  }

  def parseAndDropDate(buff: ByteBuffer): (Status, Set[Header], String) =
    dropDate(ResponseParser.apply(buff))

  def dropDate(resp: (Status, Set[Header], String)): (Status, Set[Header], String) = {
    val hds = resp._2.filter(_.name != Date.name)
    (resp._1, hds, resp._3)
  }

  def runRequest(
      tickWheel: TickWheelExecutor,
      req: Seq[String],
      httpApp: HttpApp[IO],
      maxReqLine: Int = 4 * 1024,
      maxHeaders: Int = 16 * 1024): SeqTestHead = {
    val head = new SeqTestHead(
      req.map(s => ByteBuffer.wrap(s.getBytes(StandardCharsets.ISO_8859_1))))
    val httpStage = Http1ServerStage[IO](
      httpApp,
      () => Vault.empty,
      munitExecutionContext,
      enableWebSockets = true,
      maxReqLine,
      maxHeaders,
      10 * 1024,
      silentErrorHandler,
      30.seconds,
      30.seconds,
      tickWheel
    )

    pipeline.LeafBuilder(httpStage).base(head)
    head.sendInboundCommand(Connected)
    head
  }

  val req = "GET /foo HTTP/1.1\r\nheader: value\r\n\r\n"

  val routes = HttpRoutes
    .of[IO] { case _ =>
      Ok("foo!")
    }
    .orNotFound

  tickWheel.test("Http1ServerStage: Invalid Lengths should fail on too long of a request line") {
    tickwheel =>
      runRequest(tickwheel, Seq(req), routes, maxReqLine = 1).result.map { buff =>
        val str = StandardCharsets.ISO_8859_1.decode(buff.duplicate()).toString
        // make sure we don't have signs of chunked encoding.
        assert(str.contains("400 Bad Request"))
      }
  }

  tickWheel.test("Http1ServerStage: Invalid Lengths should fail on too long of a header") {
    tickwheel =>
      (runRequest(tickwheel, Seq(req), routes, maxHeaders = 1).result).map { buff =>
        val str = StandardCharsets.ISO_8859_1.decode(buff.duplicate()).toString
        // make sure we don't have signs of chunked encoding.
        assert(str.contains("400 Bad Request"))
      }
  }

  ServerTestRoutes.testRequestResults.zipWithIndex.foreach {
    case ((req, (status, headers, resp)), i) =>
      if (i == 7 || i == 8) // Awful temporary hack
        tickWheel.test(
          s"Http1ServerStage: Common responses should Run request $i Run request: --------\n${req
            .split("\r\n\r\n")(0)}\n") { tw =>
          runRequest(tw, Seq(req), ServerTestRoutes()).result
            .map(parseAndDropDate)
            .map(assertEquals(_, (status, headers, resp)))

<<<<<<< HEAD
    def runError(path: String) =
      runRequest(List(path), exceptionService).result
        .map(parseAndDropDate)
        .map { case (s, h, r) =>
          val close = h.exists { h =>
            h.toRaw.name == CIString("connection") && h.toRaw.value == "close"
          }
          (s, close, r)
=======
>>>>>>> 31ee5265
        }
      else
        tickWheel.test(
          s"Http1ServerStage: Common responses should Run request $i Run request: --------\n${req
            .split("\r\n\r\n")(0)}\n") { tw =>
          runRequest(tw, Seq(req), ServerTestRoutes()).result
            .map(parseAndDropDate)
            .map(assertEquals(_, (status, headers, resp)))

        }
  }

  val exceptionService = HttpRoutes
    .of[IO] {
      case GET -> Root / "sync" => sys.error("Synchronous error!")
      case GET -> Root / "async" => IO.raiseError(new Exception("Asynchronous error!"))
      case GET -> Root / "sync" / "422" =>
        throw InvalidMessageBodyFailure("lol, I didn't even look")
      case GET -> Root / "async" / "422" =>
        IO.raiseError(InvalidMessageBodyFailure("lol, I didn't even look"))
    }
    .orNotFound

  def runError(tw: TickWheelExecutor, path: String) =
    runRequest(tw, List(path), exceptionService).result
      .map(parseAndDropDate)
      .map { case (s, h, r) =>
        val close = h.exists { h =>
          h.toRaw.name == "connection".ci && h.toRaw.value == "close"
        }
        (s, close, r)
      }

  tickWheel.test("Http1ServerStage: Errors should Deal with synchronous errors") { tw =>
    val path = "GET /sync HTTP/1.1\r\nConnection:keep-alive\r\n\r\n"
    runError(tw, path).map { case (s, c, _) =>
      assert(s == InternalServerError && c)
    }
  }

  tickWheel.test("Http1ServerStage: Errors should Call toHttpResponse on synchronous errors") {
    tw =>
      val path = "GET /sync/422 HTTP/1.1\r\nConnection:keep-alive\r\n\r\n"
      runError(tw, path).map { case (s, c, _) =>
        assert(s == UnprocessableEntity && !c)
      }
  }

  tickWheel.test("Http1ServerStage: Errors should Deal with asynchronous errors") { tw =>
    val path = "GET /async HTTP/1.1\r\nConnection:keep-alive\r\n\r\n"
    runError(tw, path).map { case (s, c, _) =>
      assert(s == InternalServerError && c)
    }
  }

  tickWheel.test("Http1ServerStage: Errors should Call toHttpResponse on asynchronous errors") {
    tw =>
      val path = "GET /async/422 HTTP/1.1\r\nConnection:keep-alive\r\n\r\n"
      runError(tw, path).map { case (s, c, _) =>
        assert(s == UnprocessableEntity && !c)
      }
  }

  tickWheel.test("Http1ServerStage: Errors should Handle parse error") { tw =>
    val path = "THIS\u0000IS\u0000NOT\u0000HTTP"
    runError(tw, path).map { case (s, c, _) =>
      assert(s == BadRequest && c)
    }
  }

  tickWheel.test(
    "Http1ServerStage: routes should Do not send `Transfer-Encoding: identity` response") { tw =>
    val routes = HttpRoutes
      .of[IO] { case _ =>
        val headers = Headers.of(H.`Transfer-Encoding`(TransferCoding.identity))
        IO.pure(
          Response[IO](headers = headers)
            .withEntity("hello world"))
      }
      .orNotFound

    // The first request will get split into two chunks, leaving the last byte off
    val req = "GET /foo HTTP/1.1\r\n\r\n"

    runRequest(tw, Seq(req), routes).result.map { buff =>
      val str = StandardCharsets.ISO_8859_1.decode(buff.duplicate()).toString
      // make sure we don't have signs of chunked encoding.
      assert(!str.contains("0\r\n\r\n"))
      assert(str.contains("hello world"))

      val (_, hdrs, _) = ResponseParser.apply(buff)
      assert(!hdrs.exists(_.name == `Transfer-Encoding`.name))
    }
  }

  tickWheel.test(
    "Http1ServerStage: routes should Do not send an entity or entity-headers for a status that doesn't permit it") {
    tw =>
      val routes: HttpApp[IO] = HttpRoutes
        .of[IO] { case _ =>
          IO.pure(
            Response[IO](status = Status.NotModified)
              .putHeaders(`Transfer-Encoding`(TransferCoding.chunked))
              .withEntity("Foo!"))
        }
        .orNotFound

      val req = "GET /foo HTTP/1.1\r\n\r\n"

      (runRequest(tw, Seq(req), routes).result).map { buf =>
        val (status, hs, body) = ResponseParser.parseBuffer(buf)

        val hss = Headers(hs.toList)
        assert(`Content-Length`.from(hss).isDefined == false)
        assert(body == "")
        assert(status == Status.NotModified)
      }
  }

  tickWheel.test("Http1ServerStage: routes should Add a date header") { tw =>
    val routes = HttpRoutes
      .of[IO] { case req =>
        IO.pure(Response(body = req.body))
      }
      .orNotFound

    // The first request will get split into two chunks, leaving the last byte off
    val req1 = "POST /sync HTTP/1.1\r\nConnection:keep-alive\r\nContent-Length: 4\r\n\r\ndone"

    (runRequest(tw, Seq(req1), routes).result).map { buff =>
      // Both responses must succeed
      val (_, hdrs, _) = ResponseParser.apply(buff)
      assert(hdrs.exists(_.name == Date.name))
    }
  }

  tickWheel.test("Http1ServerStage: routes should Honor an explicitly added date header") { tw =>
    val dateHeader = Date(HttpDate.Epoch)
    val routes = HttpRoutes
      .of[IO] { case req =>
        IO.pure(Response(body = req.body).withHeaders(dateHeader))
      }
      .orNotFound

    // The first request will get split into two chunks, leaving the last byte off
    val req1 = "POST /sync HTTP/1.1\r\nConnection:keep-alive\r\nContent-Length: 4\r\n\r\ndone"

    (runRequest(tw, Seq(req1), routes).result).map { buff =>
      // Both responses must succeed
      val (_, hdrs, _) = ResponseParser.apply(buff)

      assert(hdrs.find(_.name == Date.name) == Some(dateHeader))
    }
  }

  tickWheel.test(
    "Http1ServerStage: routes should Handle routes that echos full request body for non-chunked") {
    tw =>
      val routes = HttpRoutes
        .of[IO] { case req =>
          IO.pure(Response(body = req.body))
        }
        .orNotFound

      // The first request will get split into two chunks, leaving the last byte off
      val req1 = "POST /sync HTTP/1.1\r\nConnection:keep-alive\r\nContent-Length: 4\r\n\r\ndone"
      val (r11, r12) = req1.splitAt(req1.length - 1)

      (runRequest(tw, Seq(r11, r12), routes).result).map { buff =>
        // Both responses must succeed
        assert(parseAndDropDate(buff) == ((Ok, Set(H.`Content-Length`.unsafeFromLong(4)), "done")))
      }
  }

  tickWheel.test(
    "Http1ServerStage: routes should Handle routes that consumes the full request body for non-chunked") {
    tw =>
      val routes = HttpRoutes
        .of[IO] { case req =>
          req.as[String].map { s =>
            Response().withEntity("Result: " + s)
          }
        }
        .orNotFound

      // The first request will get split into two chunks, leaving the last byte off
      val req1 = "POST /sync HTTP/1.1\r\nConnection:keep-alive\r\nContent-Length: 4\r\n\r\ndone"
      val (r11, r12) = req1.splitAt(req1.length - 1)

      (runRequest(tw, Seq(r11, r12), routes).result).map { buff =>
        // Both responses must succeed
        assert(
          parseAndDropDate(buff) == (
            (
              Ok,
              Set(
                H.`Content-Length`.unsafeFromLong(8 + 4),
                H.`Content-Type`(MediaType.text.plain, Charset.`UTF-8`)),
              "Result: done")))
      }
  }

  tickWheel.test(
    "Http1ServerStage: routes should Maintain the connection if the body is ignored but was already read to completion by the Http1Stage") {
    tw =>
      val routes = HttpRoutes
        .of[IO] { case _ =>
          IO.pure(Response().withEntity("foo"))
        }
        .orNotFound

      // The first request will get split into two chunks, leaving the last byte off
      val req1 = "POST /sync HTTP/1.1\r\nConnection:keep-alive\r\nContent-Length: 4\r\n\r\ndone"
      val req2 = "POST /sync HTTP/1.1\r\nConnection:keep-alive\r\nContent-Length: 5\r\n\r\ntotal"

      (runRequest(tw, Seq(req1, req2), routes).result).map { buff =>
        val hs = Set(
          H.`Content-Type`(MediaType.text.plain, Charset.`UTF-8`),
          H.`Content-Length`.unsafeFromLong(3))
        // Both responses must succeed
        assert(dropDate(ResponseParser.parseBuffer(buff)) == ((Ok, hs, "foo")))
        assert(dropDate(ResponseParser.parseBuffer(buff)) == ((Ok, hs, "foo")))
      }
  }

  tickWheel.test(
    "Http1ServerStage: routes should Drop the connection if the body is ignored and was not read to completion by the Http1Stage") {
    tw =>
      val routes = HttpRoutes
        .of[IO] { case _ =>
          IO.pure(Response().withEntity("foo"))
        }
        .orNotFound

      // The first request will get split into two chunks, leaving the last byte off
      val req1 = "POST /sync HTTP/1.1\r\nConnection:keep-alive\r\nContent-Length: 4\r\n\r\ndone"
      val (r11, r12) = req1.splitAt(req1.length - 1)

      val req2 = "POST /sync HTTP/1.1\r\nConnection:keep-alive\r\nContent-Length: 5\r\n\r\ntotal"

      (runRequest(tw, Seq(r11, r12, req2), routes).result).map { buff =>
        val hs = Set(
          H.`Content-Type`(MediaType.text.plain, Charset.`UTF-8`),
          H.`Content-Length`.unsafeFromLong(3))
        // Both responses must succeed
        assert(dropDate(ResponseParser.parseBuffer(buff)) == ((Ok, hs, "foo")))
        assert(buff.remaining() == 0)
      }
  }

  tickWheel.test(
    "Http1ServerStage: routes should Handle routes that runs the request body for non-chunked") {
    tw =>
      val routes = HttpRoutes
        .of[IO] { case req =>
          req.body.compile.drain *> IO.pure(Response().withEntity("foo"))
        }
        .orNotFound

      // The first request will get split into two chunks, leaving the last byte off
      val req1 = "POST /sync HTTP/1.1\r\nConnection:keep-alive\r\nContent-Length: 4\r\n\r\ndone"
      val (r11, r12) = req1.splitAt(req1.length - 1)
      val req2 = "POST /sync HTTP/1.1\r\nConnection:keep-alive\r\nContent-Length: 5\r\n\r\ntotal"

      (runRequest(tw, Seq(r11, r12, req2), routes).result).map { buff =>
        val hs = Set(
          H.`Content-Type`(MediaType.text.plain, Charset.`UTF-8`),
          H.`Content-Length`.unsafeFromLong(3))
        // Both responses must succeed
        assert(dropDate(ResponseParser.parseBuffer(buff)) == ((Ok, hs, "foo")))
        assert(dropDate(ResponseParser.parseBuffer(buff)) == ((Ok, hs, "foo")))
      }
  }

  // Think of this as drunk HTTP pipelining
  tickWheel.test("Http1ServerStage: routes should Not die when two requests come in back to back") {
    tw =>
      val routes = HttpRoutes
        .of[IO] { case req =>
          IO.pure(Response(body = req.body))
        }
        .orNotFound

      // The first request will get split into two chunks, leaving the last byte off
      val req1 = "POST /sync HTTP/1.1\r\nConnection:keep-alive\r\nContent-Length: 4\r\n\r\ndone"
      val req2 = "POST /sync HTTP/1.1\r\nConnection:keep-alive\r\nContent-Length: 5\r\n\r\ntotal"

      (runRequest(tw, Seq(req1 + req2), routes).result).map { buff =>
        // Both responses must succeed
        assert(
          dropDate(ResponseParser.parseBuffer(buff)) == (
            (
              Ok,
              Set(H.`Content-Length`.unsafeFromLong(4)),
              "done")))
        assert(
          dropDate(ResponseParser.parseBuffer(buff)) == (
            (
              Ok,
              Set(H.`Content-Length`.unsafeFromLong(5)),
              "total")))
      }
  }

  tickWheel.test(
    "Http1ServerStage: routes should Handle using the request body as the response body") { tw =>
    val routes = HttpRoutes
      .of[IO] { case req =>
        IO.pure(Response(body = req.body))
      }
      .orNotFound

    // The first request will get split into two chunks, leaving the last byte off
    val req1 = "POST /sync HTTP/1.1\r\nConnection:keep-alive\r\nContent-Length: 4\r\n\r\ndone"
    val req2 = "POST /sync HTTP/1.1\r\nConnection:keep-alive\r\nContent-Length: 5\r\n\r\ntotal"

    (runRequest(tw, Seq(req1, req2), routes).result).map { buff =>
      // Both responses must succeed
      assert(
        dropDate(ResponseParser.parseBuffer(buff)) == (
          (
            Ok,
            Set(H.`Content-Length`.unsafeFromLong(4)),
            "done")))
      assert(
        dropDate(ResponseParser.parseBuffer(buff)) == (
          (
            Ok,
            Set(H.`Content-Length`.unsafeFromLong(5)),
            "total")))
    }
  }

<<<<<<< HEAD
    {
      def req(path: String) =
        s"GET /$path HTTP/1.1\r\nTransfer-Encoding: chunked\r\n\r\n" +
          "3\r\n" +
          "foo\r\n" +
          "0\r\n" +
          "Foo:Bar\r\n\r\n"

      val routes = HttpRoutes
        .of[IO] {
          case req if req.pathInfo == path"/foo" =>
            for {
              _ <- req.body.compile.drain
              hs <- req.trailerHeaders
              resp <- Ok(hs.toList.mkString)
            } yield resp

          case req if req.pathInfo == path"/bar" =>
            for {
              // Don't run the body
              hs <- req.trailerHeaders
              resp <- Ok(hs.toList.mkString)
            } yield resp
        }
        .orNotFound

      "Handle trailing headers" in {
        val buff = Await.result(runRequest(Seq(req("foo")), routes).result, 5.seconds)

        val results = dropDate(ResponseParser.parseBuffer(buff))
        results._1 must_== Ok
        results._3 must_== "Foo: Bar"
      }
=======
  def req(path: String) =
    s"GET /$path HTTP/1.1\r\nTransfer-Encoding: chunked\r\n\r\n" +
      "3\r\n" +
      "foo\r\n" +
      "0\r\n" +
      "Foo:Bar\r\n\r\n"

  val routes2 = HttpRoutes
    .of[IO] {
      case req if req.pathInfo == "/foo" =>
        for {
          _ <- req.body.compile.drain
          hs <- req.trailerHeaders
          resp <- Ok(hs.toList.mkString)
        } yield resp

      case req if req.pathInfo == "/bar" =>
        for {
          // Don't run the body
          hs <- req.trailerHeaders
          resp <- Ok(hs.toList.mkString)
        } yield resp
    }
    .orNotFound
>>>>>>> 31ee5265

  tickWheel.test("Http1ServerStage: routes should Handle trailing headers") { tw =>
    (runRequest(tw, Seq(req("foo")), routes2).result).map { buff =>
      val results = dropDate(ResponseParser.parseBuffer(buff))
      assert(results._1 == Ok)
      assert(results._3 == "Foo: Bar")
    }
  }

  tickWheel.test(
    "Http1ServerStage: routes should Fail if you use the trailers before they have resolved") {
    tw =>
      (runRequest(tw, Seq(req("bar")), routes2).result).map { buff =>
        val results = dropDate(ResponseParser.parseBuffer(buff))
        assert(results._1 == InternalServerError)
      }
  }

  tickWheel.test("Http1ServerStage: routes should cancels on stage shutdown".flaky) { tw =>
    Deferred[IO, Unit]
      .flatMap { canceled =>
        Deferred[IO, Unit].flatMap { gate =>
          val req =
            "POST /sync HTTP/1.1\r\nConnection:keep-alive\r\nContent-Length: 4\r\n\r\ndone"
          val app: HttpApp[IO] = HttpApp { _ =>
            gate.complete(()) >> IO.cancelable(_ => canceled.complete(()))
          }
          for {
            head <- IO(runRequest(tw, List(req), app))
            _ <- gate.get
            _ <- IO(head.closePipeline(None))
            _ <- canceled.get
          } yield ()
        }
      }
  }

  tickWheel.test("Http1ServerStage: routes should Disconnect if we read an EOF") { tw =>
    val head = runRequest(tw, Seq.empty, Kleisli.liftF(Ok("")))
    head.result.map { _ =>
      assert(head.closeCauses == Seq(None))
    }
  }
}<|MERGE_RESOLUTION|>--- conflicted
+++ resolved
@@ -31,20 +31,11 @@
 import org.http4s.blazecore.{ResponseParser, SeqTestHead}
 import org.http4s.dsl.io._
 import org.http4s.headers.{Date, `Content-Length`, `Transfer-Encoding`}
-<<<<<<< HEAD
+import org.http4s.syntax.all._
 import org.http4s.testing.ErrorReporting._
-import org.specs2.specification.AfterAll
-import org.specs2.specification.core.Fragment
 import org.typelevel.ci.CIString
 import org.typelevel.vault._
 import scala.concurrent.duration._
-import scala.concurrent.Await
-=======
-import org.http4s.syntax.all._
-import scala.concurrent.duration._
-import _root_.io.chrisdavenport.vault._
-import org.http4s.testing.ErrorReporting._
->>>>>>> 31ee5265
 
 class Http1ServerStageSpec extends Http4sSuite {
 
@@ -131,17 +122,6 @@
             .map(parseAndDropDate)
             .map(assertEquals(_, (status, headers, resp)))
 
-<<<<<<< HEAD
-    def runError(path: String) =
-      runRequest(List(path), exceptionService).result
-        .map(parseAndDropDate)
-        .map { case (s, h, r) =>
-          val close = h.exists { h =>
-            h.toRaw.name == CIString("connection") && h.toRaw.value == "close"
-          }
-          (s, close, r)
-=======
->>>>>>> 31ee5265
         }
       else
         tickWheel.test(
@@ -170,7 +150,7 @@
       .map(parseAndDropDate)
       .map { case (s, h, r) =>
         val close = h.exists { h =>
-          h.toRaw.name == "connection".ci && h.toRaw.value == "close"
+          h.toRaw.name == CIString("connection") && h.toRaw.value == "close"
         }
         (s, close, r)
       }
@@ -475,41 +455,6 @@
     }
   }
 
-<<<<<<< HEAD
-    {
-      def req(path: String) =
-        s"GET /$path HTTP/1.1\r\nTransfer-Encoding: chunked\r\n\r\n" +
-          "3\r\n" +
-          "foo\r\n" +
-          "0\r\n" +
-          "Foo:Bar\r\n\r\n"
-
-      val routes = HttpRoutes
-        .of[IO] {
-          case req if req.pathInfo == path"/foo" =>
-            for {
-              _ <- req.body.compile.drain
-              hs <- req.trailerHeaders
-              resp <- Ok(hs.toList.mkString)
-            } yield resp
-
-          case req if req.pathInfo == path"/bar" =>
-            for {
-              // Don't run the body
-              hs <- req.trailerHeaders
-              resp <- Ok(hs.toList.mkString)
-            } yield resp
-        }
-        .orNotFound
-
-      "Handle trailing headers" in {
-        val buff = Await.result(runRequest(Seq(req("foo")), routes).result, 5.seconds)
-
-        val results = dropDate(ResponseParser.parseBuffer(buff))
-        results._1 must_== Ok
-        results._3 must_== "Foo: Bar"
-      }
-=======
   def req(path: String) =
     s"GET /$path HTTP/1.1\r\nTransfer-Encoding: chunked\r\n\r\n" +
       "3\r\n" +
@@ -534,7 +479,6 @@
         } yield resp
     }
     .orNotFound
->>>>>>> 31ee5265
 
   tickWheel.test("Http1ServerStage: routes should Handle trailing headers") { tw =>
     (runRequest(tw, Seq(req("foo")), routes2).result).map { buff =>
