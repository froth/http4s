/*
 * Copyright 2014 http4s.org
 *
 * Licensed under the Apache License, Version 2.0 (the "License");
 * you may not use this file except in compliance with the License.
 * You may obtain a copy of the License at
 *
 *     http://www.apache.org/licenses/LICENSE-2.0
 *
 * Unless required by applicable law or agreed to in writing, software
 * distributed under the License is distributed on an "AS IS" BASIS,
 * WITHOUT WARRANTIES OR CONDITIONS OF ANY KIND, either express or implied.
 * See the License for the specific language governing permissions and
 * limitations under the License.
 */

package org.http4s
package blaze
package server

import cats.data.Kleisli
import cats.effect._
import cats.effect.kernel.Deferred
import cats.effect.std.Dispatcher
import cats.syntax.all._
import org.http4s.blaze.pipeline.Command.Connected
import org.http4s.blaze.pipeline.Command.Disconnected
import org.http4s.blaze.util.TickWheelExecutor
import org.http4s.blazecore.ResponseParser
import org.http4s.blazecore.SeqTestHead
import org.http4s.dsl.io._
import org.http4s.headers.Date
import org.http4s.headers.`Content-Length`
import org.http4s.headers.`Transfer-Encoding`
import org.http4s.syntax.all._
import org.http4s.testing.ErrorReporting._
import org.http4s.websocket.WebSocketContext
import org.http4s.{headers => H}
import org.typelevel.ci._
import org.typelevel.vault._

import java.nio.ByteBuffer
import java.nio.charset.StandardCharsets
import scala.annotation.nowarn
import scala.concurrent.ExecutionContext
import scala.concurrent.duration._

class Http1ServerStageSpec extends Http4sSuite {
  implicit val ec: ExecutionContext = Http4sSuite.TestExecutionContext
  val fixture = ResourceFixture(Resource.make(IO.delay(new TickWheelExecutor())) { twe =>
    IO.delay(twe.shutdown())
  })

  // todo replace with DispatcherIOFixture
  val dispatcher = new Fixture[Dispatcher[IO]]("dispatcher") {

    private var d: Dispatcher[IO] = null
    private var shutdown: IO[Unit] = null
    def apply() = d
    override def beforeAll(): Unit = {
      val dispatcherAndShutdown = Dispatcher[IO].allocated.unsafeRunSync()
      shutdown = dispatcherAndShutdown._2
      d = dispatcherAndShutdown._1
    }
    override def afterAll(): Unit =
      shutdown.unsafeRunSync()
  }
  override def munitFixtures = List(dispatcher)

  def makeString(b: ByteBuffer): String = {
    val p = b.position()
    val a = new Array[Byte](b.remaining())
    b.get(a).position(p)
    new String(a)
  }

  def parseAndDropDate(buff: ByteBuffer): (Status, Set[Header.Raw], String) =
    dropDate(ResponseParser.apply(buff))

  def dropDate(resp: (Status, Set[Header.Raw], String)): (Status, Set[Header.Raw], String) = {
    val hds = resp._2.filter(_.name != Header[Date].name)
    (resp._1, hds, resp._3)
  }

  def runRequest(
      tw: TickWheelExecutor,
      req: Seq[String],
      httpApp: HttpApp[IO],
      maxReqLine: Int = 4 * 1024,
      maxHeaders: Int = 16 * 1024,
  ): SeqTestHead = {
    val head = new SeqTestHead(
      req.map(s => ByteBuffer.wrap(s.getBytes(StandardCharsets.ISO_8859_1)))
    )
    val httpStage = server.Http1ServerStage[IO](
      httpApp,
      () => Vault.empty,
      munitExecutionContext,
      wsKey = Key.newKey[SyncIO, WebSocketContext[IO]].unsafeRunSync(),
      maxReqLine,
      maxHeaders,
      10 * 1024,
      silentErrorHandler,
      30.seconds,
      30.seconds,
<<<<<<< HEAD
      tw,
      dispatcher(),
      None
=======
      tickWheel,
      None,
>>>>>>> 37f452b1
    )

    pipeline.LeafBuilder(httpStage).base(head)
    head.sendInboundCommand(Connected)
    head
  }

  val req = "GET /foo HTTP/1.1\r\nheader: value\r\n\r\n"

  val routes = HttpRoutes
    .of[IO] { case _ =>
      Ok("foo!")
    }
    .orNotFound

  fixture.test("Http1ServerStage: Invalid Lengths should fail on too long of a request line") {
    tickwheel =>
      runRequest(tickwheel, Seq(req), routes, maxReqLine = 1).result.map { buff =>
        val str = StandardCharsets.ISO_8859_1.decode(buff.duplicate()).toString
        // make sure we don't have signs of chunked encoding.
        assert(str.contains("400 Bad Request"))
      }
  }

  fixture.test("Http1ServerStage: Invalid Lengths should fail on too long of a header") {
    tickwheel =>
      (runRequest(tickwheel, Seq(req), routes, maxHeaders = 1).result).map { buff =>
        val str = StandardCharsets.ISO_8859_1.decode(buff.duplicate()).toString
        // make sure we don't have signs of chunked encoding.
        assert(str.contains("400 Bad Request"))
      }
  }

  ServerTestRoutes.testRequestResults.zipWithIndex.foreach {
    case ((req, (status, headers, resp)), i) =>
      if (i == 7 || i == 8) // Awful temporary hack
        fixture.test(
          s"Http1ServerStage: Common responses should Run request $i Run request: --------\n${req
            .split("\r\n\r\n")(0)}\n"
        ) { tw =>
          runRequest(tw, Seq(req), ServerTestRoutes()).result
            .map(parseAndDropDate)
            .map(assertEquals(_, (status, headers, resp)))

        }
      else
        fixture.test(
          s"Http1ServerStage: Common responses should Run request $i Run request: --------\n${req
            .split("\r\n\r\n")(0)}\n"
        ) { tw =>
          runRequest(tw, Seq(req), ServerTestRoutes()).result
            .map(parseAndDropDate)
            .map(assertEquals(_, (status, headers, resp)))

        }
  }

  val exceptionService = HttpRoutes
    .of[IO] {
      case GET -> Root / "sync" => sys.error("Synchronous error!")
      case GET -> Root / "async" => IO.raiseError(new Exception("Asynchronous error!"))
      case GET -> Root / "sync" / "422" =>
        throw InvalidMessageBodyFailure("lol, I didn't even look")
      case GET -> Root / "async" / "422" =>
        IO.raiseError(InvalidMessageBodyFailure("lol, I didn't even look"))
    }
    .orNotFound

  def runError(tw: TickWheelExecutor, path: String) =
    runRequest(tw, List(path), exceptionService).result
      .map(parseAndDropDate)
      .map { case (s, h, r) =>
        val close = h.exists { h =>
          h.name == ci"connection" && h.value == "close"
        }
        (s, close, r)
      }

  fixture.test("Http1ServerStage: Errors should Deal with synchronous errors") { tw =>
    val path = "GET /sync HTTP/1.1\r\nConnection:keep-alive\r\n\r\n"
    runError(tw, path).map { case (s, c, _) =>
      assert(s == InternalServerError && c)
    }
  }

  fixture.test("Http1ServerStage: Errors should Call toHttpResponse on synchronous errors") { tw =>
    val path = "GET /sync/422 HTTP/1.1\r\nConnection:keep-alive\r\n\r\n"
    runError(tw, path).map { case (s, c, _) =>
      assert(s == UnprocessableEntity && !c)
    }
  }

  fixture.test("Http1ServerStage: Errors should Deal with asynchronous errors") { tw =>
    val path = "GET /async HTTP/1.1\r\nConnection:keep-alive\r\n\r\n"
    runError(tw, path).map { case (s, c, _) =>
      assert(s == InternalServerError && c)
    }
  }

  fixture.test("Http1ServerStage: Errors should Call toHttpResponse on asynchronous errors") { tw =>
    val path = "GET /async/422 HTTP/1.1\r\nConnection:keep-alive\r\n\r\n"
    runError(tw, path).map { case (s, c, _) =>
      assert(s == UnprocessableEntity && !c)
    }
  }

  fixture.test("Http1ServerStage: Errors should Handle parse error") { tw =>
    val path = "THIS\u0000IS\u0000NOT\u0000HTTP"
    runError(tw, path).map { case (s, c, _) =>
      assert(s == BadRequest && c)
    }
  }

<<<<<<< HEAD
  fixture.test(
    "Http1ServerStage: routes should Do not send `Transfer-Encoding: identity` response") { tw =>
=======
  tickWheel.test(
    "Http1ServerStage: routes should Do not send `Transfer-Encoding: identity` response"
  ) { tw =>
>>>>>>> 37f452b1
    val routes = HttpRoutes
      .of[IO] { case _ =>
        val headers = Headers(H.`Transfer-Encoding`(TransferCoding.identity))
        IO.pure(
          Response[IO](headers = headers)
            .withEntity("hello world")
        )
      }
      .orNotFound

    // The first request will get split into two chunks, leaving the last byte off
    val req = "GET /foo HTTP/1.1\r\n\r\n"

    runRequest(tw, Seq(req), routes).result.map { buff =>
      val str = StandardCharsets.ISO_8859_1.decode(buff.duplicate()).toString
      // make sure we don't have signs of chunked encoding.
      assert(!str.contains("0\r\n\r\n"))
      assert(str.contains("hello world"))

      val (_, hdrs, _) = ResponseParser.apply(buff)
      assert(!hdrs.exists(_.name == `Transfer-Encoding`.name))
    }
  }

<<<<<<< HEAD
  fixture.test(
    "Http1ServerStage: routes should Do not send an entity or entity-headers for a status that doesn't permit it") {
    tw =>
      val routes: HttpApp[IO] = HttpRoutes
        .of[IO] { case _ =>
          IO.pure(
            Response[IO](status = Status.NotModified)
              .putHeaders(`Transfer-Encoding`(TransferCoding.chunked))
              .withEntity("Foo!"))
        }
        .orNotFound
=======
  tickWheel.test(
    "Http1ServerStage: routes should Do not send an entity or entity-headers for a status that doesn't permit it"
  ) { tw =>
    val routes: HttpApp[IO] = HttpRoutes
      .of[IO] { case _ =>
        IO.pure(
          Response[IO](status = Status.NotModified)
            .putHeaders(`Transfer-Encoding`(TransferCoding.chunked))
            .withEntity("Foo!")
        )
      }
      .orNotFound
>>>>>>> 37f452b1

    val req = "GET /foo HTTP/1.1\r\n\r\n"

    (runRequest(tw, Seq(req), routes).result).map { buf =>
      val (status, hs, body) = ResponseParser.parseBuffer(buf)
      hs.foreach { h =>
        assert(`Content-Length`.parse(h.value).isLeft)
      }
      assert(body == "")
      assert(status == Status.NotModified)
    }
  }

  fixture.test("Http1ServerStage: routes should Add a date header") { tw =>
    val routes = HttpRoutes
      .of[IO] { case req =>
        IO.pure(Response(body = req.body))
      }
      .orNotFound

    // The first request will get split into two chunks, leaving the last byte off
    val req1 = "POST /sync HTTP/1.1\r\nConnection:keep-alive\r\nContent-Length: 4\r\n\r\ndone"

    (runRequest(tw, Seq(req1), routes).result).map { buff =>
      // Both responses must succeed
      val (_, hdrs, _) = ResponseParser.apply(buff)
      assert(hdrs.exists(_.name == Header[Date].name))
    }
  }

  fixture.test("Http1ServerStage: routes should Honor an explicitly added date header") { tw =>
    val dateHeader = Date(HttpDate.Epoch)
    val routes = HttpRoutes
      .of[IO] { case req =>
        IO.pure(Response(body = req.body).withHeaders(dateHeader))
      }
      .orNotFound

    // The first request will get split into two chunks, leaving the last byte off
    val req1 = "POST /sync HTTP/1.1\r\nConnection:keep-alive\r\nContent-Length: 4\r\n\r\ndone"

    (runRequest(tw, Seq(req1), routes).result).map { buff =>
      // Both responses must succeed
      val (_, hdrs, _) = ResponseParser.apply(buff)

      val result = hdrs.find(_.name == Header[Date].name).map(_.value)
      assertEquals(result, Some(dateHeader.value))
    }
  }

<<<<<<< HEAD
  fixture.test(
    "Http1ServerStage: routes should Handle routes that echos full request body for non-chunked") {
    tw =>
      val routes = HttpRoutes
        .of[IO] { case req =>
          IO.pure(Response(body = req.body))
        }
        .orNotFound
=======
  tickWheel.test(
    "Http1ServerStage: routes should Handle routes that echos full request body for non-chunked"
  ) { tw =>
    val routes = HttpRoutes
      .of[IO] { case req =>
        IO.pure(Response(body = req.body))
      }
      .orNotFound
>>>>>>> 37f452b1

    // The first request will get split into two chunks, leaving the last byte off
    val req1 = "POST /sync HTTP/1.1\r\nConnection:keep-alive\r\nContent-Length: 4\r\n\r\ndone"
    val (r11, r12) = req1.splitAt(req1.length - 1)

    (runRequest(tw, Seq(r11, r12), routes).result).map { buff =>
      // Both responses must succeed
      assertEquals(
        parseAndDropDate(buff),
        (Ok, Set(H.`Content-Length`.unsafeFromLong(4).toRaw1), "done"),
      )
    }
  }

<<<<<<< HEAD
  fixture.test(
    "Http1ServerStage: routes should Handle routes that consumes the full request body for non-chunked") {
    tw =>
      val routes = HttpRoutes
        .of[IO] { case req =>
          req.as[String].map { s =>
            Response().withEntity("Result: " + s)
          }
=======
  tickWheel.test(
    "Http1ServerStage: routes should Handle routes that consumes the full request body for non-chunked"
  ) { tw =>
    val routes = HttpRoutes
      .of[IO] { case req =>
        req.as[String].map { s =>
          Response().withEntity("Result: " + s)
>>>>>>> 37f452b1
        }
      }
      .orNotFound

    // The first request will get split into two chunks, leaving the last byte off
    val req1 = "POST /sync HTTP/1.1\r\nConnection:keep-alive\r\nContent-Length: 4\r\n\r\ndone"
    val (r11, r12) = req1.splitAt(req1.length - 1)

    (runRequest(tw, Seq(r11, r12), routes).result).map { buff =>
      // Both responses must succeed
      assertEquals(
        parseAndDropDate(buff),
        (
          Ok,
          Set(
            H.`Content-Length`.unsafeFromLong(8 + 4).toRaw1,
            H.`Content-Type`(MediaType.text.plain, Charset.`UTF-8`).toRaw1,
          ),
          "Result: done",
        ),
      )
    }
  }

<<<<<<< HEAD
  fixture.test(
    "Http1ServerStage: routes should Maintain the connection if the body is ignored but was already read to completion by the Http1Stage") {
    tw =>
      val routes = HttpRoutes
        .of[IO] { case _ =>
          IO.pure(Response().withEntity("foo"))
        }
        .orNotFound
=======
  tickWheel.test(
    "Http1ServerStage: routes should Maintain the connection if the body is ignored but was already read to completion by the Http1Stage"
  ) { tw =>
    val routes = HttpRoutes
      .of[IO] { case _ =>
        IO.pure(Response().withEntity("foo"))
      }
      .orNotFound
>>>>>>> 37f452b1

    // The first request will get split into two chunks, leaving the last byte off
    val req1 = "POST /sync HTTP/1.1\r\nConnection:keep-alive\r\nContent-Length: 4\r\n\r\ndone"
    val req2 = "POST /sync HTTP/1.1\r\nConnection:keep-alive\r\nContent-Length: 5\r\n\r\ntotal"

    (runRequest(tw, Seq(req1, req2), routes).result).map { buff =>
      val hs = Set(
        H.`Content-Type`(MediaType.text.plain, Charset.`UTF-8`).toRaw1,
        H.`Content-Length`.unsafeFromLong(3).toRaw1,
      )
      // Both responses must succeed
      assertEquals(dropDate(ResponseParser.parseBuffer(buff)), (Ok, hs, "foo"))
      assertEquals(dropDate(ResponseParser.parseBuffer(buff)), (Ok, hs, "foo"))
    }
  }

<<<<<<< HEAD
  fixture.test(
    "Http1ServerStage: routes should Drop the connection if the body is ignored and was not read to completion by the Http1Stage") {
    tw =>
      val routes = HttpRoutes
        .of[IO] { case _ =>
          IO.pure(Response().withEntity("foo"))
        }
        .orNotFound
=======
  tickWheel.test(
    "Http1ServerStage: routes should Drop the connection if the body is ignored and was not read to completion by the Http1Stage"
  ) { tw =>
    val routes = HttpRoutes
      .of[IO] { case _ =>
        IO.pure(Response().withEntity("foo"))
      }
      .orNotFound
>>>>>>> 37f452b1

    // The first request will get split into two chunks, leaving the last byte off
    val req1 = "POST /sync HTTP/1.1\r\nConnection:keep-alive\r\nContent-Length: 4\r\n\r\ndone"
    val (r11, r12) = req1.splitAt(req1.length - 1)

    val req2 = "POST /sync HTTP/1.1\r\nConnection:keep-alive\r\nContent-Length: 5\r\n\r\ntotal"

    (runRequest(tw, Seq(r11, r12, req2), routes).result).map { buff =>
      val hs = Set(
        H.`Content-Type`(MediaType.text.plain, Charset.`UTF-8`).toRaw1,
        H.`Content-Length`.unsafeFromLong(3).toRaw1,
      )
      // Both responses must succeed
      assertEquals(dropDate(ResponseParser.parseBuffer(buff)), (Ok, hs, "foo"))
      assertEquals(buff.remaining(), 0)
    }
  }

<<<<<<< HEAD
  fixture.test(
    "Http1ServerStage: routes should Handle routes that runs the request body for non-chunked") {
    tw =>
      val routes = HttpRoutes
        .of[IO] { case req =>
          req.body.compile.drain *> IO.pure(Response().withEntity("foo"))
        }
        .orNotFound
=======
  tickWheel.test(
    "Http1ServerStage: routes should Handle routes that runs the request body for non-chunked"
  ) { tw =>
    val routes = HttpRoutes
      .of[IO] { case req =>
        req.body.compile.drain *> IO.pure(Response().withEntity("foo"))
      }
      .orNotFound
>>>>>>> 37f452b1

    // The first request will get split into two chunks, leaving the last byte off
    val req1 = "POST /sync HTTP/1.1\r\nConnection:keep-alive\r\nContent-Length: 4\r\n\r\ndone"
    val (r11, r12) = req1.splitAt(req1.length - 1)
    val req2 = "POST /sync HTTP/1.1\r\nConnection:keep-alive\r\nContent-Length: 5\r\n\r\ntotal"

    (runRequest(tw, Seq(r11, r12, req2), routes).result).map { buff =>
      val hs = Set(
        H.`Content-Type`(MediaType.text.plain, Charset.`UTF-8`).toRaw1,
        H.`Content-Length`.unsafeFromLong(3).toRaw1,
      )
      // Both responses must succeed
      assertEquals(dropDate(ResponseParser.parseBuffer(buff)), (Ok, hs, "foo"))
      assertEquals(dropDate(ResponseParser.parseBuffer(buff)), (Ok, hs, "foo"))
    }
  }

  // Think of this as drunk HTTP pipelining
  fixture.test("Http1ServerStage: routes should Not die when two requests come in back to back") {
    tw =>
      val routes = HttpRoutes
        .of[IO] { case req =>
          IO.pure(Response(body = req.body))
        }
        .orNotFound

      // The first request will get split into two chunks, leaving the last byte off
      val req1 = "POST /sync HTTP/1.1\r\nConnection:keep-alive\r\nContent-Length: 4\r\n\r\ndone"
      val req2 = "POST /sync HTTP/1.1\r\nConnection:keep-alive\r\nContent-Length: 5\r\n\r\ntotal"

      (runRequest(tw, Seq(req1 + req2), routes).result).map { buff =>
        // Both responses must succeed
        assertEquals(
          dropDate(ResponseParser.parseBuffer(buff)),
          (Ok, Set(H.`Content-Length`.unsafeFromLong(4).toRaw1), "done"),
        )
        assertEquals(
          dropDate(ResponseParser.parseBuffer(buff)),
          (Ok, Set(H.`Content-Length`.unsafeFromLong(5).toRaw1), "total"),
        )
      }
  }

<<<<<<< HEAD
  fixture.test(
    "Http1ServerStage: routes should Handle using the request body as the response body") { tw =>
=======
  tickWheel.test(
    "Http1ServerStage: routes should Handle using the request body as the response body"
  ) { tw =>
>>>>>>> 37f452b1
    val routes = HttpRoutes
      .of[IO] { case req =>
        IO.pure(Response(body = req.body))
      }
      .orNotFound

    // The first request will get split into two chunks, leaving the last byte off
    val req1 = "POST /sync HTTP/1.1\r\nConnection:keep-alive\r\nContent-Length: 4\r\n\r\ndone"
    val req2 = "POST /sync HTTP/1.1\r\nConnection:keep-alive\r\nContent-Length: 5\r\n\r\ntotal"

    (runRequest(tw, Seq(req1, req2), routes).result).map { buff =>
      // Both responses must succeed
      assertEquals(
        dropDate(ResponseParser.parseBuffer(buff)),
        (Ok, Set(H.`Content-Length`.unsafeFromLong(4).toRaw1), "done"),
      )
      assertEquals(
        dropDate(ResponseParser.parseBuffer(buff)),
        (Ok, Set(H.`Content-Length`.unsafeFromLong(5).toRaw1), "total"),
      )
    }
  }

  def req(path: String) =
    s"POST /$path HTTP/1.1\r\nTransfer-Encoding: chunked\r\n\r\n" +
      "3\r\n" +
      "foo\r\n" +
      "0\r\n" +
      "Foo:Bar\r\n\r\n"

  val routes2 = HttpRoutes
    .of[IO] {
      case req if req.pathInfo === path"/foo" =>
        for {
          _ <- req.body.compile.drain
          hs <- req.trailerHeaders
          resp <- Ok(hs.headers.mkString)
        } yield resp

      case req if req.pathInfo === path"/bar" =>
        for {
          // Don't run the body
          hs <- req.trailerHeaders
          resp <- Ok(hs.headers.mkString)
        } yield resp
    }
    .orNotFound

  fixture.test("Http1ServerStage: routes should Handle trailing headers") { tw =>
    (runRequest(tw, Seq(req("foo")), routes2).result).map { buff =>
      val results = dropDate(ResponseParser.parseBuffer(buff))
      assertEquals(results._1, Ok)
      assertEquals(results._3, "Foo: Bar")
    }
  }

<<<<<<< HEAD
  fixture.test(
    "Http1ServerStage: routes should Fail if you use the trailers before they have resolved") {
    tw =>
      (runRequest(tw, Seq(req("bar")), routes2).result).map { buff =>
        val results = dropDate(ResponseParser.parseBuffer(buff))
        assertEquals(results._1, InternalServerError)
      }
=======
  tickWheel.test(
    "Http1ServerStage: routes should Fail if you use the trailers before they have resolved"
  ) { tw =>
    (runRequest(tw, Seq(req("bar")), routes2).result).map { buff =>
      val results = dropDate(ResponseParser.parseBuffer(buff))
      assertEquals(results._1, InternalServerError)
    }
>>>>>>> 37f452b1
  }

  fixture.test("Http1ServerStage: routes should cancels on stage shutdown".flaky) { tw =>
    Deferred[IO, Unit]
      .flatMap { canceled =>
        Deferred[IO, Unit].flatMap { gate =>
          val req =
            "POST /sync HTTP/1.1\r\nConnection:keep-alive\r\nContent-Length: 4\r\n\r\ndone"
          val app: HttpApp[IO] = HttpApp { _ =>
            gate.complete(()) >> canceled.complete(()) >> IO.never[Response[IO]]
          }
          for {
            head <- IO(runRequest(tw, List(req), app))
            _ <- gate.get
            _ <- IO(head.closePipeline(None))
            _ <- canceled.get
          } yield ()
        }
      }
  }

  fixture.test("Http1ServerStage: routes should Disconnect if we read an EOF") { tw =>
    val head = runRequest(tw, Seq.empty, Kleisli.liftF(Ok("")))
    head.result.map { _ =>
      assert(head.closeCauses == Seq(None))
    }
  }

  fixture.test("Prevent response splitting attacks on status reason phrase") { tw =>
    val rawReq = "GET /?reason=%0D%0AEvil:true%0D%0A HTTP/1.0\r\n\r\n"
    @nowarn("cat=deprecation")
    val head = runRequest(
      tw,
      List(rawReq),
      HttpApp { req =>
        Response[IO](Status.NoContent.withReason(req.params("reason"))).pure[IO]
      },
    )
    head.result.map { buff =>
      val (_, headers, _) = ResponseParser.parseBuffer(buff)
      assertEquals(headers.find(_.name === ci"Evil"), None)
    }
  }

  fixture.test("Prevent response splitting attacks on field name") { tw =>
    val rawReq = "GET /?fieldName=Fine:%0D%0AEvil:true%0D%0A HTTP/1.0\r\n\r\n"
    val head = runRequest(
      tw,
      List(rawReq),
      HttpApp { req =>
        Response[IO](Status.NoContent).putHeaders(req.params("fieldName") -> "oops").pure[IO]
      },
    )
    head.result.map { buff =>
      val (_, headers, _) = ResponseParser.parseBuffer(buff)
      assertEquals(headers.find(_.name === ci"Evil"), None)
    }
  }

  fixture.test("Prevent response splitting attacks on field value") { tw =>
    val rawReq = "GET /?fieldValue=%0D%0AEvil:true%0D%0A HTTP/1.0\r\n\r\n"
    val head = runRequest(
      tw,
      List(rawReq),
      HttpApp { req =>
        Response[IO](Status.NoContent)
          .putHeaders("X-Oops" -> req.params("fieldValue"))
          .pure[IO]
      },
    )
    head.result.map { buff =>
      val (_, headers, _) = ResponseParser.parseBuffer(buff)
      assertEquals(headers.find(_.name === ci"Evil"), None)
    }

    fixture.test("Http1ServerStage: don't deadlock TickWheelExecutor with uncancelable request") {
      tw =>
        val reqUncancelable = List("GET /uncancelable HTTP/1.0\r\n\r\n")
        val reqCancelable = List("GET /cancelable HTTP/1.0\r\n\r\n")

        (for {
          uncancelableStarted <- Deferred[IO, Unit]
          uncancelableCanceled <- Deferred[IO, Unit]
          cancelableStarted <- Deferred[IO, Unit]
          cancelableCanceled <- Deferred[IO, Unit]
          app = HttpApp[IO] {
            case req if req.pathInfo === path"/uncancelable" =>
              uncancelableStarted.complete(()) *>
                IO.uncancelable { poll =>
                  poll(uncancelableCanceled.complete(())) *>
                    cancelableCanceled.get
                }.as(Response[IO]())
            case _ =>
              cancelableStarted.complete(()) *> IO.never.guarantee(
                cancelableCanceled.complete(()).void)
          }
          head <- IO(runRequest(tw, reqUncancelable, app))
          _ <- uncancelableStarted.get
          _ <- uncancelableCanceled.get
          _ <- IO(head.sendInboundCommand(Disconnected))
          head2 <- IO(runRequest(tw, reqCancelable, app))
          _ <- cancelableStarted.get
          _ <- IO(head2.sendInboundCommand(Disconnected))
          _ <- cancelableCanceled.get
        } yield ()).assert
    }
  }
}<|MERGE_RESOLUTION|>--- conflicted
+++ resolved
@@ -103,14 +103,9 @@
       silentErrorHandler,
       30.seconds,
       30.seconds,
-<<<<<<< HEAD
       tw,
       dispatcher(),
-      None
-=======
-      tickWheel,
       None,
->>>>>>> 37f452b1
     )
 
     pipeline.LeafBuilder(httpStage).base(head)
@@ -224,14 +219,9 @@
     }
   }
 
-<<<<<<< HEAD
-  fixture.test(
-    "Http1ServerStage: routes should Do not send `Transfer-Encoding: identity` response") { tw =>
-=======
-  tickWheel.test(
+  fixture.test(
     "Http1ServerStage: routes should Do not send `Transfer-Encoding: identity` response"
   ) { tw =>
->>>>>>> 37f452b1
     val routes = HttpRoutes
       .of[IO] { case _ =>
         val headers = Headers(H.`Transfer-Encoding`(TransferCoding.identity))
@@ -256,20 +246,7 @@
     }
   }
 
-<<<<<<< HEAD
-  fixture.test(
-    "Http1ServerStage: routes should Do not send an entity or entity-headers for a status that doesn't permit it") {
-    tw =>
-      val routes: HttpApp[IO] = HttpRoutes
-        .of[IO] { case _ =>
-          IO.pure(
-            Response[IO](status = Status.NotModified)
-              .putHeaders(`Transfer-Encoding`(TransferCoding.chunked))
-              .withEntity("Foo!"))
-        }
-        .orNotFound
-=======
-  tickWheel.test(
+  fixture.test(
     "Http1ServerStage: routes should Do not send an entity or entity-headers for a status that doesn't permit it"
   ) { tw =>
     val routes: HttpApp[IO] = HttpRoutes
@@ -281,7 +258,6 @@
         )
       }
       .orNotFound
->>>>>>> 37f452b1
 
     val req = "GET /foo HTTP/1.1\r\n\r\n"
 
@@ -332,17 +308,7 @@
     }
   }
 
-<<<<<<< HEAD
-  fixture.test(
-    "Http1ServerStage: routes should Handle routes that echos full request body for non-chunked") {
-    tw =>
-      val routes = HttpRoutes
-        .of[IO] { case req =>
-          IO.pure(Response(body = req.body))
-        }
-        .orNotFound
-=======
-  tickWheel.test(
+  fixture.test(
     "Http1ServerStage: routes should Handle routes that echos full request body for non-chunked"
   ) { tw =>
     val routes = HttpRoutes
@@ -350,7 +316,6 @@
         IO.pure(Response(body = req.body))
       }
       .orNotFound
->>>>>>> 37f452b1
 
     // The first request will get split into two chunks, leaving the last byte off
     val req1 = "POST /sync HTTP/1.1\r\nConnection:keep-alive\r\nContent-Length: 4\r\n\r\ndone"
@@ -365,24 +330,13 @@
     }
   }
 
-<<<<<<< HEAD
-  fixture.test(
-    "Http1ServerStage: routes should Handle routes that consumes the full request body for non-chunked") {
-    tw =>
-      val routes = HttpRoutes
-        .of[IO] { case req =>
-          req.as[String].map { s =>
-            Response().withEntity("Result: " + s)
-          }
-=======
-  tickWheel.test(
+  fixture.test(
     "Http1ServerStage: routes should Handle routes that consumes the full request body for non-chunked"
   ) { tw =>
     val routes = HttpRoutes
       .of[IO] { case req =>
         req.as[String].map { s =>
           Response().withEntity("Result: " + s)
->>>>>>> 37f452b1
         }
       }
       .orNotFound
@@ -407,17 +361,7 @@
     }
   }
 
-<<<<<<< HEAD
-  fixture.test(
-    "Http1ServerStage: routes should Maintain the connection if the body is ignored but was already read to completion by the Http1Stage") {
-    tw =>
-      val routes = HttpRoutes
-        .of[IO] { case _ =>
-          IO.pure(Response().withEntity("foo"))
-        }
-        .orNotFound
-=======
-  tickWheel.test(
+  fixture.test(
     "Http1ServerStage: routes should Maintain the connection if the body is ignored but was already read to completion by the Http1Stage"
   ) { tw =>
     val routes = HttpRoutes
@@ -425,7 +369,6 @@
         IO.pure(Response().withEntity("foo"))
       }
       .orNotFound
->>>>>>> 37f452b1
 
     // The first request will get split into two chunks, leaving the last byte off
     val req1 = "POST /sync HTTP/1.1\r\nConnection:keep-alive\r\nContent-Length: 4\r\n\r\ndone"
@@ -442,17 +385,7 @@
     }
   }
 
-<<<<<<< HEAD
-  fixture.test(
-    "Http1ServerStage: routes should Drop the connection if the body is ignored and was not read to completion by the Http1Stage") {
-    tw =>
-      val routes = HttpRoutes
-        .of[IO] { case _ =>
-          IO.pure(Response().withEntity("foo"))
-        }
-        .orNotFound
-=======
-  tickWheel.test(
+  fixture.test(
     "Http1ServerStage: routes should Drop the connection if the body is ignored and was not read to completion by the Http1Stage"
   ) { tw =>
     val routes = HttpRoutes
@@ -460,7 +393,6 @@
         IO.pure(Response().withEntity("foo"))
       }
       .orNotFound
->>>>>>> 37f452b1
 
     // The first request will get split into two chunks, leaving the last byte off
     val req1 = "POST /sync HTTP/1.1\r\nConnection:keep-alive\r\nContent-Length: 4\r\n\r\ndone"
@@ -479,17 +411,7 @@
     }
   }
 
-<<<<<<< HEAD
-  fixture.test(
-    "Http1ServerStage: routes should Handle routes that runs the request body for non-chunked") {
-    tw =>
-      val routes = HttpRoutes
-        .of[IO] { case req =>
-          req.body.compile.drain *> IO.pure(Response().withEntity("foo"))
-        }
-        .orNotFound
-=======
-  tickWheel.test(
+  fixture.test(
     "Http1ServerStage: routes should Handle routes that runs the request body for non-chunked"
   ) { tw =>
     val routes = HttpRoutes
@@ -497,7 +419,6 @@
         req.body.compile.drain *> IO.pure(Response().withEntity("foo"))
       }
       .orNotFound
->>>>>>> 37f452b1
 
     // The first request will get split into two chunks, leaving the last byte off
     val req1 = "POST /sync HTTP/1.1\r\nConnection:keep-alive\r\nContent-Length: 4\r\n\r\ndone"
@@ -541,14 +462,9 @@
       }
   }
 
-<<<<<<< HEAD
-  fixture.test(
-    "Http1ServerStage: routes should Handle using the request body as the response body") { tw =>
-=======
-  tickWheel.test(
+  fixture.test(
     "Http1ServerStage: routes should Handle using the request body as the response body"
   ) { tw =>
->>>>>>> 37f452b1
     val routes = HttpRoutes
       .of[IO] { case req =>
         IO.pure(Response(body = req.body))
@@ -605,23 +521,13 @@
     }
   }
 
-<<<<<<< HEAD
-  fixture.test(
-    "Http1ServerStage: routes should Fail if you use the trailers before they have resolved") {
-    tw =>
-      (runRequest(tw, Seq(req("bar")), routes2).result).map { buff =>
-        val results = dropDate(ResponseParser.parseBuffer(buff))
-        assertEquals(results._1, InternalServerError)
-      }
-=======
-  tickWheel.test(
+  fixture.test(
     "Http1ServerStage: routes should Fail if you use the trailers before they have resolved"
   ) { tw =>
     (runRequest(tw, Seq(req("bar")), routes2).result).map { buff =>
       val results = dropDate(ResponseParser.parseBuffer(buff))
       assertEquals(results._1, InternalServerError)
     }
->>>>>>> 37f452b1
   }
 
   fixture.test("Http1ServerStage: routes should cancels on stage shutdown".flaky) { tw =>
@@ -716,7 +622,8 @@
                 }.as(Response[IO]())
             case _ =>
               cancelableStarted.complete(()) *> IO.never.guarantee(
-                cancelableCanceled.complete(()).void)
+                cancelableCanceled.complete(()).void
+              )
           }
           head <- IO(runRequest(tw, reqUncancelable, app))
           _ <- uncancelableStarted.get
