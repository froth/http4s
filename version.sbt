<<<<<<< HEAD
version in ThisBuild := "1.0.0-SNAPSHOT"
=======
version in ThisBuild := "0.18.15-SNAPSHOT"
>>>>>>> 9ba5c284
<|MERGE_RESOLUTION|>--- conflicted
+++ resolved
@@ -1,5 +1 @@
-<<<<<<< HEAD
-version in ThisBuild := "1.0.0-SNAPSHOT"
-=======
-version in ThisBuild := "0.18.15-SNAPSHOT"
->>>>>>> 9ba5c284
+version in ThisBuild := "0.19.0-M1"
