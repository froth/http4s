/*
 * Copyright 2013 http4s.org
 *
 * Licensed under the Apache License, Version 2.0 (the "License");
 * you may not use this file except in compliance with the License.
 * You may obtain a copy of the License at
 *
 *     http://www.apache.org/licenses/LICENSE-2.0
 *
 * Unless required by applicable law or agreed to in writing, software
 * distributed under the License is distributed on an "AS IS" BASIS,
 * WITHOUT WARRANTIES OR CONDITIONS OF ANY KIND, either express or implied.
 * See the License for the specific language governing permissions and
 * limitations under the License.
 */

package org.http4s
package parser

import cats.data.NonEmptyList
import cats.syntax.either._
import org.http4s.headers.Forwarded
import org.http4s.internal.bug
import org.http4s.syntax.literals._
<<<<<<< HEAD
import org.http4s.{ParseFailure, Uri}
import org.specs2.execute.Result
import org.specs2.mutable.{Specification, Tables}
import org.typelevel.ci.CIString
=======
import org.http4s.util.CaseInsensitiveString
>>>>>>> 4eef6a59

class ForwardedHeaderSpec extends Http4sSuite {
  import Forwarded.Element
  import ForwardedHeaderSpec._

<<<<<<< HEAD
  "FORWARDED" should {
    def parse(input: String) = Forwarded.parse(input)

    "parse" >> {
      "single simple elements" in {
        "Header String" | "Parsed Model" |
          "by=4.3.2.1" ! Element.fromBy(uri"//4.3.2.1") |
          "for=\"[1:2:0::0:3:4]:56\"" ! Element.fromFor(uri"//[1:2::3:4]:56") |
          "BY=\"_a.b-r.a_:_k.a-d._.b-r.a\"" ! Element.fromBy(uri"//_a.b-r.a_#_k.a-d._.b-r.a") |
          "for=unknown" ! Element.fromFor(uri"//unknown") |
          "by=\"unknown:451\"" ! Element.fromBy(uri"//unknown:451") |
          "For=\"unknown:__p.0_r.t-\"" ! Element.fromFor(uri"//unknown#__p.0_r.t-") |
          "host=http4s.org" ! Element.fromHost(uri"//http4s.org") |
          "hOSt=\"http4s.org:12345\"" ! Element.fromHost(uri"//http4s.org:12345") |
          "host=\"1.2.3.4:567\"" ! Element.fromHost(uri"//1.2.3.4:567") |
          "host=\"[8:7:6:5:4:3:2:1]\"" ! Element.fromHost(uri"//[8:7:6:5:4:3:2:1]") |
          "proto=http" ! Element.fromProto(scheme"http") |
          "proto=\"https\"" ! Element.fromProto(scheme"https") |
          "prOtO=gopher" ! Element.fromProto(scheme"gopher") |> { (headerStr, parsedMod) =>
            parse(headerStr) must beRight((_: Forwarded).values ==== NEL(parsedMod))
          }
=======
  def parse(input: String) = HttpHeaderParser.FORWARDED(input)

  test("FORWARDED should parse single simple elements") {
    val values = List(
      "by=4.3.2.1" -> Element.fromBy(uri"//4.3.2.1"),
      "for=\"[1:2:0::0:3:4]:56\"" -> Element.fromFor(uri"//[1:2::3:4]:56"),
      "BY=\"_a.b-r.a_:_k.a-d._.b-r.a\"" -> Element.fromBy(uri"//_a.b-r.a_#_k.a-d._.b-r.a"),
      "for=unknown" -> Element.fromFor(uri"//unknown"),
      "by=\"unknown:451\"" -> Element.fromBy(uri"//unknown:451"),
      "For=\"unknown:__p.0_r.t-\"" -> Element.fromFor(uri"//unknown#__p.0_r.t-"),
      "host=http4s.org" -> Element.fromHost(uri"//http4s.org"),
      "hOSt=\"http4s.org:12345\"" -> Element.fromHost(uri"//http4s.org:12345"),
      "host=\"1.2.3.4:567\"" -> Element.fromHost(uri"//1.2.3.4:567"),
      "host=\"[8:7:6:5:4:3:2:1]\"" -> Element.fromHost(uri"//[8:7:6:5:4:3:2:1]"),
      "proto=http" -> Element.fromProto(scheme"http"),
      "proto=\"https\"" -> Element.fromProto(scheme"https"),
      "prOtO=gopher" -> Element.fromProto(scheme"gopher")
    )

    values.foreach { case (headerStr, parsedMod) =>
      parse(headerStr) match {
        case Right(v) => assertEquals(v.values, NEL(parsedMod))
        case Left(e) => fail(e.message)
>>>>>>> 4eef6a59
      }
    }
  }
  test("FORWARDED should parse single compound elements") {
    val values = List(
      "by=_abra;for=_kadabra" -> Element.fromBy(uri"//_abra").withFor(uri"//_kadabra"),
      "by=_abra;for=_kadabra;host=http4s.org" -> Element
        .fromBy(uri"//_abra")
        .withFor(uri"//_kadabra")
        .withHost(uri"//http4s.org"),
      "by=_abra;for=_kadabra;host=\"http4s.org\";proto=http" -> Element
        .fromBy(uri"//_abra")
        .withFor(uri"//_kadabra")
        .withHost(uri"//http4s.org")
        .withProto(scheme"http"),
      "for=_kadabra;by=_abra;proto=http;host=http4s.org" -> Element
        .fromBy(uri"//_abra")
        .withFor(uri"//_kadabra")
        .withHost(uri"//http4s.org")
        .withProto(scheme"http"),
      "host=http4s.org;for=_kadabra;proto=http;by=_abra" -> Element
        .fromBy(uri"//_abra")
        .withFor(uri"//_kadabra")
        .withHost(uri"//http4s.org")
        .withProto(scheme"http")
    )

    values.foreach { case (headerStr, parsedMod) =>
      parse(headerStr) match {
        case Right(v) => assertEquals(v.values, NEL(parsedMod))
        case Left(e) => fail(e.message)
      }
    }
  }
  test("FORWARDED should parse multi elements") {
    val values = List(
      "by=_foo, for=_bar , host=foo.bar ,proto=foobar" -> NEL(
        Element.fromBy(uri"//_foo"),
        Element.fromFor(uri"//_bar"),
        Element.fromHost(uri"//foo.bar"),
        Element.fromProto(scheme"foobar")),
      "by=_foo;for=_bar , host=foo.bar;proto=foobar" -> NEL(
        Element.fromBy(uri"//_foo").withFor(uri"//_bar"),
        Element.fromHost(uri"//foo.bar").withProto(scheme"foobar")),
      "by=_foo ,for=_bar;host=foo.bar, proto=foobar" -> NEL(
        Element.fromBy(uri"//_foo"),
        Element.fromFor(uri"//_bar").withHost(uri"//foo.bar"),
        Element.fromProto(scheme"foobar"))
    )

    values.foreach { case (headerStr, parsedMod) =>
      parse(headerStr) match {
        case Right(v) => assertEquals(v.values, parsedMod)
        case Left(e) => fail(e.message)
      }
    }
  }

  test("FORWARDED should fail to parseunknown parameter") {

    val values = Seq(
      "bye=1.2.3.4",
      "four=_foobar",
      "ghost=foo.bar",
      "proot=http"
    )

    values.foreach { headerStr =>
      parse(headerStr) match {
        case Right(_) => fail("Expected parser failure")
        case Left(e) => assertNoDiff(e.sanitized, "Invalid header")
      }
    }

  }
  test("FORWARDED should fail to parseunquoted non-token") {
    val values =
      Seq(
        "by=[1:2:3::4:5:6]",
        "for=_abra:_kadabra",
        "host=foo.bar:123"
      )

    values.foreach { headerStr =>
      parse(headerStr) match {
        case Right(_) => fail("Expected parser failure")
        case Left(e) => assertNoDiff(e.sanitized, "Invalid header")
      }
    }
  }

}

object ForwardedHeaderSpec {
  import Forwarded.{Host, Node}

  private val ObfuscatedRe = """^(_[\p{Alnum}\.\_\-]+)$""".r

  private object UnCIString {
    def unapply(cistr: CIString): Option[String] = Some(cistr.toString)
  }

  implicit def convertUriToNode(uri: Uri): Node =
    Node(
      uri.host match {
        case Some(ipv4: Uri.Ipv4Address) => Node.Name.Ipv4(ipv4.address)
        case Some(ipv6: Uri.Ipv6Address) => Node.Name.Ipv6(ipv6.address)
        case Some(Uri.RegName(UnCIString("unknown"))) => Node.Name.Unknown
        case Some(Uri.RegName(UnCIString(ObfuscatedRe(obfuscatedName)))) =>
          Node.Obfuscated(obfuscatedName)
        case Some(other) => throw bug(s"not allowed as host for node: $other")
        case _ => throw bug(s"no host in URI: $uri")
      },
      uri.port.flatMap(Node.Port.fromInt(_).toOption).orElse {
        // Convention: use the URI fragment to define an obfuscated port.
        uri.fragment.flatMap {
          PartialFunction.condOpt(_) { case ObfuscatedRe(obfuscatedPort) =>
            Node.Obfuscated(obfuscatedPort)
          }
        }
      }
    )

  implicit def convertUriToHost(uri: Uri): Host = Host.fromUri(uri).valueOr(throw _)

  /** Just a shortcut for `NonEmptyList.of()` */
  private def NEL[A](head: A, tail: A*) = NonEmptyList.of[A](head, tail: _*)
}<|MERGE_RESOLUTION|>--- conflicted
+++ resolved
@@ -22,43 +22,13 @@
 import org.http4s.headers.Forwarded
 import org.http4s.internal.bug
 import org.http4s.syntax.literals._
-<<<<<<< HEAD
-import org.http4s.{ParseFailure, Uri}
-import org.specs2.execute.Result
-import org.specs2.mutable.{Specification, Tables}
 import org.typelevel.ci.CIString
-=======
-import org.http4s.util.CaseInsensitiveString
->>>>>>> 4eef6a59
 
 class ForwardedHeaderSpec extends Http4sSuite {
   import Forwarded.Element
   import ForwardedHeaderSpec._
 
-<<<<<<< HEAD
-  "FORWARDED" should {
-    def parse(input: String) = Forwarded.parse(input)
-
-    "parse" >> {
-      "single simple elements" in {
-        "Header String" | "Parsed Model" |
-          "by=4.3.2.1" ! Element.fromBy(uri"//4.3.2.1") |
-          "for=\"[1:2:0::0:3:4]:56\"" ! Element.fromFor(uri"//[1:2::3:4]:56") |
-          "BY=\"_a.b-r.a_:_k.a-d._.b-r.a\"" ! Element.fromBy(uri"//_a.b-r.a_#_k.a-d._.b-r.a") |
-          "for=unknown" ! Element.fromFor(uri"//unknown") |
-          "by=\"unknown:451\"" ! Element.fromBy(uri"//unknown:451") |
-          "For=\"unknown:__p.0_r.t-\"" ! Element.fromFor(uri"//unknown#__p.0_r.t-") |
-          "host=http4s.org" ! Element.fromHost(uri"//http4s.org") |
-          "hOSt=\"http4s.org:12345\"" ! Element.fromHost(uri"//http4s.org:12345") |
-          "host=\"1.2.3.4:567\"" ! Element.fromHost(uri"//1.2.3.4:567") |
-          "host=\"[8:7:6:5:4:3:2:1]\"" ! Element.fromHost(uri"//[8:7:6:5:4:3:2:1]") |
-          "proto=http" ! Element.fromProto(scheme"http") |
-          "proto=\"https\"" ! Element.fromProto(scheme"https") |
-          "prOtO=gopher" ! Element.fromProto(scheme"gopher") |> { (headerStr, parsedMod) =>
-            parse(headerStr) must beRight((_: Forwarded).values ==== NEL(parsedMod))
-          }
-=======
-  def parse(input: String) = HttpHeaderParser.FORWARDED(input)
+  def parse(input: String) = Forwarded.parse(input)
 
   test("FORWARDED should parse single simple elements") {
     val values = List(
@@ -81,7 +51,6 @@
       parse(headerStr) match {
         case Right(v) => assertEquals(v.values, NEL(parsedMod))
         case Left(e) => fail(e.message)
->>>>>>> 4eef6a59
       }
     }
   }
