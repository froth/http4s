package org.http4s
package util

import cats.effect.IO
import fs2.Stream._
import fs2.{Stream, async}
import fs2.async.mutable.Signal

import scala.concurrent.duration._

class StreamAppSpec extends Http4sSpec {

  "StreamApp" should {

    /**
      * Simple Test Rig For Process Apps
      * Takes the Process that constitutes the Process App
      * and observably cleans up when the process is stopped.
      */
<<<<<<< HEAD
    class TestStreamApp(process: Stream[IO, Unit]) extends StreamApp {
      val cleanedUp : Signal[IO, Boolean] = async.signalOf[IO, Boolean](false).unsafeRunSync
      override def stream(args: List[String]): Stream[IO, Unit] = {
        process.onFinalize(cleanedUp.set(true))
=======
    class TestStreamApp(stream: Stream[Task, Nothing]) extends StreamApp {
      val cleanedUp : Signal[Task, Boolean] = async.signalOf(false)(Task.asyncInstance(testStrategy)).unsafeRun
      override def stream(args: List[String]): Stream[Task, Nothing] = {
        stream.onFinalize(cleanedUp.set(true))
>>>>>>> 1b43af7d
      }
    }

    "Terminate Server on a Process Failure" in {
      val testApp = new TestStreamApp(
        fail(new Throwable("Bad Initial Process"))
      )
      testApp.doMain(Array.empty[String]) should_== -1
      testApp.cleanedUp.get.unsafeRunSync should_== true
    }

    "Terminate Server on a Valid Process" in {
      val testApp = new TestStreamApp(
        emit("Valid Process").drain
      )
      testApp.doMain(Array.empty[String]) should_== 0
      testApp.cleanedUp.get.unsafeRunSync should_== true
    }

    "requestShutdown Shuts Down a Server From A Separate Thread" in {
      val testApp = new TestStreamApp(
        // run forever, emit nothing
        eval_(IO.async[Nothing]{_ => })
      )
      (for {
        runApp <- async.start(IO(testApp.doMain(Array.empty[String])))
        _ <- testApp.requestShutdown
        exit <- runApp
        cleanedUp <- testApp.cleanedUp.get
      } yield (exit, cleanedUp)).unsafeRunTimed(5.seconds) should beSome((0, true))
    }
  }
}<|MERGE_RESOLUTION|>--- conflicted
+++ resolved
@@ -17,17 +17,10 @@
       * Takes the Process that constitutes the Process App
       * and observably cleans up when the process is stopped.
       */
-<<<<<<< HEAD
-    class TestStreamApp(process: Stream[IO, Unit]) extends StreamApp {
+    class TestStreamApp(stream: Stream[IO, Nothing]) extends StreamApp[IO] {
       val cleanedUp : Signal[IO, Boolean] = async.signalOf[IO, Boolean](false).unsafeRunSync
-      override def stream(args: List[String]): Stream[IO, Unit] = {
-        process.onFinalize(cleanedUp.set(true))
-=======
-    class TestStreamApp(stream: Stream[Task, Nothing]) extends StreamApp {
-      val cleanedUp : Signal[Task, Boolean] = async.signalOf(false)(Task.asyncInstance(testStrategy)).unsafeRun
-      override def stream(args: List[String]): Stream[Task, Nothing] = {
+      override def stream(args: List[String]): Stream[IO, Nothing] = {
         stream.onFinalize(cleanedUp.set(true))
->>>>>>> 1b43af7d
       }
     }
 
