/*
 * Copyright 2013 http4s.org
 *
 * Licensed under the Apache License, Version 2.0 (the "License");
 * you may not use this file except in compliance with the License.
 * You may obtain a copy of the License at
 *
 *     http://www.apache.org/licenses/LICENSE-2.0
 *
 * Unless required by applicable law or agreed to in writing, software
 * distributed under the License is distributed on an "AS IS" BASIS,
 * WITHOUT WARRANTIES OR CONDITIONS OF ANY KIND, either express or implied.
 * See the License for the specific language governing permissions and
 * limitations under the License.
 */

package org.http4s
package parser

import com.comcast.ip4s._
import org.http4s.headers.Origin
import org.http4s.syntax.all._

class OriginHeaderSuite extends munit.FunSuite {
<<<<<<< HEAD
  val host1 = Origin.Host(Uri.Scheme.http, Uri.RegName("www.foo.com"), Some(12345))
  val host2 = Origin.Host(Uri.Scheme.https, Uri.Ipv4Address(ipv4"127.0.0.1"), None)

  val hostString1 = "http://www.foo.com:12345"
  val hostString2 = "https://127.0.0.1"
=======
  private val host1 = Origin.Host(Uri.Scheme.http, Uri.RegName("www.foo.com"), Some(12345))
  private val host2 = Origin.Host(Uri.Scheme.https, Uri.Ipv4Address(ipv4"127.0.0.1"), None)
  private val host3 = Origin.Host(Uri.Scheme.https, Uri.RegName("1bar.foo.com"), None)

  private val hostString1 = "http://www.foo.com:12345"
  private val hostString2 = "https://127.0.0.1"
  private val hostString3 = "https://1bar.foo.com"
>>>>>>> 8ca0998f

  test("Origin value method should Render a host with a port number") {
    val origin: Origin = host1
    assertEquals(origin.value, hostString1)
  }

  test("Origin value method should Render a host without a port number") {
    val origin: Origin = host2
    assertEquals(origin.value, hostString2)
  }

  test("Origin value method should Render an empty origin") {
    val origin: Origin = Origin.`null`
    assertEquals(origin.value, "null")
  }

  test("OriginHeader parser should Parse a host with a port number") {
    val text = hostString1
    val origin = host1
    val headers = Headers(("Origin", text))
    val extracted = headers.get[Origin]
    assertEquals(extracted, Some(origin))
  }

  test("OriginHeader parser should Parse a host without a port number") {
    val text = hostString2
    val origin = host2
    val headers = Headers(("Origin", text))
    val extracted = headers.get[Origin]
    assertEquals(extracted, Some(origin))
  }

  test("OriginHeader parser should Parse a 'null' origin") {
    val text = "null"
    val origin = Origin.`null`
    val headers = Headers(("Origin", text))
    val extracted = headers.get[Origin]
    assertEquals(extracted, Some(origin))
  }

  test("OriginHeader should fail on a list of multiple hosts") {
    val text = s"$hostString1 $hostString2"
    val headers = Headers(("Origin", text))
    val extracted = headers.get[Origin]
    assertEquals(extracted, None)
  }

  test("OriginHeader should fail on an empty string") {
    val text = ""
    val headers = Headers(("Origin", text))
    val extracted = headers.get[Origin]
    assertEquals(extracted, None)
  }
}<|MERGE_RESOLUTION|>--- conflicted
+++ resolved
@@ -22,21 +22,11 @@
 import org.http4s.syntax.all._
 
 class OriginHeaderSuite extends munit.FunSuite {
-<<<<<<< HEAD
-  val host1 = Origin.Host(Uri.Scheme.http, Uri.RegName("www.foo.com"), Some(12345))
-  val host2 = Origin.Host(Uri.Scheme.https, Uri.Ipv4Address(ipv4"127.0.0.1"), None)
-
-  val hostString1 = "http://www.foo.com:12345"
-  val hostString2 = "https://127.0.0.1"
-=======
   private val host1 = Origin.Host(Uri.Scheme.http, Uri.RegName("www.foo.com"), Some(12345))
   private val host2 = Origin.Host(Uri.Scheme.https, Uri.Ipv4Address(ipv4"127.0.0.1"), None)
-  private val host3 = Origin.Host(Uri.Scheme.https, Uri.RegName("1bar.foo.com"), None)
 
   private val hostString1 = "http://www.foo.com:12345"
   private val hostString2 = "https://127.0.0.1"
-  private val hostString3 = "https://1bar.foo.com"
->>>>>>> 8ca0998f
 
   test("Origin value method should Render a host with a port number") {
     val origin: Origin = host1
