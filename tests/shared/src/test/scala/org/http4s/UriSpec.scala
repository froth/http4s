--- conflicted
+++ resolved
@@ -107,22 +107,6 @@
     }
   }
 
-<<<<<<< HEAD
-      test(
-        "Uri fromString should provide a useful error message if string argument is not url-encoded"
-      ) {
-        assertEquals(
-          Uri.fromString("http://example.org/a file"),
-          Left(
-            ParseFailure(
-              "Invalid URI",
-              """http://example.org/a file
-                |                    ^
-                |expectation:
-                |* must end the string""".stripMargin,
-            )
-          ),
-=======
   test("Uri fromString should parse port correctly if there is none") {
     val uri = getUri("http://localhost/")
     assertEquals(uri.port, None)
@@ -150,8 +134,10 @@
       Left(
         ParseFailure(
           "Invalid URI",
-          "Error(20, NonEmptyList(EndOfString(20,25)))",
->>>>>>> 83d41c80
+          """http://example.org/a file
+            |                    ^
+            |expectation:
+            |* must end the string""".stripMargin,
         )
       ),
     )
