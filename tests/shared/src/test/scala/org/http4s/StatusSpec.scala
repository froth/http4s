--- conflicted
+++ resolved
@@ -95,28 +95,6 @@
     assertEquals(getStatus(NotFound.code).reason, "Not Found")
   }
 
-<<<<<<< HEAD
-=======
-  test(
-    "Finding a status by code and reason should succeed if the code is in the valid range, but not a standard code"
-  ) {
-    val s1 = getStatus(371, "some reason")
-    assertEquals(s1.code, 371)
-    assertEquals(s1.reason, "some reason")
-  }
-
-  test(
-    "Finding a status by code and reason should succeed for a standard code and nonstandard reason, without replacing the default reason"
-  ) {
-    assertEquals(
-      getStatus(NotFound.code, "My dog ate my homework").reason,
-      "My dog ate my homework",
-    )
-
-    assertEquals(getStatus(NotFound.code).reason, "Not Found")
-  }
-
->>>>>>> 0dae3070
   test("all known status have a reason") {
     Status.registered.foreach { status =>
       assert(status.renderString.drop(4).nonEmpty, status.renderString)
