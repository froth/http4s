--- conflicted
+++ resolved
@@ -17,12 +17,8 @@
 package org.http4s
 package scalaxml
 
-<<<<<<< HEAD
-import cats.effect.kernel.Async
+import cats.effect.Concurrent
 import cats.syntax.all._
-=======
-import cats.effect.Concurrent
->>>>>>> 8cc91b6f
 import java.io.StringReader
 import javax.xml.parsers.SAXParserFactory
 
@@ -47,11 +43,7 @@
     *
     * @return an XML element
     */
-<<<<<<< HEAD
-  implicit def xml[F[_]](implicit F: Async[F]): EntityDecoder[F, Elem] = {
-=======
   implicit def xml[F[_]](implicit F: Concurrent[F]): EntityDecoder[F, Elem] = {
->>>>>>> 8cc91b6f
     import EntityDecoder._
     decodeBy(MediaType.text.xml, MediaType.text.html, MediaType.application.xml) { msg =>
       collectBinary(msg).flatMap[DecodeFailure, Elem] { chunk =>
