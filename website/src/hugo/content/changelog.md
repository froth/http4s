--- conflicted
+++ resolved
@@ -8,13 +8,11 @@
 ordered chronologically, so each release contains all changes described below
 it.
 
-<<<<<<< HEAD
 # v0.21.0-RC1
 
 ## Breaking changes
 
 * [#3012](https://github.com/http4s/http4s/pull/3012): Use `HttpApp` instead of `HttpRoutes` in `Http4sServlet`. The servlet builders themselves retain compatibility.
-* [#3053](https://github.com/http4s/http4s/pull/3053): Deprecate `HttpDate.now`, which is not referentially transparent. Prefer `HttpDate.current`.
 * [#3078](https://github.com/http4s/http4s/pull/3078): Wrap Java exceptions in `ConnectionFailure` when a blaze-client fails to establish a connection. This preserves information about which host could not be connected to.
 
 ## Enhancements
@@ -23,19 +21,23 @@
 * [#3007](https://github.com/http4s/http4s/pull/3007): Add `classloader` argument to `TomcatBuilder`
 * [#3008](https://github.com/http4s/http4s/pull/3008): Consistently use `collection.Seq` across Scala versions in DSL
 * [#3031](https://github.com/http4s/http4s/pull/3031): Relax `Router.apply` constraint from `Sync` to `Monad`
-* [#3049](https://github.com/http4s/http4s/pull/3049): Add new `Date` server middleware
 * [#2821](https://github.com/http4s/http4s/pull/2821): Add `Media` supertype of `Message` and `Part`, so multipart parts can use `EntityDecoder`s
 * [#3021](https://github.com/http4s/http4s/pull/3021): Relax `Throttle.apply` constraint from `Sync` to `Monad`. Add a `mapK` operation to `TokenBucket`.
-* [#3051](https://github.com/http4s/http4s/pull/3051): Add `HttpDate.current` convenience constructor, based on `Clock`.
 * [#3056](https://github.com/http4s/http4s/pull/3056): Add `streamJsonArrayEncoder*` operations to circe support, to encode a `Stream` of `A` to a JSON array, given an encoder for `A`.
-* [#3052](https://github.com/http4s/http4s/pull/3052): Add `Caching` server middleware.
 * [#3053](https://github.com/http4s/http4s/pull/3053): Remove unneeded `Functor[G]` constraint on `HeaderEcho.apply`.
 * [#3054](https://github.com/http4s/http4s/pull/3054): Add `SameSite` cookie support
-* [#3065](https://github.com/http4s/http4s/pull/3065): Add `ErrorAction` server middleware
 * [#2518](https://github.com/http4s/http4s/pull/2518): Add `status` methods to `Client` that take a `String` or `Uri`
 * [#3069](https://github.com/http4s/http4s/pull/3069): Add `ContextMiddleware.const` function
 * [#3070](https://github.com/http4s/http4s/pull/3070): Add `NonEmptyTraverse` instance to `ContextRequest`
-=======
+
+## Dependency updates
+
+* cats-2.1.0
+* okhttp-4.3.1
+* play-json-2.8.1
+* scalatags-0.8.4
+* specs2-4.8.3
+
 # v0.20.16
 
 ## Breaking changes
@@ -48,7 +50,6 @@
 * [#3051](https://github.com/http4s/http4s/pull/3051): Add `HttpDate.current` convenience constructor, based on `Clock`.
 * [#3052](https://github.com/http4s/http4s/pull/3052): Add `Caching` server middleware.
 * [#3065](https://github.com/http4s/http4s/pull/3065): Add `ErrorAction` server middleware
->>>>>>> b10bb663
 
 ## Documentation
 
@@ -56,44 +57,6 @@
 
 ## Dependency updates
 
-<<<<<<< HEAD
-* cats-2.1.0
-* jetty-9.4.25.v20191120
-* metrics-4.1.2
-* okhttp-4.3.1
-* play-json-2.8.1
-* scalatags-0.8.4
-* specs2-4.8.3
-* tomcat-9.0.30
-
-# v0.21.0-M6 (2019-11-27)
-
-## Breaking changes
-
-* [#2906](https://github.com/http4s/http4s/pull/2906): Weaken constraint on `Http` and `HttpRoutes` from `Sync` to `Defer`.  This is binary-breaking, but is source compatible in most cases.
-* [#2612](https://github.com/http4s/http4s/pull/2612): Generalize `AuthedRequest` to `ContextRequest`
-* [#2967](https://github.com/http4s/http4s/pull/2967): `Link` header is now modeled as a recurring header of `LinkValue`. Parser is now RFC8288 compliant.
-* [#2933](https://github.com/http4s/http4s/pull/2933): Changed `Request` from a sealed abstract case class to a final class to work around unreachable code warnings in Scala 2.13.  The case class methods are reimplemented manually, so this is not expected to be source breaking.
-* [#2933](https://github.com/http4s/http4s/pull/2933): Changed `Request` from a sealed abstract case class to a final class to work around unreachable code warnings in Scala 2.13.  The case class methods are reimplemented manually, so this is not expected to be source breaking.
-
-## Enhancements
-
-* [#2907](https://github.com/http4s/http4s/pull/2933): Add `JsonDecoder` algebra to circe, to avoid `Sync` constraint in business logic.
-* [#2994](https://github.com/http4s/http4s/pull/2994): Refreshed the `MimeDb` from the IANA registry.
-
-## Dependency updates
-* async-http-client-2.10.4
-* circe-0.12.3
-* jawn-0.14.3
-* log4cats-1.0.1
-* okhttp-4.2.1
-* fs2-2.1.0
-* simpleclient-0.8.0 (Prometheus)
-* scala-2.13.1
-* scalacheck-1.14.2
-* specs2-4.8.1
-* twirl-1.5.0
-=======
 * async-http-client-2.10.4
 * jetty-9.4.26.v20200117
 * metrics-4.1.2 (Dropwizard)
@@ -101,7 +64,6 @@
 * okhttp-3.14.6
 * simpleclient-0.8.0 (Prometheus)
 * tomcat-9.0.30
->>>>>>> b10bb663
 
 # v0.20.15 (2019-11-27)
 
