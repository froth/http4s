--- conflicted
+++ resolved
@@ -8,7 +8,6 @@
 ordered chronologically, so each release contains all changes described below
 it.
 
-<<<<<<< HEAD
 # v1.0.0-M17
 
 ## http4s-core
@@ -21,8 +20,6 @@
 
 * ip4s-3.0.0-M1
 
-=======
->>>>>>> bee13271
 # v0.22.0-M4
 
 ## http4s-core
@@ -39,43 +36,6 @@
 ### Breaking changes
 
 * [#4371](https://github.com/http4s/http4s/pull/4371): Replace jawn-play with an internal copy of the facade to work around `withDottyCompat` issues.
-
-# v0.21.19
-
-## http4s-core
-
-### Deprecations
-
-* [#4337](https://github.com/http4s/http4s/pull/4337): Deprecate `Header.Recurring.GetT`, which is unused
-
-## http4s-argonaut
-
-* [#4366](https://github.com/http4s/http4s/pull/4370): Deprecate http4s-argonaut.  It won't be published starting in 0.22.
-
-## http4s-json4s, http4s-json4s-jackson, http4s-json4s-native
-
-### Deprecations
-
-* [#4370](https://github.com/http4s/http4s/pull/4370): Deprecate the http4s-json4s modules.  They won't be published starting in 0.22.
-
-## http4s-scalatags
-
-### Enhancements
-
-<<<<<<< HEAD
-=======
-<<<<<<< Updated upstream
-* [#3850](https://github.com/http4s/http4s/pull/3850): Relax constraint on encoders from `TypedTag[String]` to `Frag[_, String]`
-
-## Dependency updates
-
-* cats-2.4.1
-* netty-4.1.59.Final
-* okio-2.9.0
-* tomcat-9.0.43
-=======
->>>>>>> bee13271
-* [#3850](https://github.com/http4s/http4s/pull/3850): Instances that took a `TypedTag` now operate on a `Frag`. This is binary breaking.
 
 ## http4s-scala-xml
 
@@ -90,7 +50,37 @@
 * jawn-play (dropped)
 * play-json-2.10.0-RC1
 * scala-xml-2.0.0-M4
-<<<<<<< HEAD
+
+# v0.21.19
+
+## http4s-core
+
+### Deprecations
+
+* [#4337](https://github.com/http4s/http4s/pull/4337): Deprecate `Header.Recurring.GetT`, which is unused
+
+## http4s-argonaut
+
+* [#4366](https://github.com/http4s/http4s/pull/4370): Deprecate http4s-argonaut.  It won't be published starting in 0.22.
+
+## http4s-json4s, http4s-json4s-jackson, http4s-json4s-native
+
+### Deprecations
+
+* [#4370](https://github.com/http4s/http4s/pull/4370): Deprecate the http4s-json4s modules.  They won't be published starting in 0.22.
+
+## http4s-scalatags
+
+### Enhancements
+
+* [#3850](https://github.com/http4s/http4s/pull/3850): Relax constraint on encoders from `TypedTag[String]` to `Frag[_, String]`
+
+## Dependency updates
+
+* cats-2.4.1
+* netty-4.1.59.Final
+* okio-2.9.0
+* tomcat-9.0.43
 
 # v1.0.0-M16 (2021-02-02)
 
@@ -101,9 +91,6 @@
 ~~Build failure.~~
 
 Accidentally published from the 0.21.x series after a series of unfortunate events. Do not use.
-=======
->>>>>>> Stashed changes
->>>>>>> bee13271
 
 # v0.22.0-M3 (2021-02-02)
 
