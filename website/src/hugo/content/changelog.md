---
menu: main
weight: 101
title: Changelog
---

Maintenance branches are merged before each new release. This change log is
ordered chronologically, so each release contains all changes described below
it.

<<<<<<< HEAD
# v0.23.5 (2021-10-06)

This is a maintenance release.  It is binary compatible with 0.23.4, and includes the changes in 0.22.5.

Scala.js support is backported for a large subset of the modules present in 1.0.
Additional Scala.js-only modules for using http4s in the browser have been spun off as https://github.com/http4s/http4s-dom.

## http4s-core

### Cross Builds

* [#5298](https://github.com/http4s/http4s/pull/5298): Add support for Scala.js

### Deprecations

* [#5226](https://github.com/http4s/http4s/pull/5226): Migrate to the `fs2.io.file` APIs in `EntityDecoder`, `StaticFile`, and `Part`.

## http4s-laws

### Cross Builds

* [#5298](https://github.com/http4s/http4s/pull/5298): Add support for Scala.js

## http4s-client

### Cross Builds

* [#5298](https://github.com/http4s/http4s/pull/5298): Add support for Scala.js

## http4s-server

### Deprecations

* [#5226](https://github.com/http4s/http4s/pull/5226): Migrate to the `fs2.io.file` APIs in `FileService`.

## http4s-blaze-server

### Bug fixes

* [#5152](https://github.com/http4s/http4s/pull/5152): Pass a `WebSocketBuilder`, now named `WebSocketBuilder2`, when adding an `HttpApp`.  This, combined with the new `imapK` method, lets web socket applications vary the local effect.  Previously, this threw a `ClassCastException`.

## http4s-blaze-client

### Enhancements

* [#5201](https://github.com/http4s/http4s/pull/5201): Adds an `BlazeClientBuilder.apply` method that uses the `ExecutionContext` from the `Async[F]` instance.  The old constructor that required an explicit `ExecutionContext` is now deprecated.  Users who need a custom `ExecutionContext` for blaze should call `withExecutionContext`.

## http4s-ember-core

### Cross Builds

* [#5298](https://github.com/http4s/http4s/pull/5298): Add support for Scala.js

## http4s-ember-server

### Bug fixes

* [#5152](https://github.com/http4s/http4s/pull/5152): Pass a `WebSocketBuilder`, now named `WebSocketBuilder2`, when adding an `HttpApp`.  This, combined with the new `imapK` method, lets web socket applications vary the local effect.  Previously, this threw a `ClassCastException`.

### Enhancements

* [#5219](https://github.com/http4s/http4s/pull/5219): Add support for Unix sockets.  This works on Linux and Darwin, but not on Windows. Use the new `withUnixSocketConfig` method on `EmberServerBuilder` to bind to an `fs2.io.net.unixsocket.UnixSocketAddress`.

## http4s-ember-client

### Cross Builds

* [#5298](https://github.com/http4s/http4s/pull/5298): Add support for Scala.js

### Enhancements

* [#5219](https://github.com/http4s/http4s/pull/5219): Add support for Unix sockets.  This works on Linux and Darwin, but not on Windows.  Use the new `UnixSocket` middleware to route requests to an `fs2.io.net.unixsocket.UnixSocketAddress`.

## Dependency versions

* fs2-3.1.4
* ip4s-3.0.4
=======
# v0.22.7 (2021-10-12)

This is a routine maintenance release.  It is binary compatible with the v0.22.x series and includes the changes in v0.21.31.

## http4s-core

### Enhancements

* [#5165](https://github.com/http4s/http4s/pull/5165): Add `Keep-Alive` header.

### Compatibility

* [#5344](https://github.com/http4s/http4s/pull/5344): Reintroduce deprecated aliases at `Header.apply(String, String)`, `Header.of(Header.ToRaw*)`, and `util.CaseInsensitiveString` to ease migration from 0.21.x.

## http4s-server

### Noteworthy refactoring

* [#5189](https://github.com/http4s/http4s/pull/5189), [#5368](https://github.com/http4s/http4s/pull/5368): In `GZip`, use `fs2.compress.gzip` for compression.

## http4s-blaze-client

### Compatibility

* [#5344](https://github.com/http4s/http4s/pull/5344): Reintroduce deprecated alias for `org.http4s.client.blaze.BlazeClientBuilder` to ease migration from 0.21.x.

## http4s-blaze-server

### Compatibility

* [#5344](https://github.com/http4s/http4s/pull/5344): Reintroduce deprecated alias for `org.http4s.server.blaze.BlazeServerBuilder` to ease migration from 0.21.x.

## http4s-ember-core

### Semantic change

* [#5341](https://github.com/http4s/http4s/pull/5341): Add `EmberException.ReadTimeout` and `EmberException.RequestHeadersTimeout` (unobservable) to distinguish backend timeouts that close the connection from application `TimeoutExceptions` that can be handled to generate a `503` response or similar.

## Dependency updates

* fs2-2.5.10
* netty-4.1.69.Final
* scalacheck-effect-1.0.3

# v0.21.31 (2021-10-12)

This is a maintenance release.  The only changes are to increase forward source compatibility with 0.22.  It is binary compatible with the 0.21.x series.

## http4s-core

### Compatibility

* [#5291](https://github.com/http4s/http4s/pull/5291): Undeprecate `Headers.apply`.  Something similar exists in 0.22.

## http4s-blaze-server

### Compatibility

* [#5291](https://github.com/http4s/http4s/pull/5291): Add `org.http4s.blaze.server.BlazeServerBuilder` to `org.http4s.server.blaze.BlazeServerBuilder`.  In 0.22, the alias becomes the canonical name for consistency with the other backends.

## http4s-blaze-client

### Compatibility

* [#5291](https://github.com/http4s/http4s/pull/5291): Add `org.http4s.blaze.client.BlazeClientBuilder` to `org.http4s.client.blaze.BlazeClientBuilder`.  In 0.22, the alias becomes the canonical name for consistency with the other backends.
>>>>>>> 74db0ae7

# v0.22.6 (2021-10-06)

This is a routine maintenance release.  It is binary compatible with v0.22.5 and includes the changes in v0.21.30.

## http4s-core

### Enhancements

* [#5189](https://github.com/http4s/http4s/pull/5189): Add `Order[HttpDate]` and `Hash[HttpDate]` instance
* [#5265](https://github.com/http4s/http4s/pull/5265): Add `Ordering[QValue]` instance
* [#5279](https://github.com/http4s/http4s/pull/5279): Add constants for `HTTP/3`, `HTTP/2` (deprecating `HTTP/2.0`), and `HTTP/0.9`.
* [#5294](https://github.com/http4s/http4s/pull/5294): Implement `DNT` header
* [#5296](https://github.com/http4s/http4s/pull/5296): Add `Accept-Post` header

### Deprecation

* [#5260](https://github.com/http4s/http4s/pull/5260): Deprecate `HttpVersion#copy`, which circumvents validation and could create out-of-bounds HTTP protocol versions.
* [#5253](https://github.com/http4s/http4s/pull/5253): Deprecate custom status reason phrases.  They are a security risk for something that not all backends support and the spec does not require us to support.
* [#5331](https://github.com/http4s/http4s/pull/5331): Deprecate `Status.apply`, which does not validate the code. Use `fromInt` instead.

### Notable refactoring

* [#5139](https://github.com/http4s/http4s/pull/5139): Add dependency on new `http4s-crypto` library, which abstracts the target platform.  All of its uses should be internal.  Scala.js support is added in later branches, but this aids maintenance.
* [#5308](https://github.com/http4s/http4s/pull/5308): Use `Uri.unsafeFromString` in `Uri` literal macro to ease WartRemover usage.

## http4s-laws

### Deprecation

* [#5274](https://github.com/http4s/http4s/pull/5274): Deprecate `ArbitraryInstances`, which was redundant with the `arbitrary` object.  The latter is packaged consistently with Cats' arbitraries.

## http4s-server

### Enhancements

* [#5323](https://github.com/http4s/http4s/pull/5323): In `CORSPolicy`, add `withAllowHeadersStatic`, which supports a static list of `Access-Control-Allow-Headers` whether the `Access-Control-Request-Headers` values match or not.

## http4s-blaze-client

### Semantic change

* [#5032](https://github.com/http4s/http4s/pull/5032): Wrap `EOF` when borrowing a dead connection in a `java.net.SocketException` with information on which host failed.

## http4s-ember-client

### Enhancements

* [#5271](https://github.com/http4s/http4s/pull/5271): Eliminate exception allocation on the parser hot path
* [#5290](https://github.com/http4s/http4s/pull/5290): Retry on `IOException` with `"Connection reset by peer"` or `"Broken pipe"` in the message

## http4s-ember-server

### Semantic change

* [#5286](https://github.com/http4s/http4s/pull/5286): On `requestHeaderTimeout` and `idleTimeout`, close the connection without rendering a `500 Internal Server Error` response.  The HTTP/1.1 spec is not prescrptive on this matter, but this behavior is more consistent with prevaling usage in http4s and a sampling of other servers.  Furthermore, an empty response is retriable (assuming request idempotence) by clients, whereas a `500 Internal Server Error` is not.

### Enhancements

* [#5271](https://github.com/http4s/http4s/pull/5271): Eliminate exception allocation on the parser hot path

## Dependency updates

* ip4s-2.0.4
* jetty-9.4.44.v20210927
* metrics-4.2.4
* munit-cats-effect-1.0.6
* okhttp-4.9.2
* scodec-bits-1.2.29
* tomcat-9.0.54

# v0.23.4 (2021-09-21)

This release includes security patches for [GHSA-5vcm-3xc3-w7x3](https://github.com/http4s/http4s/security/advisories/GHSA-5vcm-3xc3-w7x3) for blaze-client, blaze-server, ember-client, ember-server, and jetty-client.  It is binary compatible with v0.22.4, and forward-merges 0.22.5.

## http4s-client

### Enhancements

* [#5190](https://github.com/http4s/http4s/pull/5190): Add an `effect` constructor for calculating effectual classifiers. Note that it is a mistake to consume the request body unless it is cached external to this call.

## Dependency updates

* cats-effect-3.2.8
* fs2-3.1.2
* keypool-0.4.7

# v0.22.5 (2021-09-21)

This release includes security patches for [GHSA-5vcm-3xc3-w7x3](https://github.com/http4s/http4s/security/advisories/GHSA-5vcm-3xc3-w7x3) for blaze-client, blaze-server, ember-client, ember-server, and jetty-client.  It is binary compatible with v0.22.4, and forward-merges 0.21.29.

## http4s-core

### Bug fixes

* [#5166](https://github.com/http4s/http4s/pull/5166): Fix deduction of cipher lengths, and detect length of more ciphers
* [#5196](https://github.com/http4s/http4s/pull/5196): Parse `Set-Cookie` headers with no space between the semi-colon delimeter and the next attribute.  Such cookies are invalid to emit per spec, but must be parsed per spec.

### Enhancements

* [#5168](https://github.com/http4s/http4s/pull/5168): Add `Ordering` instance for Oauth1 `ProtocolParameter`.
* [#5176](https://github.com/http4s/http4s/pull/5176): Add model for the `X-Forwarded-Proto` header.
* [#5195](https://github.com/http4s/http4s/pull/5195): Restore the `EntityDecoder[F, ByteVector]`.
* [#5171](https://github.com/http4s/http4s/pull/5171): Add model for the `Access-Control-Max-Age` header.
* [#5202](https://github.com/http4s/http4s/pull/5202): Use concrete types for overridden `Request` and `Response` methods. This should be transparent.
* [#5175](https://github.com/http4s/http4s/pull/5175): Introduce a `HeaderCompanion` helper to reduce boilerplate when defining modeled headers.

## http4s-blaze-client

* [#5158](https://github.com/http4s/http4s/pull/5158): Add a `resourceWithState` method to the `BlazeClientBuilder` for monitoring the connection pool.

## http4s-ember-core

### Enhancements

* [#5216](https://github.com/http4s/http4s/pull/5216): Improve performance of requet and response parsers

## http4s-ember-server

### Bug fixes

* [#5130](https://github.com/http4s/http4s/pull/5130): Populate `SecureSession` request attribute in ember-server.

## Dependency updates

* cats-effect-2.5.4
* netty-4.1.68
* scalafix-0.9.31
* tomcat-9.0.53

# v0.21.30 (2021-10-06)

This is a bugfix release. Routine maintenance has stopped on 0.21.x, but we'll continue to entertain PRs from the community.  It is binary compatible wit hthe 0.21.x series.

## blaze-client

### Compatibility restorations

* [#5288](https://github.com/http4s/http4s/pull/5288): Allow `' '` when rendering URI. This is against the spec, but bug-compatible with previous versions and not a security threat. It has come up for users trimming strings from config. Starting in 0.22, such whitespace is encoded properly.

## ember-client

### Bugfixes

* [#5247](https://github.com/http4s/http4s/pull/5247): Match on `ClosedChannelException` when detecting connections that terminated inside the pool.

### Compatibility restorations

* [#5288](https://github.com/http4s/http4s/pull/5288): Allow `' '` when rendering URI. This is against the spec, but bug-compatible with previous versions and not a security threat. It has come up for users trimming strings from config. Starting in 0.22, such whitespace is encoded properly.

# v0.21.29 (2021-09-21)

This release includes security patches for blaze-client, blaze-server, ember-client, ember-server, and jetty-client.  It is binary compatible with the 0.21.x series.

## Various modules

* [GHSA-5vcm-3xc3-w7x3](https://github.com/http4s/http4s/security/advisories/GHSA-5vcm-3xc3-w7x3): Patches a vulnerability when unencoded user inputs are rendered in the model.  Malicious characters in these inputs can be used in [splitting attacks](https://owasp.org/www-community/attacks/HTTP_Response_Splitting).
  * Header values.  `\r`, `\n`, and `\u0000` values are now replaced with spaces.
  * Header names.  Headers with invalid names are now dropped.
  * Status reason phrases.  Invalid phrases are now omitted.
  * URI authority registered names.  Requests with invalid reg-names now raise an exception.
  * URI paths.  Requests with invalid URI paths now raise an exception.

# v0.23.3 (2021-09-02)

This is binary compatible with v0.23.3.  It includes the fixes in v0.22.2.

## http4s-ember-server

### Bugfixes

* [#5138](https://github.com/http4s/http4s/pull/5138): Correctly populate the `SecureSession` response attribute.

# v0.22.4 (2021-09-02)

This is binary compatibile with v0.22.3.  It includes the CORS bugfix in v0.21.28.

## http4s-server

### Bugfixes

* [#5130](https://github.com/http4s/http4s/pull/5130): Fix the parsing of empty `Origin` headers to be a parse failure instead of `Origin.Null`.

### Enhancements

* [#5321](https://github.com/http4s/http4s/pull/5321): Add `BodyCaching` middleware.

## Dependency updates

* scodec-bits-1.1.28

# v0.21.28 (2021-09-02)

This is a bugfix to yesterday's patch.  It is not a security issue, but a correctness issue.

This release is binary compatible with 0.21.x.

## http4s-server

### Breaking changes

* [#5144](https://github.com/http4s/http4s/pull/5144): In the `CORS` middleware, respond to preflight `OPTIONS` requests with a 200 status.  It was previously passing through to the wrapped `Http`, most of which won't respond to `OPTIONS`.  The breaking change is that the constraint is promoted from `Functor` to `Applicative`.  The `Functor` version is left for binary compatibility with a runtime warning.

# v0.23.2 (2021-09-01)

This release includes a security patch to  [GHSA-52cf-226f-rhr6](https://github.com/http4s/http4s/security/advisories/GHSA-52cf-226f-rhr6), along with all changes in v0.22.3.

This release is binary compatible with the 0.23 series.

## http4s-core

### Enhancements

* [#5085](https://github.com/http4s/http4s/pull/5085): Make `EntityEncoder`s for `File`, `Path`, and `InputStream` implicit.  Since 0.23, they no longer require an explicit `Blocker` parameter, using Cats-Effect 3's runtime instead.

## http4s-blaze-server

### Bug fixes

* [#5118](https://github.com/http4s/http4s/pull/5118): Don't block the `TickWheelExecutor` on cancellation.  In-flight responses are canceled when a connection shuts down.  If the response cancellation hangs, it blocks the `TickWheelScheduler` thread.  When this thread blocks, subsequent scheduled events are not processed, and memory leaks with each newly scheduled event.

### Enhancements

* [#4782](https://github.com/http4s/http4s/pull/4782): Use `Async[F].executionContext` as a default `ExecutionContext` in `BlazeServerBuilder`.

## http4s-ember-server

* [#5106](https://github.com/http4s/http4s/pull/5106): Demote noisy `WebSocket connection terminated with exception` message to trace-level logging on broken pipes.  This relies on exception message parsing and may not work well in all locales.

## Dependency updates

* cats-effect-3.2.5
* fs2-3.1.1

# v0.22.3 (2021-09-01)

This release includes a security patch to  [GHSA-52cf-226f-rhr6](https://github.com/http4s/http4s/security/advisories/GHSA-52cf-226f-rhr6), along with all changes in 0.21.26 and 0.21.27.

Binary compatible with 0.22.2 series, with the exception of static forwarders in `HttpApp.apply`, `HttpApp.local`.  Unless you are calling `HttpApp` from a language other than Scala, you are not affected.

## http4s-core

### Binary breaking changes

* [#5071](https://github.com/http4s/http4s/pull/5071): Weakens constraints on `HttpApp.apply` and `HttpApp.local` from `Sync` to `Defer`.  This change is technically binary breaking, but will only affect static methods called via interop from a language other than Scala.

### Semantic changes

* [#5073](https://github.com/http4s/http4s/pull/5073): `withEntity` now replaces any existing headers with the same name with the headers from the `EntityEncoder`.  In v0.21, known single headers were replaced and recurring headers were appended.  Beginning in 0.22.0, everything was appended, which commonly resulted in duplicate `Content-Type` headers.  There is no longer a global registry of headers to infer singleton vs. recurring semantics, but in practice, `EntityEncoder` headers are single, so this is more correct and more similar to the pre-0.22 behavior.

### Bugfixes

* [#5070](https://github.com/http4s/http4s/pull/5070): Fix `Accept-Language` parser on the wildcard (`*`) tag with a quality value
* [#5105](https://github.com/http4s/http4s/pull/5105): Parse `UTF-8` charset tag on `Content-Disposition` filenames case-insensitively. This was a regression from 0.21.

### Enhancements

* [#5042](https://github.com/http4s/http4s/pull/5042): Add a modeled header for `Access-Control-Request-Method`.
* [#5076](https://github.com/http4s/http4s/pull/5076): Create `Uri.Host` from an ip4s `IpAddress`

### Documentation

* [#5061](https://github.com/http4s/http4s/pull/5061): Document that the `Allow` header MUST return the allowed methods.

### Dependency updates

* blaze-0.15.2

## http4s-client

### Enhancements

* [#5023](https://github.com/http4s/http4s/pull/5023): Parameterize the signature algorithm in the OAuth 1 middleware.  HMAC-SHA256 and HMAC-SHA512 are now supported in addition to HMAC-SHA1.

## http4s-server

### Bugfixes

* [#5056](https://github.com/http4s/http4s/pull/5056): In `GZip` middleware, don't add a `Content-Encoding` header if the response type doesn't support an entity.

### Enhancements

* [#5112](https://github.com/http4s/http4s/pull/5112): Make `CORS` middleware configurable via `toHttpRoutes` and `toHttpApp` constructors.

## http4s-blaze-core

### Bugfixes

* [#5126](https://github.com/http4s/http4s/pull/5126): Upgrades to a Blaze version that uses a monotonic timer in the `TickWheelExecutor`.  This will improve scheduling correctness in the presence of an erratic clock.

## http4s-blaze-server

### Bugfixes

* [#5075](https://github.com/http4s/http4s/pull/5075): Render the blaze version correctly in the default startup banner

## http4s-ember-core

### Bugfixes

* [#5043](https://github.com/http4s/http4s/pull/5043): Fix several bugs where a body stream silenty ends if the peer closes its end of the socket without finishing writing. This now raises an error.

## http4s-ember-client

### Bugfixes

* [#5041](https://github.com/http4s/http4s/pull/5041): Don't keep alive HTTP/1.0 connections without a `Connection: keep-alive` header.

## http4s-ember-server

### Deprecations

* [#5040](https://github.com/http4s/http4s/pull/5040): `maxConcurrency` is renamed to `maxConnections`.  The former is now deprecated.

## http4s-dsl

### Enhancements

* [#5063](https://github.com/http4s/http4s/pull/5063): Added `->>` infix extractor for a resource-oriented view of routing. Use this to define resource paths only once, and generate proper `405` responses with a correct `Allow` header when the method is not handled.

## Dependency updates

* blaze-0.15.2
* netty-4.1.67

# v0.21.27 (2021-08-31)

This is a security release.  It is binary compatible with the 0.21.x series.

## http4s-server

### Security patches

* [GHSA-52cf-226f-rhr6](https://github.com/http4s/http4s/security/advisories/GHSA-52cf-226f-rhr6):
* Deprecates `apply` method that takes a `CORSConfig`, and `httpRoutes` anad `httpApp` that take no config.  The default configuration disables most actual CORS protection, and has several deficiences even when properly configured.  See the GHSA for a full discussion.  tl;dr: start from `CORS.policy`.
* The deprecated implementation now ignores the `allowCredentials` setting when `anyOrigin` is true, and logs a warning.  If you insist on using the deprecated version, old behavior can be restored by setting `anyOrigin` to false and `allowOrigins` to `Function.const(true)`.
* No longer renders an `Access-Control-Allow-Credentials: false` headerFor safety, the `allowCredentials` setting is now Please see the GHSA for a full discussion.
* The replacement implementation, created from the new `CORS.policy`, additionally fixes the following defects:
  * No longer returns a `403 Forbidden` response when CORS checks fail.  The enforcement point of CORS is the user agent.  Any failing checks just suppress CORS headers in the http4s response.
  * Add  `Access-Control-Request-Headers` to the `Vary` header on preflight responses when it can affect the response. This is important for caching.
  * Validate the  `Access-Control-Request-Headers`, and return no CORS headers if any of the headers are disallowed.
   * Remote `Vary: Access-Control-Request-Method` and `Access-Control-Max-Age` headers from non-preflight responses.  These are only relevant in preflight checks.

## http4s-blaze-server

### Bugfixes

* [#5125](https://github.com/http4s/http4s/pull/5125): Upgrade to a blaze that uses monotonic time in the `TickWheelExecutor`. This is unrelated to the GHSA, but guards against a theoretical scheduling problem if the system clock is erratic.

## Dependency updates

* blaze-0.14.18

# v0.21.26 (2021-08-12)

The 0.21 series is no longer actively maintained by the team, but we'll continue to entertain binary compatible patches.  All users are still encouraged to upgrade to 0.22 (for Cats-Effect 2) or 0.23 (the latest stable series, on Cats-Effect 3).

## http4s-ember-client

### Enhancements

* [#5064](https://github.com/http4s/http4s/pull/5064): Add a conservative retry policy for dead connections.  Connections can be terminated on the server side while idling in our pool, which does not manifest until we attempt to read the response.  This is now raised as a `java.nio.channels.ClosedChannelException`.   A `retryPolicy` configuration has been added to the `EmberClientBuilder`.  The default policy handles the error and resubmits the request if:
   * The request method is idempotent OR has an `Idempotency-Key` header
   * Less than 2 attempts have been made
   * Ember detects that the connection was closed without reading any bytes

# v0.23.1 (2021-08-06)

Includes all changes through v0.22.2.

### Dependency updates

* cats-effect-3.2.2
* fs2-3.1.0
* vault-3.0.4

# v0.22.2 (2021-08-06)

## http4s-core

### Enhancements

* [#5011](https://github.com/http4s/http4s/pull/5011): Add constant  for status code `418 I'm a teapot`. #save418 🫖
* [#5013](https://github.com/http4s/http4s/pull/5013): Create `RequestPrelude` and `ResponsePrelude` views of `Request` and `Response`, respectively.  These projections omit the body and vault attributes, which permit an `Order` and `Hash` (and therefore `Eq`) instance that `Request` and `Response` do not.  These can be useful in logging, metrics, and caching.

### Deprecations

* [#5015](https://github.com/http4s/http4s/pull/5015): Deprecate the old `Uri.uri`, `MediaType.mediaType`, and `QValue.q` literals.  Intepolators for each are available via `org.http4s.implicits._`

## Dependency updates

* cats-effect-2.5.3
* tomcat-9.0.52

# v0.23.0 (2021-07-30)

This is the first production release with Cats-Effect 3 support.  All subsequent 0.23.x releases will be binary compatible with this.

Includes all changes through v0.22.1.

## http4s-core

### Breaking changes

* [#4997](https://github.com/http4s/http4s/pull/4997): Refresh MimeDB from the IANA registry.  It shuffles some constants in ways that offend MiMa, but you almost certainly won't notice.

### Enhancements

* [#4915](https://github.com/http4s/http4s/pull/4915): Add file-based multipart decoder with better resource handling.  This deprecates the priod `mixedMultipart` decoder in favor of a `mixedMultipartResource`, which cleans up temporary storage on release of the resource.  Please see the scaladoc for a usage example.

## Various modules

### Breaking changes

* [#4998](https://github.com/http4s/http4s/pull/4998): Removes everything deprecated since 0.20.0, over 24 months and three breaking releases ago.  See the pull request for a comprehensive list.

### Refactoring

* [#4986](https://github.com/http4s/http4s/pull/4986): Light refactoring of fs2 pipes in Ember and Blaze backends.  Should not be visible.

## Dependency updates

* cats-effect-3.2.0
* fs2-3.0.6
* jawn-fs2-2.1.0
* keypool-0.4.6

# v0.22.1 (2021-07-30)

## http4s-core

### Bugfixes

* [#4956](https://github.com/http4s/http4s/pull/4956): Catch non-fatal exceptions, notably `DateTimeException`, in `QueryParamDecoder`s.

### Enhancements

* [#4956](https://github.com/http4s/http4s/pull/4956): Add `QueryParamCodec`s for more `java.time` types.

## Documentation

* [#5012](https://github.com/http4s/http4s/pull/5012): Document `MatrixVar` support;

## http4s-client

### Bugfixes

* [#4933](https://github.com/http4s/http4s/pull/4933): Append the `EntityDecoder`'s `Accept` headers to any explicit headers instead of replacing them.  This was a regression from the 0.21 line.

## http4s-boopickle

### Cross builds

* [#4991](https://github.com/http4s/http4s/pull/4991): `http4s-boopickle` is now cross-published for Scala 3

## Dependency updates

* boopickle-1.4.0
* cats-effect-2.5.2
* dropwizard-metrics-4.2.3
* scala-xml-2.0.1
* slf4j-api-1.7.32

# v0.22.0

This is the first production release with Scala 3 support, and continues to support Cats-Effect 2.  All users of the 0.21 series are encouraged to upgrade to at least this version.  Users needing Cats-Effect 3 are invited to upgrade to http4s-0.23.

All subsequent 0.22.x releases will be binary compatible with this.

Includes all changes from v0.21.25.

## http4s-core

### Bugfixes

* [#4933](https://github.com/http4s/http4s/pull/4933): Don't eagerly parse non-matching headers

### Breaking changes

* [#4895](https://github.com/http4s/http4s/pull/4895): Refresh MimeDb.  This is pedantically incompatible, but we don't think you'll notice.

## http4s-dsl

### Bugfixes

* [#4923](https://github.com/http4s/http4s/pull/4923): Define `as` as an infix operator in Scala 3

## http4s-blaze-client

### Documentation

* [#4930](https://github.com/http4s/http4s/pull/4930): Add scaladoc to `BlazeClientBuilder`

## http4s-ember-server

### Enhancements

* [#4803](https://github.com/http4s/http4s/pull/4803): Add web socket support

## http4s-jetty-server

### Bugfixes

* [#4967](https://github.com/http4s/http4s/pull/4967): Fix error parsing IPv6 addresses

## Dependency updates

* jawn-1.2.0
* prometheus-client-0.11.0

# v0.21.25 (2021-07-18)

## http4s-blaze-client

### Bugfixes

* [#4831](https://github.com/http4s/http4s/pull/4831): Fix blaze-client handling of early responses
* [#4958](https://github.com/http4s/http4s/pull/4958): Reuse idle timeout stage.  This also addresses a performance regression identified in v0.21.23.

### Enhancements

* [#4906](https://github.com/http4s/http4s/pull/4906): Recycle more connections than before

## Dependency updates

* dropwizard-metrics-4.2.2
* fs2-2.5.9
* jetty-9.4.43
* log4s-1.10.0
* netty-4.1.66
* slf4j-1.7.31
* tomcat-9.0.50

# v1.0.0-M23 (2021-05-26)

Functionally equivalent to v0.23.0-RC1. Keeps the 1.0 milestones current as we continue our roadmap. Includes the [vulnerability fix](https://github.com/http4s/http4s-ghsa-6h7w-fc84-x7p6) to `StaticFile.fromUrl`.

# v0.23.0-RC1 (2021-05-26)

Includes the changes of v0.22.0-RC1, including the [vulnerability fix](https://github.com/http4s/http4s-ghsa-6h7w-fc84-x7p6) to `StaticFile.fromUrl`.

## http4s-core

### Breaking changes

* [#4884](https://github.com/http4s/http4s/pull/4884): Use `Monad` instead of `Defer` constraints on `HttpApp`, `HttpRoutes`, `AuthedRoutes`, `ContextRoutes`, and related syntax. This avoids diverging implicits when only a `Concurrent` constraint is available in Cats-Effect-3.

### Noteworthy refactoring

* [#4773](https://github.com/http4s/http4s/pull/4787): Refactor the internals of the `Multipart` parser.

## http4s-ember-client

### Noteworthy refactoring

* [#4882](https://github.com/http4s/http4s/pull/4882): Use `Network` instead of `Network.forAsync` to get the socket group.

## http4s-ember-server

### Noteworthy refactoring

* [#4882](https://github.com/http4s/http4s/pull/4882): Use `Network` instead of `Network.forAsync` to get the socket group.

# v0.22.0-RC1 (2021-05-26)

Includes the changes of 0.21.24, including the [vulnerability fix](https://github.com/http4s/http4s-ghsa-6h7w-fc84-x7p6) to `StaticFile.fromUrl`.

## http4s-core

### Breaking changes

* [#4787](https://github.com/http4s/http4s/pull/4787): Various header selection refinements:
  * `Header.Select#toRaw` now takes an `F[A]` and returns a `NonEmptyList[Header.Raw]`. This is necessary because headers without a `Semigroup` (e.g., `Set-Cookie`) can't be combined into a single header value.
  * The old `Header.Select#toRaw` is renamed to `toRaw1`.  This version still accepts a single value and returns a single raw header.
  * `Header.Select#from` now returns an `Option[Ior[NonEmptyList[ParseFailure], NonEmptyList[A]]]`. The `Ior` lets us return both a value and "warnings" when a repeating header contains both valid and invalid entries.
  * Add `Headers#getWithWarnings` to return the `Ior` result.
* [#4788](https://github.com/http4s/http4s/pull/4788): Extend `ServerSentEvent` with comments.  The `data` field is now optional. `retry` is changed from a `Long` to a `FiniteDuration`.  `data` spanning multiple lines are now rendered as multiple `data:` fields per the spec.

### Bugfixes

* [#4873](https://github.com/http4s/http4s/pull/4873): Catch exceptions in `ParseResult.fromParser`. Don't throw when parsing a media range in the `Content-Type` parser.

## Dependency updates

* blaze-0.15.1
* circe-0.14.1
* play-json-2.9.2 (downgrade)

# v0.21.24 (2021-05-26)

0.21 is EOL.  Bugfixes and community submissions will be considered for discretionary releases, but the development team will now focus on later branches.

Contains a vulnerability fix for `StaticFile.fromUrl`.

## http4s-blaze-core

### Vulnerability fixes

* [GHSA-6h7w-fc84-x7p6](https://github.com/http4s/http4s/security/advisories/GHSA-6h7w-fc84-x7p6): Don't leak the existence of a directory serverside when using `StaticFile.fromUrl` with non-file URLs.

### Enhancements

* [#4880](https://github.com/http4s/http4s/pull/4880): Handle exceptions when the tick wheel executor is shutdown as a warning instead of a stack trace error.

## http4s-ember-client

### Enhancements

* [#4881](https://github.com/http4s/http4s/pull/4881): Add `checkEndpointIdentification` flag to Ember. When true, sets `HTTPS` as the endpoint validation algorithm. Defaults to true.

## Dependency Updates

* blaze-0.14.17

# v1.0.0-M22 (2021-05-21)

Functionally equivalent to v0.23.0-M1.  Keeps the 1.0 milestones current as we continue our roadmap.

# v0.23.0-M1 (2021-05-21)

We are opening an 0.23 series to offer full support for Scala 3 and Cats-Effect 3 while giving ourselves a bit more time to finish our more ambitious goals for 1.0.  We will release v0.23.0 with production support as soon as circe-0.14 is out.

This release picks up from v1.0.0-M21 with its Cats-Effect 3 support, and includes all improvements from v0.22.0-M8.

## Documentation

* [#4845](https://github.com/http4s/http4s/pull/4845): Mention `Client.fromHttpApp`

## Dependency updates

* cats-effect-3.1.0
* fs2-3.0.4
* ip4s-3.0.2
* jawn-fs2-2.0.2
* keypool-0.4.5
* log4cats-2.1.1
* scalacheck-effect-1.0.2
* vault-3.0.3

# v0.22.0-M8 (2021-05-21)

Includes the changes of v0.21.23.  This is the first release with support for Scala 3.0.0.  We will release v0.22.0 with production support as circe-0.14 is out.

There are several package renames in the backends.  To help, we've provided a Scalafix:

1. Add to your `projects/plugins.sbt`:

   ```scala
   addSbtPlugin("ch.epfl.scala" % "sbt-scalafix" % "0.9.28")
   ```

2. Run the following:

   ```sh
   sbt ";scalafixEnable; scalafix github:http4s/http4s/v0_22"
   ```

## Crossbuilds

* Adds Scala 3
* Drops Scala-3.0.0-RC2

## http4s-async-http-client

### Breaking changes

* [#4854](https://github.com/http4s/http4s/pull/485)4: Rename package from `org.http4s.client.asynchttpclient` to `org.http4s.asynchttpclient`

## http4s-client

### Breaking changes

* [#4747](https://github.com/http4s/http4s/pull/4747): Move `ConnectionManager`, `PoolManager`, and `WaitQueueTimeoutException` into blaze-client and make private. It did not prove to be a generally useful connection pool outside blaze.

## http4s-core

### Breaking changes

* [#4757](https://github.com/http4s/http4s/pull/4757): Response is no longer a case class. It is not a proper product type, and no equality should be implied given the streaming bodies.

### Bug fixes

* [#4739](https://github.com/http4s/http4s/pull/4739): Postpone using query model until we need it.  Helps with various corner cases linked in the ticket.
* [#4756](https://github.com/http4s/http4s/pull/4756): Tweak default `responseColor` of `Logger.colored` so it can be called.
* [#4824](https://github.com/http4s/http4s/pull/4824): Fix `Message#removeCookie` to allow removing multiple cookies.

### Enhancements

* [#4797](https://github.com/http4s/http4s/pull/4797): Add `Header.ToRaw[Headers]` instance

## http4s-blaze-client

### Breaking changes

* [#4838](https://github.com/http4s/http4s/pull/4838): Rename package from `org.http4s.client.blaze` to `org.http4s.blaze.client`

## http4s-blaze-server

### Breaking changes

* [#4847](https://github.com/http4s/http4s/pull/4847): Rename package from `org.http4s.server.blaze` to `org.http4s.blaze.server`

## http4s-jetty-client

### Breaking changes

* [#4743](https://github.com/http4s/http4s/pull/4743): Rename package from `org.http4s.client.jetty` to `org.http4s.jetty.client`

## http4s-jetty-server

### Breaking changes

* [#4743](https://github.com/http4s/http4s/pull/4743): Rename package from `org.http4s.server.jetty` to `org.http4s.jetty.server`
* [#4746](https://github.com/http4s/http4s/pull/4746): Module renamed from `http4s-jetty` to `http4s-jetty-server`.

## http4s-server

### Breaking changes

* [#4785](https://github.com/http4s/http4s/pull/4785): Remove unsued `Functor[G]` parameter to `AutoSlash` middleware
* [#4827](https://github.com/http4s/http4s/pull/4827): Convert `CORSConfig` from a case class to an abstract type for future binary compatibility

## Dependency updates

* blaze-0.15.0
* cats-parse-0.3.4
* case-insensitive-1.1.4
* circe-0.14.0-M7
* ip4s-2.0.3
* jawn-1.1.2
* jawn-fs2-1.1.3
* keypool-0.3.5
* literally-1.0.2
* log4cats-1.3.1
* log4s-1.10.0-M7
* scala-xml-2.0.0
* vault-2.1.13

# v0.21.23 (2021-05-16)

This is the final planned release in the 0.21 series.  Bugfixes and community submissions will be considered for discretionary releases, but the development team will now focus on later branches.

## http4s-blaze-client

### Bugfixes

* [#4810](https://github.com/http4s/http4s/pull/4810): Read from idle blaze-client connections to prevent retaining (and trying to use) half-closed connections.
* [#4812](https://github.com/http4s/http4s/pull/4812): Remove request retry on EOF from blaze-client. This could theoretically resubmit non-idempotent requests. The problem the retry attempted to solve is mitigated by #4810.
* [#4815](https://github.com/http4s/http4s/pull/4815): Fix "`IdleTimeoutStage` isn't connected" errors by waiting for the final write to finish before returning the connection to the pool.

## http4s-blaze-core

### Bugfixes

* [#4796](https://github.com/http4s/http4s/pull/4796): Reset the idle timeout after `readRequest` completes, not when it's called.  Affects both blaze-server and blaze-client.

## http4s-blaze-server

### Bugfixes

* [#4753](https://github.com/http4s/http4s/pull/4753): Distinguish between reserved and unknown websocket frame opcodes. Resolves a `MatchError`.
* [#4792](https://github.com/http4s/http4s/pull/4792): Fixes HTTP/2 connections on modern JDKs by replacing legacy ALPN libraries.
* [#4796](https://github.com/http4s/http4s/pull/4796): Reset idle timeout when `readRequest` completes, not when it's called.

### Enhancements

* [#4761](https://github.com/http4s/http4s/pull/4761): Use the `TickWheelExecutor` to schedule timeouts with less locking.  Change how the parser is acquired to reduce lock contention in `Http1ServerStage`.  Significant increases in throughput are observed on small requests with many cores.

## http4s-circe

### Enhancements

* [#4736](https://github.com/http4s/http4s/pull/4736): Add `streamJsonArrayDecoder`

## http4s-ember-core

### Enhancements

* [#4735](https://github.com/http4s/http4s/pull/4735): Simplify message parsing by parsing everything up to the `\r\n` in one pass. The max header size and max prelude size settings should keep memory consumption limited.

## http4s-ember-server

### Bugfixes

* [#4750](https://github.com/http4s/http4s/pull/4750): Drain the socket's read buffer only after the response is written to the socket. Resolves several flavors of network error.
* [#4823](https://github.com/http4s/http4s/pull/4823): Implement persistent connection logic for HTTP/1.0 requests.

## http4s-jetty

### Bugfixes

* [#4783](https://github.com/http4s/http4s/pull/4783): Fix bug with shared `ThreadPool` being destroyed. Prefer a `Resource[F, ThreadPool]` whose lifecycle shares Jetty's.  For compatibility, prevent the default from being destroyed.

## http4s-server

### Enhancements

* [#4793](https://github.com/http4s/http4s/pull/4793): Make use of IPv4 vs. IPv6 as default address explicit. Applies to all backends.

## Dependency updates

* blaze-0.14.16
* cats-2.6.1
* cats-effect-2.5.1
* dropwizard-metrics-4.2.0
* discipline-core-1.1.5
* jackson-databind-2.12.3
* fs2-2.5.6
* scalacheck-1.15.4
* scodec-bits-1.1.27
* tomcat-9.0.46

# v1.0.0-M21 (2021-04-10)

Contains all the changes of v0.22.0-M7.

## Dependency updates

* cats-effect-3.0.1
* jawn-fs2-2.0.1
* keypool-0.4.1
* log4cats-2.0.1
* vault-3.0.1

# v0.22.0-M7 (2021-04-10)

Contains all the changes of v0.21.22.

## Cross builds

* Add Scala-3.0.0-RC2
* Drop Scala-3.0.0-RC1

## http4s-play-json

* There is not yet an http4s-play-json build for Scala 3.0.0-RC2 because play-json doesn't yet support it.  A PR is open upstream, and we will revive it in the next release.

## Dependency updates

* blaze-0.15.0-M3
* case-insensitive-1.1.2
* cats-parse-0.3.2
* circe-0.14.0-M5
* ip4s-2.0.1
* jawn-1.1.1
* jawn-fs2-1.1.1
* keypool-0.3.3
* log4cats-1.2.2
* log4s-1.10.0-M6
* literally-1.0.0
* scala-xml-2.0.0-RC1
* vault-2.1.9

# v0.21.22 (2021-04-06)

## http4s-blaze-client

### Enhancements

* [#4699](https://github.com/http4s/http4s/pull/4699): Add custom DNS resolver support to `BlazeClientBuilder`

## http4s-ember-server

* [#4715](https://github.com/http4s/http4s/pull/4715): Fix regression in SSL handshake resulting in Connection Refused errors

## Dependency upgrades

* cats-2.5.0
* cats-effect-2.4.1
* fs2-2.5.4
* netty-4.1.63
* scodec-bits-1.1.25
* tomcat-9.0.45
* twirl-1.5.1

# v1.0.0-M20 (2021-03-29)

Includes all the changes of v0.21.21 and v0.22.0-M6.

## Dependency updates

* cats-effect-3.0.0
* fs2-3.0.0
* jawn-fs2-2.0.0
* keypool-0.4.0
* log4cats-2.0.0
* vault-3.0.0

# v0.22.0-M6 (2021-03-29)

Includes all the changes of v0.21.21.

## http4s-core

### Breaking changes

* [#4588](https://github.com/http4s/http4s/pull/4588): Additional consistency in modeled headers around `.value` (removed in favor of the typeclass) and `.parse` (present on the companion)
* [#4580](https://github.com/http4s/http4s/pull/4580): Rename `Uri.Path.fromString` to `Uri.Path.unsafeFromString`.
* [#4581](https://github.com/http4s/http4s/pull/4581): Rename `Query.fromString` to `Query.unsafeFromString`.
* [#4602](https://github.com/http4s/http4s/pull/4602): Remove `ipv4` and `ipv6` macros that clash with ip4s'.
* [#4603](https://github.com/http4s/http4s/pull/4603): Drop deprecated members of `org.http4s.util`.
* [#4604](https://github.com/http4s/http4s/pull/4604): Fix rendering of UTF-8-encoded `Content-Disposition` parameters.  The `parameters` map is now keyed by a `CIString`.
* [#4630](https://github.com/http4s/http4s/pull/4630): Use Typesafe Literally to implement the literal interpolators. This should have zero impact on user code, but does affect binary compatibility.

## http4s-dsl

### Breaking changes

* [#4640](https://github.com/http4s/http4s/pull/4640): Change `apply(Headers.ToRaw*)` syntax to `headers(Headers.Raw)`. The overload from 0.21 was ambiguous with the new header model in 0.22.

## http4s-boopickle

### Breaking changes

* [#4590](https://github.com/http4s/http4s/pull/4590): Move implicits to `org.http4s.booPickle.implicits._`. The thinking is evolving here, and this is likely to be reverted before 0.22.0 final.

## http4s-scala-xml

### Breaking changes

* [#4621](https://github.com/http4s/http4s/pull/4621): Revert the `implicits` decoding back to how it was in 0.21.  Set up safer defaults for the default `SAXParserFactory`, corresponding to what will be in scala-xml-2.0.

### Dependency updates

* async-http-client-2.12.3
* case-insensitive-1.1.0
* jackson-databind-2.12.2
* literally-1.0.0-RC1 (new)
* log4cats-1.2.1
* vault-2.1.8

# v0.21.21 (2021-03-29)

## http4s-client

### Enhancements

* [#4614](https://github.com/http4s/http4s/pull/4614): Support for `Idempotent-Key` header in `Retry` middleware
* [#4636](https://github.com/http4s/http4s/pull/4636): Add `isErrorOrStatus` to `RetryPolicy` to support retrying on different response statuses than the default set

## http4s-server

### Bugfixes

* [#4638](https://github.com/http4s/http4s/pull/4646): In `Caching` middleware, don't send `private` alongside `no-store`. These are contradictory directives.
* [#4654](https://github.com/http4s/http4s/pull/4654): Return a 404 instead of 500 when requesting a path whose parent is a file instead of a directory

## http4s-ember-client

### Enhancements

* [#4637](https://github.com/http4s/http4s/pull/4637): Clarify which timeout is firing in the error message

## http4s-ember-server

### Bugfixes

* [#4637](https://github.com/http4s/http4s/pull/4637): On reused connections, wait for the idle period, not the shorter header timeout, for the next byte.

## http4s-play-json

### Enhancements

* [#4595](https://github.com/http4s/http4s/pull/4595): Streamline `Writes[Uri]` and `Reads[Uri]` instances

## http4s-scala-xml

### Bugfixes

* [#4620](https://github.com/http4s/http4s/pull/4620): Make XML chraset inference compliant with RFC7303

### Enhancements

* [#4622](https://github.com/http4s/http4s/pull/4622): Encode `scala.xml.Elem` with an XML declaration, including the charset.

## Dependency updates

* cats-effect-2.4.0
* jetty-9.4.39
* netty-4.1.60
* scalatags-0.9.4
* tomcat-9.0.44

# v1.0.0-M19 (2021-03-03)

This is the first 1.0 milestone with Scala 3 support.  Scala 3.0.0-RC1 is supported for all modules except http4s-boopickle, http4s-scalatags, and http4s-twirl.

This release contains all the changes of v0.22.0-M5.

# v0.22.0-M5 (2021-03-03)

This is the first release with Scala 3 support.  Scala 3.0.0-RC1 is supported for all modules except http4s-boopickle, http4s-scalatags, and http4s-twirl.

## http4s-core

### Breaking

#### New header model

This release brings a new model for headers.  The model based on subtyping and general type projection used through http4s-0.21 is replaced by a `Header` typeclass.

* There is no longer a `Header.Parsed`.  All headers are stored in `Headers` as `Header.Raw`.
* `Header.Raw` is no longer a subtype of `Header`.  `Header` is now a typeclass.
* New modeled headers can be registered simply by providing an instance of `Header`. The global registry, `HttpHeaderParser`, is gone.
* `Headers` are created and `put` via a `Header.ToRaw` magnet pattern.  Instances of `ToRaw` include `Raw`, case classes with a `Header` instance, `(String, String)` tuples, and `Foldable[Header.ToRaw]`.  This makes it convenient to create headers from types that don't share a subtyping relationship, and preserves a feel mostly compatible with the old `Headers.of`.
* `HeaderKey` is gone. To retrieve headers from the `Headers`, object, pass the type in `[]` instead of `()` (e.g., `headers.get[Location]`).
* `from` no longer exists on the companion object of modeled headers.  Use the `get[X]` syntax.
* `unapply` no longer exists on most companion objects of modeled headers.  This use dto be an alias to `from`.
* "Parsed" headers are no longer memoized, so calling `headers.get[X]` twice will reparse any header with a name matching `Header[X].name` a second time.  It is not believed that headers were parsed multiple times often in practice.  Headers are still not eagerly parsed, so performance is expected to remain about the same.
* The `Header` instance carries a phantom type, `Recurring` or `Single`.  This information replaces the old `HeaderKey.Recurring` and `HeaderKey.Singleton` marker classes, and is used to determine whether we return the first header or search for multiple headers.
* Given `h1: Headers` and `h2.Headers`, `h1.put(h2)` and `h1 ++ h2` now replace all headers in `h1` whose key appears in `h2`.  They previously replaced only singleton headers and appended recurring headers.  This behavior was surprising to users, and required the global registry.
* An `add` operation is added, which requires a value with a `HeaderKey.Recurring` instance.  This operation appends to any existing headers.
* `Headers#toList` is gone, but `Headers#headers` returns a `List[Header.Raw]`. The name was changed to call attention to the fact that the type changed to raw headers.

See [#4415](https://github.com/http4s/http4s/pull/4415), [#4526](https://github.com/http4s/http4s/pull/4526), [#4536](https://github.com/http4s/http4s/pull/4536), [#4538](https://github.com/http4s/http4s/pull/4538), [#4537](https://github.com/http4s/http4s/pull/4537), [#5430](https://github.com/http4s/http4s/pull/5430), [#4540](https://github.com/http4s/http4s/pull/4540), [#4542](https://github.com/http4s/http4s/pull/4542), [#4543](https://github.com/http4s/http4s/pull/4543), [#4546](https://github.com/http4s/http4s/pull/4546), [#4549](https://github.com/http4s/http4s/pull/4549), [#4551](https://github.com/http4s/http4s/pull/4551), [#4545](https://github.com/http4s/http4s/pull/4545), [#4547](https://github.com/http4s/http4s/pull/4547), [#4552](https://github.com/http4s/http4s/pull/4552), [#4555](https://github.com/http4s/http4s/pull/4555), [#4559](https://github.com/http4s/http4s/pull/4559), [#4556](https://github.com/http4s/http4s/pull/4556), [#4562](https://github.com/http4s/http4s/pull/4562), [#4558](https://github.com/http4s/http4s/pull/4558), [#4563](https://github.com/http4s/http4s/pull/4563), [#4564](https://github.com/http4s/http4s/pull/4564), [#4565](https://github.com/http4s/http4s/pull/4565), [#4566](https://github.com/http4s/http4s/pull/4566), [#4569](https://github.com/http4s/http4s/pull/4569), [#4571](https://github.com/http4s/http4s/pull/4571), [#4570](https://github.com/http4s/http4s/pull/4570), [#4568](https://github.com/http4s/http4s/pull/4568), [#4567](https://github.com/http4s/http4s/pull/4567), [#4537](https://github.com/http4s/http4s/pull/4537), [#4575](https://github.com/http4s/http4s/pull/4575), [#4576](https://github.com/http4s/http4s/pull/4576).

#### Other breaking changes

* [#4554](https://github.com/http4s/http4s/pull/4554): Remove deprecated `DecodeResult` methods

#### Enhancements

* [#4579](https://github.com/http4s/http4s/pull/4579): Regenerate MimeDB from the IANA registry

# v1.0.0-M18 (2021-03-02)

Includes changes from v0.22.0-M4.

## http4s-core

### Breaking changes

* [#4516](https://github.com/http4s/http4s/pull/4516): Replace `Defer: Applicative` constraint with `Monad` in `HttpRoutes.of` and `ContextRoutes.of`.  This should be source compatible for nearly all users.  Users who can't abide this constraint can use `.strict`, at the cost of efficiency in combinining routes.

### Enhancements

* [#4351](https://github.com/http4s/http4s/pull/4351): Optimize multipart parser for the fact that pull can't return empty chunks
* [#4485](https://github.com/http4s/http4s/pull/4485): Drop dependency to `cats-effect-std`. There are no hard dependencies on `cats.effect.IO` outside the tests.

## http4s-blaze-core

### Enhancements

* [#4425](https://github.com/http4s/http4s/pull/4425): Optimize entity body writer

## http4s-ember-server

### Breaking changes

* [#4471](https://github.com/http4s/http4s/pull/4471): `EmberServerBuilder` takes an ip4s `Option[Host]` and `Port` in its config instead of `String` and `Int`.
* [#4515](https://github.com/http4s/http4s/pull/4515): Temporarily revert the graceful shutdown until a new version of FS2 suports it.

### Dependency updates

* cats-effect-3.0.0-RC2
* fs2-3.0.0-M9
* jawn-fs2-2.0.0-RC3
* ip4s-3.0.0-RC2
* keypool-0.4.0-RC2
* log4cats-2.0.0-RC1
* vault-3.0.0-RC2

~~# v1.0.0-M17 (2021-03-02)~~

Missed the forward merges from 0.22.0-M4. Proceed directly to 1.0.0-M18.

# v0.22.0-M4 (2021-03-02)

Includes changes from v0.21.19 and v0.21.20.

## http4s-core

### Breaking changes

* [#4242](https://github.com/http4s/http4s/pull/4242): Replace internal models of IPv4, IPv6, `java.net.InetAddress`, and `java.net.SocketAddress` with ip4s.  This affects the URI authority, various headers, and message attributes that refer to IP addresses and hostnames.
* [#4352](https://github.com/http4s/http4s/pull/4352): Remove deprecated `Header.Recurring.GetT` and ``Header.get(`Set-Cookie`)``.
* [#4364](https://github.com/http4s/http4s/pull/4364): Remove deprecated `AsyncSyntax` and `NonEmpyListSyntax`. These were unrelated to HTTP.
* [#4407](https://github.com/http4s/http4s/pull/4407): Relax constraint on `EntityEncoder.fileEncoder` from `Effect` to `Sync`. This is source compatible.
* [#4519](https://github.com/http4s/http4s/pull/4519): Drop unused `Sync` constraints on `MultipartParser`, `Part`, and `KleisliSyntax`. This is source compatible.

## http4s-laws

### Breaking changes

* [#4519](https://github.com/http4s/http4s/pull/4519): Drop unused `Arbitrary` and `Shrink` constraints on `LawAdapter#booleanPropF`. This is source compatible.

## http4s-server

### Breaking changes

* [#4519](https://github.com/http4s/http4s/pull/4519): Drop unused `Functor` constraints in `HSTS`, `Jsonp`, `PushSupport`, `TranslateUri`, and `UriTranslation` middlewares. Drop unused `Sync` and `ContextShift` constraints in `staticcontent` package. These are source compatible.

## http4s-server

### Breaking changes

* [#4519](https://github.com/http4s/http4s/pull/4519): Drop unused `Async` constraint in `ServletContainer`. Drop unused `ContextShift` in `ServletContextSyntax`. These are source compatible.

## http4s-async-http-client

### Breaking changes

* [#4519](https://github.com/http4s/http4s/pull/4519): Drop unused `Sync` constraint on `AsyncHttpClientStats`. This is source compatible.

## http4s-prometheus

### Breaking changes

* [#4519](https://github.com/http4s/http4s/pull/4519): Drop unused `Sync` constraint on `PrometheusExportService`. This is source compatible.

## http4s-argonaut

### Removal

* [#4409](https://github.com/http4s/http4s/pull/4409): http4s-argonaut is no longer published

## http4s-json4s

### Removal

* [#4410](https://github.com/http4s/http4s/pull/4410): http4s-json4s, http4s-json4s-native, and http4s-json4s-jackson are no longer published

## http4s-play-json

### Breaking changes

* [#4371](https://github.com/http4s/http4s/pull/4371): Replace jawn-play with an internal copy of the facade to work around `withDottyCompat` issues.

## http4s-scala-xml

### Breaking changes

* [#4380](https://github.com/http4s/http4s/pull/4380): Move the implicits from the root package to a Cats-like encoding.  Suggest replacing `import org.http4s.scalaxml._` with `import org.http4s.scalaxml.implicits._`.

## Dependencies

* blaze-0.15.0-M2
* case-insensitive-1.0.0
* cats-parse-0.3.1
* circe-0.14.0-M4
* ip4s-2.0.0-RC1
* jawn-1.1.0
* jawn-play (dropped)
* keypool-0.3.0
* log4cats-1.2.0
* log4s-1.0.0-M5
* play-json-2.10.0-RC2
* scala-xml-2.0.0-M5
* vault-2.1.7

# v0.21.20 (2021-03-02)

## http4s-core

### Enhancements

* [#4479](https://github.com/http4s/http4s/pull/4479): Add a `Hash[QValue]` instance
* [#4512](https://github.com/http4s/http4s/pull/4512): Add `DecodeResult.successT` and `DecodeResult.failureT`, consistent with `EitherT`.  Deprecate the overloaded versions they replace.

### Deprecations

* [#4444](https://github.com/http4s/http4s/pull/4444): Deprecate the `RequestCookieJar` in favor of the `CookieJar` middleware 

## http4s-ember-core

### Bugfixes

* [#4429](https://github.com/http4s/http4s/pull/4429), [#4466](https://github.com/http4s/http4s/pull/4466): Fix a few corner cases in the parser with respect to chunk boundaries

## http4s-servlet

### Enhancements

* [#4544](https://github.com/http4s/http4s/pull/4544): Remove redundant calculation and insertion of request attributes into the Vault

## Dependency upgrades

* cats-2.4.1
* cats-effect-2.3.2
* dropwizard-metrics-4.1.18
* fs2-2.5.3
* jetty-9.4.38
* json4s-3.6.11
* scalacheck-1.15.3

# v0.21.19 (2021-02-13)

## http4s-core

### Deprecations

* [#4337](https://github.com/http4s/http4s/pull/4337): Deprecate `Header.Recurring.GetT`, which is unused

## http4s-client

### Bugfixes

* [#4403](https://github.com/http4s/http4s/pull/4403): Remove `Content-Coding` and `Content-Length` headers after decompressing in the `GZip` middleware.

## http4s-ember-core

### Bugfixes

* [#4348](https://github.com/http4s/http4s/pull/4348): Handle partially read bodies in persistent connections when the connection is recycled.

## http4s-ember-server

### Enhancements

* [#4400](https://github.com/http4s/http4s/pull/4400): Implement the `ConnectionInfo` and `SecureSession` request vault attributes, for parity with the Blaze and Servlet backends

## http4s-argonaut

* [#4366](https://github.com/http4s/http4s/pull/4370): Deprecate http4s-argonaut.  It won't be published starting in 0.22.

## http4s-json4s, http4s-json4s-jackson, http4s-json4s-native

### Deprecations

* [#4370](https://github.com/http4s/http4s/pull/4370): Deprecate the http4s-json4s modules.  They won't be published starting in 0.22.

## http4s-scalatags

### Enhancements

* [#3850](https://github.com/http4s/http4s/pull/3850): Relax constraint on encoders from `TypedTag[String]` to `Frag[_, String]`

## Dependency updates

* cats-2.4.1
* netty-4.1.59.Final
* okio-2.9.0
* tomcat-9.0.43

# v1.0.0-M16 (2021-02-02)

Inherits the fixes of v0.21.18

~~# v1.0.0-M15 (2021-02-02)~~

~~Build failure.~~

Accidentally published from the 0.21.x series after a series of unfortunate events. Do not use.

# v0.22.0-M3 (2021-02-02)

Inherits the fixes of v0.21.18

# v0.21.18 (2021-02-02)

## http4s-blaze-server

### Bug fixes

* [#4337](https://github.com/http4s/http4s/pull/4337): Pass the `maxConnections` parameter to the blaze infrastructure correctly. The `maxConnections` value was being passed as the `acceptorThreads`, leaving `maxConnections` set to its Blaze default of 512.

## http4s-ember-core

### Bug fixes

* [#4335](https://github.com/http4s/http4s/pull/4335): Don't render an empty body with chunked transfer encoding on response statuses that don't permit a body (e.g., `204 No Content`).
 
# v1.0.0-M14

* [GHSA-xhv5-w9c5-2r2w](https://github.com/http4s/http4s/security/advisories/GHSA-xhv5-w9c5-2r2w): Additionally to the fix in v0.21.17, drops support for NIO2.

## http4s-okhttp-client

### Breaking changes

* [#4299](https://github.com/http4s/http4s/pull/4299): Manage the `Dispatcher` internally in `OkHttpBuilder`. `create` becomes a private method.

### Documentation

* [#4306](https://github.com/http4s/http4s/pull/4306): Update the copyright notice to 2021.

# v0.22.0-M2 (2021-02-02)

This release fixes a [High Severity vulnerability](https://github.com/http4s/http4s/security/advisories/GHSA-xhv5-w9c5-2r2w) in blaze-server.

## http4s-blaze-server

* [GHSA-xhv5-w9c5-2r2w](https://github.com/http4s/http4s/security/advisories/GHSA-xhv5-w9c5-2r2w): Additionally to the fix in v0.21.17, drops support for NIO2.

## http4s-core

### Enhancements

* [#4286](https://github.com/http4s/http4s/pull/4286): Improve performance by using `oneOf` and caching a URI parser. This was an identified new hotspot in v0.22.0-M1.

### Breaking changes

* [#4259](https://github.com/http4s/http4s/pull/4259): Regenerate `MimeDb` from the IANA database. This shifts around some constants in a binary incompatible way, but almost nobody will notice.
* [#4327](https://github.com/http4s/http4s/pull/4237): Shifted the parsers around in `Uri` to prevent deadlocks that appeared since M1.  This should not be visible, but is binary breaking.

## http4s-prometheus

### Breaking changes

* [#4273](https://github.com/http4s/http4s/pull/4273): Change metric names from `_count` to `_count_total` to match Prometheus' move to the OpenMetrics standard.  Your metrics names will change!  See [prometheus/client_java#615](https://github.com/prometheus/client_java/pull/615) for more details from the Prometheus team.

## Dependency updates

* jawn-fs2-1.0.1
* keypool-0.3.0-RC1 (moved to `org.typelevel`)
* play-json-2.10.0-RC1
* simpleclient-0.10.0 (Prometheus)

# v0.21.17 (2021-02-02)

This release fixes a [High Severity vulnerability](https://github.com/http4s/http4s/security/advisories/GHSA-xhv5-w9c5-2r2w) in blaze-server.

## http4s-blaze-server

### Security patches

* [GHSA-xhv5-w9c5-2r2w](https://github.com/http4s/http4s/security/advisories/GHSA-xhv5-w9c5-2r2w): blaze-core, a library underlying http4s-blaze-server, accepts connections without bound.  Each connection claims a file handle, a scarce resource, leading to a denial of service vector.

  `BlazeServerBuilder` now has a `maxConnections` property, limiting the number of concurrent connections.  The cap is not applied to the NIO2 socket server, which is now deprecated. 

## http4s-ember-core

### Enhancements

* [#4331](https://github.com/http4s/http4s/pull/4331): Don't render an empty chunked payload if a request has neither a `Content-Length` or `Transfer-Encoding` and the method is one of `GET`, `DELETE`, `CONNECT`, or `TRACE`. It is undefined behavior for those methods to send payloads.

## http4s-ember-server

### Bugfixes

* [#4281](https://github.com/http4s/http4s/pull/4281): Add backpressure to ember startup, so the server is up before `use` returns.

### Enhancements

* [#4244](https://github.com/http4s/http4s/pull/4244): Internal refactoring of how the stream of server connections is parallelized and terminated.
* [#4287](https://github.com/http4s/http4s/pull/4287): Replace `onError: Throwable => Response[F]` with `withErrorHandler: PartialFunction[Thrwable, F[Response[F]]`.  Error handling is invoked earlier, allowing custom responses to parsing and timeout failures.

## http4s-ember-client

### Enhancements

* [#4301](https://github.com/http4s/http4s/pull/4301): Add an `idleConnectionTime` to `EmberClientBuilder`. Discard stale connections from the pool and try to acquire a new one.

## http4s-servlet

### Bugfixes

* [#4309](https://github.com/http4s/http4s/pull/4309): Call `GenericServlet.init` when intializing an `Http4sServlet`.  Avoids `NullPointerExceptions` from the `ServletConfig`.

## Documentation

* [#4261](https://github.com/http4s/http4s/pull/4261): Better `@see` links throughout the Scaladoc

## Dependency upgrades

* blaze-0.14.15
* okhttp-4.9.1

# v1.0.0-M13 (2021-01-25)

This is the first milestone built on Cats-Effect 3.  To track Cats-Effect 2 development, please see the new 0.22.x series.  Everything in 0.22.0-M1, including the cats-parse port, is here.

## http4s-core

### Breaking changes

* [#3784](https://github.com/http4s/http4s/pull/3784), [#3865](https://github.com/http4s/http4s/pull/3784): Inexhaustively,
  * Many `EntityDecoder` constraints relaxed from `Sync` to `Concurrent`.
  * File-related operations require a `Files` constraint.
  * `Blocker` arguments are no longer required.
  * `ContextShift` constraints are no longer required.
  * The deprecated, non-HTTP `AsyncSyntax` is removed.
* [#3886](https://github.com/http4s/http4s/pull/3886):
  * Relax `Sync` to `Defer` in `HttpApp` constructor.
  * Relax `Sync` to `Concurrent` in `Logger` constructors.
  * Remove `Sync` constraint from `Part` constructors.
  * Relax `Sync` to `Functor` in various Kleisli syntax.

## http4s-laws

### Breaking changes

* [#3807](https://github.com/http4s/http4s/pull/3807): Several arbitraries and cogens now require a `Dispatcher` and a `TestContext`.
## http4s-client

* [#3857](https://github.com/http4s/http4s/pull/3857): Inexhaustively,
  * `Monad: Clock` constraints changed to `Temporal`
  * `Client.translate` requires an `Async` and `MonadCancel`
  * Removal of `Blocker` from `JavaNetClientBuilder`
  * `PoolManager` changed from `Concurrent` to `Async`
  * Many middlewares changed from `Sync` to `Async`
* [#4081](https://github.com/http4s/http4s/pull/4081): Change `Metrics` constraints from `Temporal` to `Clock: Concurrent`

## http4s-server

* [#3857](https://github.com/http4s/http4s/pull/3857): Inexhaustively,
  * `Monad: Clock` constraints changed to `Temporal`
  * Many middlewares changed from `Sync` to `Async`
* [#4081](https://github.com/http4s/http4s/pull/4081): Change `Metrics` constraints from `Temporal` to `Clock: Concurrent`

## http4s-async-http-client

### Breaking changes

* [#4149](https://github.com/http4s/http4s/pull/4149): `ConcurrentEffect` constraint relaxed to `Async`. `apply` method changed to `fromClient` and returns a `Resource` to account for the `Dispatcher`.

## http4s-blaze-core

### Breaking changes

* [#3894](https://github.com/http4s/http4s/pull/3894): Most `Effect` constraints relaxed to `Async`.

## http4s-blaze-server

### Breaking changes

* [#4097](https://github.com/http4s/http4s/pull/4097), [#4137](https://github.com/http4s/http4s/pull/4137): `ConcurrentEffect` constraint relaxed to `Async`. Remove deprecated `BlazeBuilder`

## http4s-blaze-client

### Breaking changes

* [#4097](https://github.com/http4s/http4s/pull/4097): `ConcurrentEffect` constraint relaxed to `Async`

## http4s-ember-client

### Breaking changes

* [#4256](https://github.com/http4s/http4s/pull/4256): `Concurrent: Timer: ContextShift` constraint turned to `Async`

## http4s-ember-server

### Breaking changes

* [#4256](https://github.com/http4s/http4s/pull/4256): `Concurrent: Timer: ContextShift` constraint turned to `Async`

## http4s-okhttp-client

### Breaking changes

* [#4102](https://github.com/http4s/http4s/pull/4102), [#4136](https://github.com/http4s/http4s/pull/4136):
  * `OkHttpBuilder` takes a `Dispatcher`
  * `ConcurrentEffect` and `ContextShift` constraints replaced by `Async`

## http4s-servlet

### Breaking changes

* [#4175](https://github.com/http4s/http4s/pull/4175): Servlets naow take a `Dispatcher`. The blocker is removed from `BlockingIo`. `ConcurrentEffect` constraint relaxed to `Async`.

## http4s-jetty-client

### Breaking changes

* [#4165](https://github.com/http4s/http4s/pull/4165): `ConcurrentEffect` constraint relaxed to `Async`

## http4s-jetty

### Breaking changes

* [#4191](https://github.com/http4s/http4s/pull/4191): `ConcurrentEffect` constraint relaxed to `Async`

## http4s-tomcat

### Breaking changes

* [#4216](https://github.com/http4s/http4s/pull/4216): `ConcurrentEffect` constraint relaxed to `Async`

## http4s-jawn

### Breaking changes

* [#3871](https://github.com/http4s/http4s/pull/3871): `Sync` constraints relaxed to `Concurrent`

## http4s-argonaut

### Breaking changes

* [#3961](https://github.com/http4s/http4s/pull/3961): `Sync` constraints relaxed to `Concurrent`

## http4s-circe

### Breaking changes

* [#3965](https://github.com/http4s/http4s/pull/3965): `Sync` constraints relaxed to to `Concurrent`.

## http4s-json4s

### Breaking changes

* [#3885](https://github.com/http4s/http4s/pull/3885): `Sync` constraints relaxed to to `Concurrent`.

## http4s-play-json

### Breaking changes

* [#3962](https://github.com/http4s/http4s/pull/3962): `Sync` constraints relaxed to to `Concurrent`.

## http4s-scala-xml

### Breaking changes

* [#4054](https://github.com/http4s/http4s/pull/4054): `Sync` constraints relaxed to to `Concurrent`.

## http4s-boopickle

### Breaking changes

* [#3871](https://github.com/http4s/http4s/pull/3852): `Sync` constraints relaxed to `Concurrent`

## Dependency updates

* cats-effect-3.0.0-M5
* fs2-3.0.0-M7
* jawn-1.0.3
* jawn-fs2-2.0.0-M2
* keypool-0.4.0-M1 (moved to `org.typelevel`)
* log4cats-2.0.0-M1
* vault-3.0.0-M1

~~# v1.0.0-M12 (2021-01-25)~~

Build failure

~~# v1.0.0-M11 (2021-01-25)~~

Partial publish after build failure

# v0.22.0-M1 (2021-01-24)

This is a new series, forked from main before Cats-Effect 3 support was merged.  It is binary incompatible with 0.21, but contains several changes that will be necessary for Scala 3 (Dotty) support. It builds on all the changes from v1.0.0-M1 through v1.0.0-M10, which are not echoed here.

The headline change is that all parboiled2 parsers have been replaced with cats-parse.

## Should I switch?

* Users who had been tracking the 1.0 series, but are not prepared for Cats Effect 3, should switch to this series.
* Users who wish to remain on the bleeding edge, including Cats Effect 3, should continue track the 1.0 series.
* Users who need a stable release should remain on the 0.21 series for now.

## http4s-core

### Breaking changes

* [#3855](https://github.com/http4s/http4s/pull/3855): All parboiled2 parsers are replaced by cats-parse.  parboiled2 was not part of the public API, nor are our cats-parse parsers.  Users may observe a difference in the error messages and subtle semantic changes.  We've attempted to minimize them, but this is a significant underlying change.  See also: [#3897](https://github.com/http4s/http4s/pull/3897), [#3901](https://github.com/http4s/http4s/pull/3901), [#3954](https://github.com/http4s/http4s/pull/3954), [#3958](https://github.com/http4s/http4s/pull/3958), [#3995](https://github.com/http4s/http4s/pull/3995), [#4023](https://github.com/http4s/http4s/pull/4023), [#4001](https://github.com/http4s/http4s/pull/4001), [#4013](https://github.com/http4s/http4s/pull/4013), [#4042](https://github.com/http4s/http4s/pull/4042), [#3982](https://github.com/http4s/http4s/pull/3982), [#4071](https://github.com/http4s/http4s/pull/4071), [#4017](https://github.com/http4s/http4s/pull/4017), [#4132](https://github.com/http4s/http4s/pull/4132), [#4154](https://github.com/http4s/http4s/pull/4154), [#4200](https://github.com/http4s/http4s/pull/4200), [#4202](https://github.com/http4s/http4s/pull/4202), [#4206](https://github.com/http4s/http4s/pull/4206), [#4201](https://github.com/http4s/http4s/pull/4201), [#4208](https://github.com/http4s/http4s/pull/4208), [#4235](https://github.com/http4s/http4s/pull/4235), [#4147](https://github.com/http4s/http4s/pull/4147), [#4238](https://github.com/http4s/http4s/pull/4238) [#4238](https://github.com/http4s/http4s/pull/4243)
* [#4070](https://github.com/http4s/http4s/pull/4070): No longer publish a `scala.annotations.nowarn` annotation in the 2.12 build.  This is provided in the standard library in 2.12.13, and isn't necessary at runtime in any version.
* [#4138](https://github.com/http4s/http4s/pull/4138): Replace boolean with `Weakness` sum type in `EntityTag` model
* [#4148](https://github.com/http4s/http4s/pull/4148): Lift `ETag.EntityTag` out of header and into the `org.http4s` package
* [#4164](https://github.com/http4s/http4s/pull/4164): Removal of several deprecated interfaces.  Most were non-public binary compatibility shims, or explicit cats instances that had been superseded by new implicits.  Some exceptions:
* [#4145](https://github.com/http4s/http4s/pull/4145): Port macros in `org.http4s.syntax.literals` to Scala 3.  Deprecated macros that were on various companion objects will not be in the Scala 3 releases.

### Bugfixes

* [#4017](https://github.com/http4s/http4s/pull/4017): Render a final `-` in a byte ranges without an end value

## http4s-laws

### Breaking changes

* [#4144](https://github.com/http4s/http4s/pull/4144): Add `LawsAdapter` to create `PropF` for effectful properties.  Restate various Entity codec laws in terms of it.
* [#4164](https://github.com/http4s/http4s/pull/4164): Removed arbitrary instances for `CIString`. These are provided by case-insensitive.

## http4s-server

### Breaking changes

* [#4164](https://github.com/http4s/http4s/pull/4164): Removed deprecated `SSLConfig`, `KeyStoreBits`, `SSLContextBits`, and `SSLBits`.

## http4s-testing

### Breaking changes

* [#4164](https://github.com/http4s/http4s/pull/4164): No longer a publicly published package. All public API was previously deprecated.

## Dependency upgrades

* async-http-client-2.12.2
* cats-parse-0.3.0
* circe-0.14.0-M3
* jackson-databind-2.12.1
* jawn-1.0.3
* log4cats-1.2.0-RC1 (now under `org.typelevel`)
* log4s-1.0.0-M4
* okio-2.10.0
* vault-2.1.0-M14 (now under `org.typelevel`)

## Dependency removals

* parboiled2

# v1.0.0-M10 (2020-12-31)

## http4s-client

### Enhancements

* [#4051](https://github.com/http4s/http4s/pull/4051): Add `customized` function to `Logger` middleware that takes a function to produce the log string. Add a `colored` implementation on that that adds colors to the logs.

## Dependency updates

* argonaut-6.3.3

# v0.21.16 (2021-01-24)

## http4s-laws

### Bugfixes

* [#4243](https://github.com/http4s/http4s/pull/4243): Don't generate ipv6 addresses with only one section shorted by `::`

## http4s-blaze-core

### Bugfixes

* [#4143](https://github.com/http4s/http4s/pull/4143): Fix race condition that leads to `WritePendingException`. A tradeoff of this change is that some connections that were previously reused must now be closed.

## http4s-blaze-client

### Bugfixes

* [#4152](https://github.com/http4s/http4s/pull/4152): Omit implicit `Content-Length: 0` header when rendering GET, DELETE, CONNECT, and TRACE requests.

## http4s-ember-client

### Bugfixes

* [#4179](https://github.com/http4s/http4s/pull/4179): Render requests in "origin form", so the request line contains only the path of the request, and host information is only in the Host header.  We were previously rendering the fulll URI on the request line, which the spec mandates all servers to handle, but clients should not send when not speaking to a proxy.

## http4s-ember-server

### Enhancements

* [#4179](https://github.com/http4s/http4s/pull/4179): Support a graceful shutdown

## http4s-circe

### Enhancements

* [#4124](https://github.com/http4s/http4s/pull/4124): Avoid intermediate `ByteBuffer` duplication

# v1.0.0-M10 (2020-12-31)

## http4s-client

### Enhancements

* [#4051](https://github.com/http4s/http4s/pull/4051): Add `customized` function to `Logger` middleware that takes a function to produce the log string. Add a `colored` implementation on that that adds colors to the logs.

## Dependency updates

* argonaut-6.3.3

* dropwizard-metrics-4.1.17
* netty-4.1.58.Final
* play-json-29.9.2
* scalatags-0.9.3

# v0.21.15 (2020-12-31)

## http4s-core

### Enhancements

* [#4014](https://github.com/http4s/http4s/pull/4014): Tolerate spaces in cookie headers. These are illegal per RFC6265, but commonly seen in the wild.
* [#4113](https://github.com/http4s/http4s/pull/4113): Expose a mixed multipart decoder that buffers large file parts to a temporary file.

## http4s-server

### Enhancements

* [#4026](https://github.com/http4s/http4s/pull/4026): Add `Resource`-based constructors to the `BracketRequestResponse` middleware.
o* [#4037](https://github.com/http4s/http4s/pull/4037): Normalize some default settings between server backends to standard http4s defaults, to make a more similar experience between backends.  This changes some defaults for Ember and Jetty backends.

## http4s-jetty

### Enhancements

* [#4032](https://github.com/http4s/http4s/pull/4032): Add an `HttpConfiguration` parameter to the Jetty builder to support deeper configuration than what is otherwise available on the builer.  Use it for both HTTP/1 and HTTP/2.

## http4s-jetty-client

### Enhancements

* [#4110](https://github.com/http4s/http4s/pull/4110): Provide an `SslContextFactory` in the default configuration. Before this, secure requests would throw a `NullPointerException` unless a custom Jetty `HttpClient` was used.

## Documentation

* [#4020](https://github.com/http4s/http4s/pull/4020): Improvements to scaladoc. Link to other projects' scaladoc where we can and various cleanups of our own.
* [#4025](https://github.com/http4s/http4s/pull/4025): Publish our own API URL, so other scaladoc can link to us

## http4s-circe

* [#4012](https://github.com/http4s/http4s/pull/4012): Add sensitive EntityDecoders for circe that filter JSON that couldn't be decoded before logging it.

## Dependency bumps

* cats-2.3.1
* cats-effect-2.3.1
* discipline-core-1.1.3
* fs2-2.5.0
* jackson-databind-2.11.4
* netty-4.1.56.Final
* scodec-bits-1.1.23

# v1.0.0-M9 (2020-12-12)

## http4s-core

### Breaking changes

* [#3913](https://github.com/http4s/http4s/pull/3913): Regenerated the `MimeDb` trait from the IANA registry. This shifts a few constants around and is binary breaking, but the vast majority of users won't notice.

## Dependency updates

* jackson-databind-2.12.0

# v0.21.14 (2020-12-11)

## http4s-core

### Bugfixes

* [#3966](https://github.com/http4s/http4s/pull/3966): In `Link` header, retain the first `rel` attribute when multiple are present

### Enhancements

* [#3937](https://github.com/http4s/http4s/pull/3937): Add `Order[Charset]` and `Hash[Charset]` instances
* [#3969](https://github.com/http4s/http4s/pull/3969): Add `Order[Uri]`, `Hash[Uri]`, and `Show[Uri]`. Add the same for its component types.
* [#3966](https://github.com/http4s/http4s/pull/3966): Add `Order[Method]` instance

## http4s-server

### Enhancements

* [#3977](https://github.com/http4s/http4s/pull/3977): Add a `BracketRequestResponse` middleware, to reflect lifecycles between acquiring the `F[Response[F]]` and completion of the response body `Stream[F, Byte]`.  Introduces a new `ConcurrentRequests` middleware, and refactors `MaxActiveRequests` on top of it.

## http4s-okhttp-client

### Bugfixes

* [#4006](https://github.com/http4s/http4s/pull/4006): Set `Content-Length` header on requests where available instead of always chunking

## http4s-metrics

### Bugfixes

* [#3977](https://github.com/http4s/http4s/pull/3977): Changes from `BracketRequestResponse` middleware may address reported leaks in `decreaseActiveRequests`.  Corrects a bug in `recordHeadersTime`.  Also can now record times for abnormal terminations.

## Internals

Should not affect end users, but noted just in case:

* [#3964](https://github.com/http4s/http4s/pull/3964): Replace `cats.implicits._` imports with `cats.syntax.all._`. Should not be user visible.
* [#3963](https://github.com/http4s/http4s/pull/3963), [#3983](https://github.com/http4s/http4s/pull/3983): Port several tests to MUnit. This helps with CI health.
* [#3980](https://github.com/http4s/http4s/pull/3980): Integrate new sbt-http4s-org plugin with sbt-spiewak

## Dependency bumps

* cats-2.3.0
* cats-effect-2.3.0
* dropwizard-metrics-4.1.16
* scodec-bits-1.1.22

# v1.0.0-M8 (2020-11-26)

## Breaking changes

### http4s-client

* [#3903](https://github.com/http4s/http4s/pull/3903): Method apply syntax (e.g., `POST(body, uri)`) returns a `Request[F]` instead of `F[Request[F]]`

# v0.21.13 (2020-11-25)

## Bugfixes

### Most modules

* [#3932](https://github.com/http4s/http4s/pull/3932): Fix `NoClassDefFoundError` regression.  An example:

  ```
  [info]   java.lang.NoClassDefFoundError: cats/effect/ResourceLike
  [info]   at org.http4s.client.Client$.$anonfun$fromHttpApp$2(Client.scala:246)
  ```

  A test dependency upgrade evicted our declared cats-effect-2.2.0 dependency, so we built against a newer version than we advertise in our POM.  Fixed by downgrading the test dependency and inspecting the classpath.  Tooling will be added to avoid repeat failures.

# v0.21.12 (2020-11-25)

## Bugfixes

### http4s-core

* [#3911](https://github.com/http4s/http4s/pull/3911): Support raw query strings. Formerly, all query strings were stored as a vector of key-value pairs, which was lossy in the percent-encoding of sub-delimiter characters (e.g., '+' vs '%2B').  Queries constructed with `.fromString` will be rendered as-is, for APIs that assign special meaning to sub-delimiters.
* [#3921](https://github.com/http4s/http4s/pull/3921): Fix rendering of URIs with colons. This was a regression in v0.21.9.

### http4s-circe

* [#3906](https://github.com/http4s/http4s/pull/3906): Fix streamed encoder for empty stream. It was not rendering the `[F`.

## Enhancements

### http4s-core

* [#3902](https://github.com/http4s/http4s/pull/3902): Add `Hash` and `BoundedEnumerable` instances for `HttpVersion`
* [#3909](https://github.com/http4s/http4s/pull/3909): Add `Order` instance for `Header` and `Headers`

## Dependency upgrades

* fs2-2.4.6
* jetty-9.4.35.v20201120

# v1.0.0-M7 (2020-11-20)

## Breaking changes

### http4s-dsl

* [#3876](https://github.com/http4s/http4s/pull/3876): Replace `dsl.Http4sDsl.Path` with `core.Uri.Path`. The new `Path` in 1.0 is rich enough to support the DSL's routing needs, and this eliminates a conversion between models on every `->` extractor.  This change is source compatible in typical extractions.

## Dependency updates

* argonaut-6.3.2

# v0.21.11 (2020-11-20)

## Enhancements

### http4s-core

* [#3864](https://github.com/http4s/http4s/pull/3864): Cache a `Right` of the common `HttpVersion`s for its `ParseResult`.

### http4s-circe

* [#3891](https://github.com/http4s/http4s/pull/3891): Encode JSON streams in their constituent chunks instead of a chunk-per-`Json`. This can significantly reduce the network flushes on most backends.

### http4s-dsl

* [#3844](https://github.com/http4s/http4s/pull/3844): Add `MatrixVar` extractor for [Matrix URIs](https://www.w3.org/DesignIssues/MatrixURIs.html)

### http4s-async-http-client

* [#3859](https://github.com/http4s/http4s/pull/3859): Add `AsyncHttpClient.apply` method that takes an already constructed async-http-client. This is useful for keeping a handle on bespoke of the client, such as its stats. Adds a functional `AsyncHttpClientStats` wrapper around the native stats class.

## Internals

These changes should be transparent, but are mentioned for completeness.

### Dotty preparations

* [#3798](https://github.com/http4s/http4s/pull/3798): Parenthesize some arguments to lambda functions.

### Build

* [#3868](https://github.com/http4s/http4s/pull/3868), [#3870](https://github.com/http4s/http4s/pull/3870): Start building with sbt-github-actions.

## Dependency updates

* discipline-1.1.2
* dropwizard-metrics-4.1.15
* jackson-databind-2.11.3
* jawn-1.0.1
* netty-4.1.54.Final
* okio-2.9.0
* tomcat-9.0.40

~~# v0.21.10 (2020-11-20)~~

Cursed release, accidentally tagged from main.
Proceed directly to 0.21.11.

# v1.0.0-M6 (2020-11-11)

## Breaking changes

* [#3758](https://github.com/http4s/http4s/pull/3758): Refactor query param infix operators for deprecations in Scala 2.13. Not source breaking.
* [#3366](https://github.com/http4s/http4s/pull/3366): Add `Method` and `Uri` to `UnexpectedStatus` exception to improve client error handling. Not source breaking in most common usages.

# v0.21.9 (2020-11-11)

## Bugfixes

* [#3757](https://github.com/http4s/http4s/pull/3757): Restore mixin forwarders in `Http4sDsl` for binary compatibility back to v0.21.0.  These were removed in v0.21.6 by [#3492](https://github.com/http4s/http4s/pull/3492), but not caught by an older version of MiMa.
* [#3752](https://github.com/http4s/http4s/pull/3752): Fix rendering of absolute `Uri`s with no scheme.  They were missing the `//`.
* [#3810](https://github.com/http4s/http4s/pull/3810): In okhttp-client, render the request body synchronously on an okhttp-managed thread. There was a race condition that could truncate bodies.

## Enhancements

* [#3609](https://github.com/http4s/http4s/pull/3609): Introduce `Forwarded` header
* [#3789](https://github.com/http4s/http4s/pull/3789): In Ember, apply `Transfer-Encoding: chunked` in the absence of contrary information
* [#3815](https://github.com/http4s/http4s/pull/3815): Add `Show`, `Hash`, and `Order` instances to `QueryParamKey` and `QueryParamValue`
* [#3820](https://github.com/http4s/http4s/pull/3820): In jetty-client, eliminate uninformative request logging of failures

## Dotty preparations

Dotty support remains [in progress](https://github.com/http4s/http4s/projects/5), though many http4s features can be used now in compatibility mode.

* [#3767](https://github.com/http4s/http4s/pull/3767): Name "unbound placeholders."
* [#3757](https://github.com/http4s/http4s/pull/3757): Replace `@silent` annotations with `@nowarn`.

## Dependency updates

* blaze-0.14.14
* discipline-specs2-1.1.1
* dropwizard-metrics-4.1.14
* fs2-2.4.5
* jetty-9.4.34.v20201102
* log4s-1.9.0
* scalacheck-1.15.1

# v1.0.0-M5 (2020-10-16)

## Bugfixes

* [#3714](https://github.com/http4s/http4s/pull/3638): Use correct prefix when composing with `Router`
* [#3738](https://github.com/http4s/http4s/pull/3738): In `PrometheusExportService`, correctly match the `/metrics` endpoint

## Breaking changes

* [#3649](https://github.com/http4s/http4s/pull/3649): Make `QueryParam` a subclass of `QueryParamLike`
* [#3440](https://github.com/http4s/http4s/pull/3440): Simplify `Method` model. Drop `PermitsBody`, `NoBody`, and `Semantics` mixins. No longer a case class.

## Enhancements

* [#3638](https://github.com/http4s/http4s/pull/3638): Model `Access-Control-Expose-Headers`
* [#3735](https://github.com/http4s/http4s/pull/3735): Add `preferGzipped` parameter to `WebjarServiceBuilder`

## Dependency updates

* argonaut-6.3.1

# v0.21.8 (2020-10-16)

## Security

* [GHSA-8hxh-r6f7-jf45](https://github.com/http4s/http4s/security/advisories/GHSA-8hxh-r6f7-jf45): The version of Netty used by async-http-client is affected by [CVE-2020-11612](https://app.snyk.io/vuln/SNYK-JAVA-IONETTY-564897).  A server we connect to with http4s-async-http-client could theoretically respond with a large or malicious compressed stream and exhaust memory in the client JVM. This does not affect any release in the 1.x series.

## Bugfixes

* [#3666](https://github.com/http4s/http4s/pull/3666): In CSRF middleware, always use the `onFailure` handler instead of a hardcoded 403 response
* [#3716](https://github.com/http4s/http4s/pull/3716): Fail in `Method.fromString` when a token is succeeded by non-token characters.
* [#3743](https://github.com/http4s/http4s/pull/3743): Fix `ListSep` parser according to RFC.

## Enhancements

* [#3605](https://github.com/http4s/http4s/pull/3605): Improve header parsing in Ember
* [#3634](https://github.com/http4s/http4s/pull/3634): Query parameter codecs for `LocalDate` and `ZonedDate`
* [#3659](https://github.com/http4s/http4s/pull/3659): Make requests to mock client cancelable
* [#3701](https://github.com/http4s/http4s/pull/3701): In `matchHeader`, only parse headers with matching names. This improves parsing laziness.
* [#3641](https://github.com/http4s/http4s/pull/3641): Add `FormDataDecoder` to decode `UrlForm` to case classes via `QueryParamDecoder`

## Documentation

* [#3693](https://github.com/http4s/http4s/pull/3693): Fix some typos
* [#3703](https://github.com/http4s/http4s/pull/3703): Fix non-compiling example in streaming.md
* [#3670](https://github.com/http4s/http4s/pull/3670): Add scaladocs for various headers, including RFC links
* [#3692](https://github.com/http4s/http4s/pull/3692): Mention partial unification is no longer needed in Scala 2.13
* [#3710](https://github.com/http4s/http4s/pull/3710): Add docs for `OptionalValidatingQueryParamDecoderMatcher`
* [#3712](https://github.com/http4s/http4s/pull/3712): Add integrations.md with feature comparison of backends

## Miscellaneous

* [#3742](https://github.com/http4s/http4s/pull/3742): Drop JDK14 tests for JDK15

## Dependency updates

* dropwizard-metrics-4.1.13
* cats-2.2.0
* cats-effect-2.2.0
* fs2-2.4.4
* jetty-9.4.32.v20200930
* json4s-3.6.10
* netty-4.1.53.Final (async-http-client transitive dependency)
* okhttp-4.9.0
* play-json-2.9.1
* scalafix-0.9.21
* scalatags-0.9.2
* tomcat-9.0.39

# v1.0.0-M4 (2020-08-09)

This milestone merges the changes in 0.21.7.
It is not binary compatible with 1.0.0-M3

## Breaking changes

* [#3577](https://github.com/http4s/http4s/pull/3577): Add a model of the `Max-Forwards` header.
* [#3567](https://github.com/http4s/http4s/pull/3577): Add a model of the `Content-Language` header.
* [#3555](https://github.com/http4s/http4s/pull/3555): Support for UTF-8 basic authentication, per [RFC7617](https://tools.ietf.org/html/rfc7617). Attempt to decode Basic auth credentials as UTF-8, falling back to ISO-8859-1. Provide a charset to `BasicCredentials` that allows encoding with an arbitrary charset, defaulting to UTF-8. 
* [#3583](https://github.com/http4s/http4s/pull/3583): Allow configuration of `CirceInstances` to permit duplicate keys
* [#3587](https://github.com/http4s/http4s/pull/3587): Model `Access-Control-Allow-Headers` header

## Documentation

* [#3571](https://github.com/http4s/http4s/pull/3571): Fix comments in deprecated `AgentToken`, `AgentComment`, and `AgentProduct`.

## Dependency updates

* dropwizard-metrics-4.1.12

# v0.21.7 (2020-08-08)

## Bugfixes

* [#3548](https://github.com/http4s/http4s/pull/3548): Fixes `IllegalStateException` when a path matches a directory in `ResourceService`
* [#3546](https://github.com/http4s/http4s/pull/3546): In ember, encode headers as ISO-8859-1. Includes performance improvements
* [#3550](https://github.com/http4s/http4s/pull/3550): Don't attempt to decompress empty response bodies in `GZip` client middleware
* [#3598](https://github.com/http4s/http4s/pull/3598): Fix connection keep-alives in ember-client
* [#3594](https://github.com/http4s/http4s/pull/3594): Handle `FileNotFoundException` in `StaticFile.fromURL` by returning a 404 response
* [#3625](https://github.com/http4s/http4s/pull/3625): Close `URLConnection` in `StaticFile.fromURL` when the resource is not expired
* [#3624](https://github.com/http4s/http4s/pull/3624): Use client with the http4s defaults instead of a the Jetty defaults in `JettyClientBuilder#resource` and `JettyClientBuilder#stream`

## Enhancements

* [#3552](https://github.com/http4s/http4s/pull/3552): Add `liftKleisli` operation to `Client.` This is useful for integration with [natchez](https://github.com/tpolecat/natchez).
* [#3566](https://github.com/http4s/http4s/pull/3566): Expose `RetryPolicy.isErrorOrRetriablestatus`
* [#3558](https://github.com/http4s/http4s/pull/3558): Add `httpRoutes` and `httpApp` convenience constructors to `HSTS` middleware
* [#3559](https://github.com/http4s/http4s/pull/3559): Add `httpRoutes` and `httpApp` convenience constructors to `HttpsRedirect` middleware
* [#3623](https://github.com/http4s/http4s/pull/3623): Add `configure` method to allow more configurations of async-http-client
* [#3607](https://github.com/http4s/http4s/pull/3607): Add request key to the connection manager debug logs in blaze-client
* [#3602](https://github.com/http4s/http4s/pull/3602): Support trailer headers in Ember.
* [#3603](https://github.com/http4s/http4s/pull/3603): Enable connection reuse in ember-server.
* [#3601](https://github.com/http4s/http4s/pull/3601): Improve ember-client by adding `keep-alive`, a `Date` header if not present, and a configurable `User-Agent` header if not present.

## Refactoring

* [#3547](https://github.com/http4s/http4s/pull/3547): Refactor the ember request parser

## Documentation

* [#3545](https://github.com/http4s/http4s/pull/3545): Refresh the getting started guide to match the current template.
* [#3595](https://github.com/http4s/http4s/pull/3595): Show handling of `Year.of` exceptions in DSL tutorial

## Dependency upgrades

* cats-effect-2.1.4
* dropwizard-metrics-4.1.11
* jetty-9.4.31.v20200723
* okhttp-4.8.1
* tomcat-9.0.37

# v1.0.0-M3 (2020-06-27)

This milestone merges the changes in 0.21.6.
It is binary compatible with 1.0.0-M2.

# v0.21.6 (2020-06-27)

## Bugfixes

* [#3538](https://github.com/http4s/http4s/pull/3538): In ember, fix request and response parser to recognize chunked transfer encoding. In chunked messages, bodies were incorrectly empty.

## Enhancements

* [#3492](https://github.com/http4s/http4s/pull/3538): Split the request extractors in the server DSL into `org.http4s.dsl.request`. This leaner DSL does not deal with bodies, and does not require an `F[_]` parameter. Use of the existing `http4s-dsl` is unaffected.

## Dependency updates

* blaze-0.14.13

# v1.0.0-M2 (2020-06-25)

This is the first milestone release in the 1.x series.
It is not binary compatible with prior releases.

## Where is M1?

Unpublished. The release build from the tag failed, and the fix required a new tag.

## Breaking changes

* [#3174](https://github.com/http4s/http4s/pull/3174): Drop http4s-prometheus dependency on http4s-dsl
* [#2615](https://github.com/http4s/http4s/pull/2615): Model the `Server` header
* [#3206](https://github.com/http4s/http4s/pull/2615): Model the `Content-Location` header
* [#3264](https://github.com/http4s/http4s/pull/3264): Remove unused `EntityEncoder` argument in `PlayInstances`.
* [#3257](https://github.com/http4s/http4s/pull/3257): Make `SameSite` cookie attribute optional
* [#3291](https://github.com/http4s/http4s/pull/3291): Remove unused `F[_]` parameter from `Server`
* [#3241](https://github.com/http4s/http4s/pull/3241): Port all macros to blackbox in anticipation of Dotty support
* [#3323](https://github.com/http4s/http4s/pull/3323): Drop deprecated `ArbitraryInstances#charsetRangesNoQuality`
* [#3322](https://github.com/http4s/http4s/pull/3322): Drop deprecated `getAs` and `prepAs` methods from `Client`
* [#3371](https://github.com/http4s/http4s/pull/3271): In http4s-metrics, add `rootCause` field to `TerminationType.Abnormal` and `TerminationType.Error`.  Add `TerminationType.Canceled`
* [#3335](https://github.com/http4s/http4s/pull/3335): Remove unused `Bracket` instance in `Client#translate`
* [#3390](https://github.com/http4s/http4s/pull/3390): Replace `org.http4s.util.CaseInsensitiveString` with `org.typelevel.ci.CIString`
* [#3221](https://github.com/http4s/http4s/pull/3221): Implement a `Uri.Path` type to replace the type alias for `String`
* [#3450](https://github.com/http4s/http4s/pull/3450): Model `Accept-Patch` header as a `NonEmptyList[MediaType]`
* [#3463](https://github.com/http4s/http4s/pull/3450): Model `Access-Control-Allow-Credentials` header as a nullary case class.
* [#3325](https://github.com/http4s/http4s/pull/3325): Add a WebSocket builder with a `Pipe[F, WebSocketFrame, WebSocketFrame]` to unify sending and receiving.
* [#3373](https://github.com/http4s/http4s/pull/3373): Parameterize `ClassLoader` for `ResourceService` and `WebjarService`. Changes the `CacheStrategy`'s `uriPath` argument to `Uri.Path`.
* [#3460](https://github.com/http4s/http4s/pull/3460): Remove deprecated `Service` and related aliases
* [#3529](https://github.com/http4s/http4s/pull/3529): Refresh the `MediaType`s constants from the IANA registry. Not source breaking, but shifts constants in a binary breaking way.

## Enhancements

* [#3320](https://github.com/http4s/http4s/pull/3320): Reimplement `Media#as` with `F.rethrow`

## Deprecations

* [#3359](https://github.com/http4s/http4s/pull/3359): Deprecate the `org.http4s.util.execution` package.
* [#3422](https://github.com/http4s/http4s/pull/3359): Deprecate `BlazeClientBuilder#withSslContextOption`.

# Documentation

* [#3374](https://github.com/http4s/http4s/pull/3374): Add a deployment tutorial, including for GraalVM. See also #[3416](https://github.com/http4s/http4s/pull/3416).
* [#3410](https://github.com/http4s/http4s/pull/3410): Suggest a global execution context for the argument to `BlazeClientBuilder`

## Internal refactoring

* [#3386](https://github.com/http4s/http4s/pull/3386): Drop internal argonaut parser in favor of jawn's
* [#3266](https://github.com/http4s/http4s/pull/3266): Replace `fs2.compress` with `fs2.compression`

## Dependency updates

* argonaut-6.3.0
* async-http-client-2.12.1
* blaze-http-0.14.13
* play-json-2.9.0
* simpleclient-0.9.0 (Prometheus)

~~# v1.0.0-M1 (2020-06-25)~~

Did not publish successfully from tag.

# v0.21.5 (2020-06-24)

This release is fully backward compatible with 0.21.4.

## New modules

* [#3372](https://github.com/http4s/http4s/pull/3372): `http4s-scalafix`: starting with this release, we have integrated Scalafix rules into the build.  All our Scalafix rules will be published as both snapshots and with core releases.  The http4s-scalafix version is equivalent to the output version of the scalafix rules.  The scalafix rules are intended to assist migrations with deprecations (within this series) and breaking changes (in the upcoming push to 1.0).

## Bugfixes

* [#3476](https://github.com/http4s/http4s/pull/3476): Fix crash of `GZip` client middleware on responses to `HEAD` requests
* [#3488](https://github.com/http4s/http4s/pull/3488): Don't call `toString` on input of `ResponseLogger` on cancellation. The input is usually a `Request`. We filter a set of default sensitive headers in `Request#toString`, but custom headers can also be sensitive and could previously be leaked by this middleware.
* [#3521](https://github.com/http4s/http4s/pull/3521): In async-http-client, raise errors into response body stream when thrown after we've begun streaming. Previously, these errors were logged, but the response body was truncated with no value indicating failure.
* [#3520](https://github.com/http4s/http4s/pull/3520): When adding a query parameter to a `Uri` with a blank query string (i.e., the URI ends in '?'), don't prepend it with a `'&'` character. This is important in OAuth1 signing.
* [#3518](https://github.com/http4s/http4s/pull/3518): Fix `Cogen[ContentCoding]` in the testing arbitraries to respect the case-insensitivity of the coding field.
* [#3501](https://github.com/http4s/http4s/pull/3501): Explicitly use `Locale.ENGLISH` when comparing two `ContentCoding`'s coding fields. This only matters if your default locale has different casing semantics than English for HTTP token characters.

## Deprecations

* [#3441](https://github.com/http4s/http4s/pull/3441): Deprecate `org.http4s.util.threads`, which is not related to HTTP
* [#3442](https://github.com/http4s/http4s/pull/3442): Deprecate `org.http4s.util.hashLower`, which is not related to HTTP
* [#3466](https://github.com/http4s/http4s/pull/3466): Deprecate `util.decode`, which may loop infinitely on certain malformed input.  Deprecate `Media#bodyAsText` and `EntityDecoder.decodeString`, which may loop infinitely for charsets other than UTF-8.  The latter two methods are replaced by `Media#bodyText` and `EntityDecoder.decodeText`.
* [#3372](https://github.com/http4s/http4s/pull/3372): Deprecate `Client.fetch(request)(f)` in favor of `Client#run(request).use(f)`. This is to highlight the dangers of using `F.pure` or similar as `f`, which gives access to the body after the client may have recycled the connection.  For training and code reviewing purposes, it's easier to be careful with `Resource#use` than convenience methods like `fetch` that are `use` in disguise. This change can be fixed with our new http4s-scalafix.

## Enhancements

* [#3286](https://github.com/http4s/http4s/pull/3286): Add `httpRoutes` constructor for `Autoslash middleware`
* [#3382](https://github.com/http4s/http4s/pull/3382): Use more efficient String compiler in `EntityDecoder[F, String]`
* [#3439](https://github.com/http4s/http4s/pull/3439): Add `Hash[Method]` instance. See also [#3490](https://github.com/http4s/http4s/pull/3490).
* [#3438](https://github.com/http4s/http4s/pull/3438): Add `PRI` method
* [#3474](https://github.com/http4s/http4s/pull/3474): Add `httpApp` and `httpRoutes` constructors for `HeaderEcho` middleware
* [#3473](https://github.com/http4s/http4s/pull/3473): Add `httpApp` and `httpRoutes` constructors for `ErrorHandling` middleware
* [#3472](https://github.com/http4s/http4s/pull/3472): Add `httpApp` and `httpRoutes` constructors for `EntityLimiter` middleware
* [#3487](https://github.com/http4s/http4s/pull/3487): Add new `RequestID` middleware.
* [#3515](https://github.com/http4s/http4s/pull/3472): Add `httpApp` and `httpRoutes` constructors for `ErrorAction` middleware
* [#3513](https://github.com/http4s/http4s/pull/3513): Add `httpRoutes` constructor for `DefaultHead`. Note that `httpApp` is not relevant.
* [#3497](https://github.com/http4s/http4s/pull/3497): Add `logBodyText` functions to `Logger` middleware to customize the logging of the bodies

## Documentation

* [#3358](https://github.com/http4s/http4s/pull/3358): Replaced tut with mdoc
* [#3421](https://github.com/http4s/http4s/pull/3421): New deployment tutorial, including GraalVM
* [#3404](https://github.com/http4s/http4s/pull/3404): Drop reference to http4s-argonaut61, which is unsupported.
* [#3465](https://github.com/http4s/http4s/pull/3465): Update sbt version used in `sbt new` command
* [#3489](https://github.com/http4s/http4s/pull/3489): Remove obsolete scaladoc about `Canceled` in blaze internals

## Internals

* [#3478](https://github.com/http4s/http4s/pull/3478): Refactor `logMessage` in client and server logging middlewares

## Dependency updates

* scala-2.13.2
* boopickle-1.3.3
* fs2-2.4.2
* metrics-4.1.9 (Dropwizard)
* jetty-9.4.30
* json4s-3.6.9
* log4cats-1.1.1
* okhttp-4.7.2
* scalafix-0.9.17
* scalatags-0.9.1
* tomcat-9.0.36

# v0.21.4 (2020-04-28)

This release is fully backward compatible with 0.21.3.

## Bugfixes

* [#3338](https://github.com/http4s/http4s/pull/3338): Avoid incorrectly responding with an empty body in http4s-async-http-client

## Enhancements

* [#3303](https://github.com/http4s/http4s/pull/3303): In blaze, cache `Date` header value 
* [#3350](https://github.com/http4s/http4s/pull/3350): Use stable host address in `ConnectionFailure` message. Makes code more portable post-JDK11.

## Deprecation

* [#3361](https://github.com/http4s/http4s/pull/3361): Deprecate the `org.http4s.util.execution` package.

## Documentation

* [#3279](https://github.com/http4s/http4s/pull/3279): Improve Prometheus middleware usage example

## Dependency updates

* fs2-2.3.0
* okhttp-4.5.0
* scalafix-0.9.12
* scala-xml-1.3.0
* specs2-4.9.3

# v0.20.23 (2020-04-28)

This release restores backward compatibility with the 0.20 series.
This is the final planned release in the 0.20 series.

## Compatibility

* [#3362](https://github.com/http4s/http4s/pull/3362): Restores binary compatibility in http4s-jetty back to 0.20.21.

# v0.20.22 (2020-04-28)

This release is backward compatible with 0.20, except for http4s-jetty.
This incompatibility will be corrected in 0.20.23.

## Breaking changes

* [#3333](https://github.com/http4s/http4s/pull/3333): Add Http2c support to jetty-server. This accidentally broke binary compatibility, and will be patched in v0.20.23.

## Bugfixes

* [#3326](https://github.com/http4s/http4s/pull/3326): In `WebjarService`, do not use OS-specific directory separators
* [#3331](https://github.com/http4s/http4s/pull/3326): In `FileService`, serve index.html if request points to directory

## Enhancements

* [#3327](https://github.com/http4s/http4s/pull/3327): Add `httpRoutes` and `httpApp` convenience constructors to `Date` middleware
* [#3381](https://github.com/http4s/http4s/pull/3327): Add `httpRoutes` and `httpApp` convenience constructors to `CORS` middleware
* [#3298](https://github.com/http4s/http4s/pull/3298): In `Logger` client and server middlewares, detect any media types ending in `+json` as non-binary

## Deprecations

* [#3330](https://github.com/http4s/http4s/pull/3330): Deprecate `BlazeServerBuilder#apply()` in favor of passing an `ExecutionContext` explicitly.  Formerly, `ExecutionContext.global` was referenced by the default builder, and would spin up its thread pool even if the app never used the global execution context.
* [#3361](https://github.com/http4s/http4s/pull/3361): Deprecate `org.http4s.util.bug`, which is for internal use only.

## Backports

These appeared in previous releases, but have been backported to 0.20.x

* [#2591](https://github.com/http4s/http4s/pull/2591): Change literal interpolator macros to use unsafe methods to avoid triggering Wartremover's EitherProjectionPartial warning
* [#3115](https://github.com/http4s/http4s/pull/3115): Drop UTF-8 BOM when decoding
* [#3148](https://github.com/http4s/http4s/pull/3148): Add `HttpRoutes.strict`
* [#3185](https://github.com/http4s/http4s/pull/3185): In blaze, recover `EOF` on `bodyEncoder.write` to close connection
* [#3196](https://github.com/http4s/http4s/pull/3196): Add convenience functions to `Caching` middleware

## Build improvements

* Start testing on JDK14

## Dependency updates

* blaze-0.14.12
* metrics-4.1.6
* jetty-9.4.28.v20200408
* scala-2.12.11
* tomcat-9.0.34

# v0.21.3 (2020-04-02)

This release is fully backward compatible with 0.21.2.

# Bugfixes

* [#3243](https://github.com/http4s/http4s/pull/3243): Write ember-client request to socket before reading response

## Enhancements

* [#3196](https://github.com/http4s/http4s/pull/3196): Add convenience functions to `Caching` middleware. 
* [#3155](https://github.com/http4s/http4s/pull/3155): Internal `j.u.c.CompletionStage` conversions.

## Dependency updates

* cats-2.1.1
* okhttp-4.4.1

# v0.20.21 (2020-04-02)

This release is fully backward compatible with 0.20.20.

## Dependency updates

* argonaut-6.2.5
* jetty-9.4.27.v20200227
* metrics-4.1.5 (Dropwizard)
* tomcat-9.0.33

# v0.21.2 (2020-03-24)

This release is fully backward compatible with 0.21.1.

## Security fixes
* [GHSA-66q9-f7ff-mmx6](https://github.com/http4s/http4s/security/advisories/GHSA-66q9-f7ff-mmx6): Fixes a local file inclusion vulnerability in `FileService`, `ResourceService`, and `WebjarService`.
  * Request paths with `.`, `..`, or empty segments will now return a 400 in all three services.  Combinations of these could formerly be used to escape the configured roots and expose arbitrary local resources.
  * Request path segments are now percent-decoded to support resources with reserved characters in the name.

## Bug fixes

* [#3261](https://github.com/http4s/http4s/pull/3261): In async-http-client, fixed connection release when body isn't run, as well as thread affinity.

## Enhancements

* [#3253](https://github.com/http4s/http4s/pull/3253): Preparation for Dotty support. Should be invisible to end users, but calling out because it touches a lot.

# v0.20.20 (2020-03-24)

This release is fully backward compatible with 0.20.19.

## Security fixes
* [GHSA-66q9-f7ff-mmx6](https://github.com/http4s/http4s/security/advisories/GHSA-66q9-f7ff-mmx6): Fixes a local file inclusion vulnerability in `FileService`, `ResourceService`, and `WebjarService`.
  * Request paths with `.`, `..`, or empty segments will now return a 400 in all three services.  Combinations of these could formerly be used to escape the configured roots and expose arbitrary local resources.
  * Request path segments are now percent-decoded to support resources with reserved characters in the name.

## Enhancements

* [#3167](https://github.com/http4s/http4s/pull/3167): Add `MetricsOps.classifierFMethodWithOptionallyExcludedPath`.name.

# v0.18.26 (2020-03-24)

This release is fully backward compatible with 0.18.25.

## Security fixes
* [GHSA-66q9-f7ff-mmx6](https://github.com/http4s/http4s/security/advisories/GHSA-66q9-f7ff-mmx6): Fixes a local file inclusion vulnerability in `FileService`, `ResourceService`, and `WebjarService`.
  * Request paths with `.`, `..`, or empty segments will now return a 400 in all three services.  Combinations of these could formerly be used to escape the configured roots and expose arbitrary local resources.
  * Request path segments are now percent-decoded to support resources with reserved characters in the name.

# v0.21.1 (2020-02-13)

This release is fully backward compatible with v0.21.0, and includes all the changes from v0.20.18.

## Bug fixes

* [#3192](https://github.com/http4s/http4s/pull/3192): Parse `SameSite` cookie attribute and values case insensitively.

## Enhancements

* [#3185](https://github.com/http4s/http4s/pull/3185): In blaze-server, recover `EOF` to close the connection instead of catching it. This reduces log noise in Cats Effect implementations that wrap uncaught exceptions.

## Dependency updates

* jawn-fs2-1.0.0: We accidentally released v0.21.0 against an RC of jawn-fs2. This is fully compatible.

# v0.20.19 (2020-02-13)

This release is fully backward compatible with 0.20.18.

## Bugfixes

* [#3199](https://github.com/http4s/http4s/pull/3199): When `Uri#withPath` is called without a slash and an authority is defined, add a slash to separate them.

## Enhancements

* [#3199](https://github.com/http4s/http4s/pull/3199): 
  * New `addSegment` alias for `Uri#/`
  * New `Uri#addPath` function, which splits the path segments and adds each, URL-encoded.

# v0.20.18 (2020-02-13)

This release is fully backward compatible with 0.20.17.

## Bugfixes

* [#3178](https://github.com/http4s/http4s/pull/3178): In `TomcatBuilder`, use the correct values for the `clientAuth` connector attribute.
* [#3184](https://github.com/http4s/http4s/pull/3184): 
  * Parse cookie attribute names case insensitively.
  * Preserve multiple extended cookie attributes, delimited by a `';'`
  * Support cookie domains with a leading `'.'`

## Enhancements

* [#3190](https://github.com/http4s/http4s/pull/3190): Remove reflection from initialization of `HttpHeaderParser`. This allows modeled headers to be parsed when running on Graal. The change is fully transparent on the JVM.

## Dependency updates

* argonaut-6.2.4
* async-http-client-2.10.5
* tomcat-9.0.31

# v0.21.0 (2020-02-09)

This release is fully compatible with 0.21.0-RC4.  Future releases in the 0.21.x series will maintain binary compatibility with this release.  All users on the 0.20.x or earlier are strongly encouraged to upgrade.

## Dependency updates

* argonaut-6.2.4
* circe-0.13.0

# v0.21.0-RC5 (2020-02-08)

This release is binary compatible with 0.21.0-RC4.

We announced this as built on circe-0.13.0.  That was not correct, but is fixed in 0.21.0.

## Enhancements

* [#3148](https://github.com/http4s/http4s/pull/3148): Add `HttpRoutes.strict` and `ContextRoutes.strict` for routes that require only an `Applicative`, at the cost of evaluating `combineK`ed routes strictly.

## Dependency updates

* async-http-client-2.10.5
* cats-effect-2.1.1
* scalatags-0.8.5

# v0.21.0-RC4 (2020-02-04)

This release is binary incompatible with 0.21.0-RC2, but is source compatible.

## Breaking changes

### Binary

* [#3145](https://github.com/http4s/http4s/pull/3145): Relax constraints from `Effect` to `Sync` in `resourceService`, `fileService`, and `webjarService`.

# v0.21.0-RC3 (2020-02-03)

This release is binary incompatible with 0.21.0-RC2, but should be source compatible, with deprecations.

## Breaking changes

### Binary

* [#3126](https://github.com/http4s/http4s/pull/3126): Remove unnecessary `Applicative` constraints from http4s-circe
* [#3124](https://github.com/http4s/http4s/pull/3124): Relax constraints from `Effect` to `Sync` in `FileService`.
* [#3136](https://github.com/http4s/http4s/pull/3136): In `WebSocketBuilder`, add `filterPingPongs` parameter, default true.  When false, `send` and `receive` will see pings and pongs sent by the client.  The server still responds automatically to pings.  This change should be transparent to existing users.
* [#3138](https://github.com/http4s/http4s/pull/3124): Remove unnecessary `Applicative` constraints on `EntityEncoder` instances in several modules.

### Semantic
  
* [#3139](https://github.com/http4s/http4s/pull/3139): Changes `Router` to find the longest matching prefix by path segments rather than character-by-character.  This is arguably a bug fix.  The old behavior could cause unexpected matches, is inconsistent with the servlet mappings that inspired `Router`, and is unlikely to have been intentionally depended on.

### Deprecation

* [#3134](https://github.com/http4s/http4s/pull/3132): Deprecate `JettyBuilder#withSSLContext` in favor of new methods in favor of new `withSslContext*` methods.
* [#3132](https://github.com/http4s/http4s/pull/3132): Deprecate `BlazeServerBuilder#withSSLContext` and `BlazeServerBuilder#withSSL` in favor of new `withSslContext*` methods.
* [#3140](https://github.com/http4s/http4s/pull/3140): Deprecate `JettyBuilder#withSSL`, to match `BlazeServerBuilder`. It's still necessary in Tomcat, which doesn't take a `ServletContext`.  Deprecate `SSLConfig`, `KeyStoreBits`, and `SSLContextBits`, which had already been removed from public API.

## Bugfixes

* [#3140](https://github.com/http4s/http4s/pull/3140): In `TomcatBuilder`, fix mapping of `SSLClientAuthMode` to Tomcat's connector API.

## Enhancements

* [#3134](https://github.com/http4s/http4s/pull/3132): In `JettyBuilder`, add `withSslContext` and `withSslContextAndParameters` to permit full control of `SSLParameters`.  Add `withoutSsl`.
* [#3132](https://github.com/http4s/http4s/pull/3132): In `BlazeBuilder`, add `withSslContext` and `withSslContextAndParameters` to permit full control of `SSLParameters`.  Add `withoutSsl`.

## Dependency updates

* cats-effect-2.1.0
* fs2-2.2.2

# v0.21.0-RC2 (2020-01-27)

## Breaking changes

### Binary and source

* [#3110](https://github.com/http4s/http4s/pull/3110): Change `MessageFailure#toHttpResponse` to return a `Response[F]` instead of an `F[Response[F]]`, and relax constraints accordingly. Drops the `inHttpResponse` method.
* [#3107](https://github.com/http4s/http4s/pull/3107): Add `covary[F[_]]` method to `Media` types.  Should not break your source unless you have your own `Media` subclass, which you shouldn't.

### Binary only

* [#3098](https://github.com/http4s/http4s/pull/3098): Update `MimeDB` from IANA registry. 

### Deprecation

* [#3087](https://github.com/http4s/http4s/pull/3087): Deprecate the public http4s-testing module.  This was mostly Specs2 matchers, the majority of which block threads.  This is not to be confused with http4s-laws, which depends only on Discipline and is still maintained.

## Bugfixes

* [#3105](https://github.com/http4s/http4s/pull/3105): Fix "cannot have more than one pending write request" error in blaze-server web sockets.
* [#3115](https://github.com/http4s/http4s/pull/3115): Handle BOM at the head of a chunk in `decode`.

## Enhancements

* [#3106](https://github.com/http4s/http4s/pull/3106): Interrupt response body in `DefaultHead` middleware. This optimization saves us from draining a potentially large response body that, because `HEAD` is a safe method, should not have side effects.
* [#3095](https://github.com/http4s/http4s/pull/3095): Add `Request#asCurl` method to render a request as a curl command.  Renders the method, URI, and headers, but not yet the body.

# v0.20.17 (2020-01-25)

This release is fully compatible with 0.20.16.

## Bugfixes

* [#3105](https://github.com/http4s/http4s/pull/3105): Fix "cannot have more than one pending write request" error in blaze-server web sockets.

## Dependency updates

* simpleclient-0.8.1 (Prometheus)
  
# v0.18.25 (2020-01-21)

## Bug fixes
* [#3093](https://github.com/http4s/http4s/pull/3093): Backport [#3086](https://github.com/http4s/http4s/pull/3086): Fix connection leak in blaze-client pool manager when the next request in the queue is expired.

# v0.21.0-RC1 (2020-01-21)

## Breaking changes

* [#3012](https://github.com/http4s/http4s/pull/3012): Use `HttpApp` instead of `HttpRoutes` in `Http4sServlet`. The servlet builders themselves retain compatibility.
* [#3078](https://github.com/http4s/http4s/pull/3078): Wrap Java exceptions in `ConnectionFailure` when a blaze-client fails to establish a connection. This preserves information about which host could not be connected to.
* [#3062](https://github.com/http4s/http4s/pull/3062): http4s' JSON support is now built on jawn-1.0.0, which is a binary break from jawn-0.14.x.  This comes with a bump to circe-0.13.  Most circe-0.13 modules are binary compatible with circe-0.12, but note that circe-parser is not.
* [#3055](https://github.com/http4s/http4s/pull/3055): Add fs2-io's TLS support to ember-client.  The `sslContext: Option[(ExecutionContext, SSLContext)]` argument is replaced by a `tlsContext: Option[TLSContext]`.`

## Enhancements

* [#3004](https://github.com/http4s/http4s/pull/3004): Add `classloader` argument to `StaticFile.fromResource` 
* [#3007](https://github.com/http4s/http4s/pull/3007): Add `classloader` argument to `TomcatBuilder`
* [#3008](https://github.com/http4s/http4s/pull/3008): Consistently use `collection.Seq` across Scala versions in DSL
* [#3031](https://github.com/http4s/http4s/pull/3031): Relax `Router.apply` constraint from `Sync` to `Monad`
* [#2821](https://github.com/http4s/http4s/pull/2821): Add `Media` supertype of `Message` and `Part`, so multipart parts can use `EntityDecoder`s
* [#3021](https://github.com/http4s/http4s/pull/3021): Relax `Throttle.apply` constraint from `Sync` to `Monad`. Add a `mapK` operation to `TokenBucket`.
* [#3056](https://github.com/http4s/http4s/pull/3056): Add `streamJsonArrayEncoder*` operations to circe support, to encode a `Stream` of `A` to a JSON array, given an encoder for `A`.
* [#3053](https://github.com/http4s/http4s/pull/3053): Remove unneeded `Functor[G]` constraint on `HeaderEcho.apply`.
* [#3054](https://github.com/http4s/http4s/pull/3054): Add `SameSite` cookie support
* [#2518](https://github.com/http4s/http4s/pull/2518): Add `status` methods to `Client` that take a `String` or `Uri`
* [#3069](https://github.com/http4s/http4s/pull/3069): Add `ContextMiddleware.const` function
* [#3070](https://github.com/http4s/http4s/pull/3070): Add `NonEmptyTraverse` instance to `ContextRequest`
* [#3060](https://github.com/http4s/http4s/pull/3060): Stop mixing context bounds and implicits in `CirceInstances`.
* [#3024](https://github.com/http4s/http4s/pull/3024): Add `withQueryParams` and `withMultiValueQueryParams` to `QueryOps`
* [#3092](https://github.com/http4s/http4s/pull/3092): Add TLS support to ember-server via fs2-io.

## Dependency updates

* cats-2.1.0
* circe-0.13.0-RC1
* fs2-2.2.0
* jawn-1.0.0
* jawn-fs2-1.0.0-RC2
* okhttp-4.3.1
* play-json-2.8.1
* scalacheck-1.14.3
* scalatags-0.8.4
* specs2-4.8.3

# v0.20.16 (2020-01-21)

## Bugfixes

* [#3086](https://github.com/http4s/http4s/pull/3086): Fix connection leak in blaze-client pool manager when the next request in the queue is expired.

## Breaking changes

* [#3053](https://github.com/http4s/http4s/pull/3053): Deprecate `HttpDate.now`, which is not referentially transparent. Prefer `HttpDate.current`.

## Enhancements

* [#3049](https://github.com/http4s/http4s/pull/3049): Add new `Date` server middleware
* [#3051](https://github.com/http4s/http4s/pull/3051): Add `HttpDate.current` convenience constructor, based on `Clock`.
* [#3052](https://github.com/http4s/http4s/pull/3052): Add `Caching` server middleware.
* [#3065](https://github.com/http4s/http4s/pull/3065): Add `ErrorAction` server middleware
* [#3082](https://github.com/http4s/http4s/pull/3082): Wrap `UnresolvedAddressException` in blaze in an `UnresolvedAddressException` subtype that contains the address that could not resolve to aid diagnostics.  This is a conservative change.  See [#3078](https://github.com/http4s/http4s/pull/3078) for the wrapper forthcoming in http4s-0.21.

## Documentation

* [#3017](https://github.com/http4s/http4s/pull/3017): Correct the documentation in `Timeout.apply`
* [#3020](https://github.com/http4s/http4s/pull/3020): Update scaladoc to compiling example code on OptionalMultiQueryParamDecoderMatcher

## Dependency updates

* async-http-client-2.10.4
* jetty-9.4.26.v20200117
* metrics-4.1.2 (Dropwizard)
* log4s-1.8.2
* okhttp-3.14.6
* simpleclient-0.8.0 (Prometheus)
* tomcat-9.0.30

# v0.20.15 (2019-11-27)

## Enhancements

* [#2966](https://github.com/http4s/http4s/pull/2966): Add `HttpsRedirect` middleware
* [#2965](https://github.com/http4s/http4s/pull/2965): Add `Request#addCookies` method
* [#2887](https://github.com/http4s/http4s/pull/2887): Support realm in the `OAuth1` header

## Bug fixes

* [#2916](https://github.com/http4s/http4s/pull/2916): Ensure that `Metrics` only decrements active requests once
* [#2889](https://github.com/http4s/http4s/pull/2889): In `Logger`, log the prelude if `logBody` and `logHeaders` are false

# v0.20.14 (2019-11-26)

## Bug fixes

* [#2909](https://github.com/http4s/http4s/pull/2909): Properly propagate streamed errors in jetty-client
* The blaze upgrade fixes the "SSL Handshake WRAP produced 0 bytes" error on JDK 11.

## Enhancements

* [#2911](https://github.com/http4s/http4s/pull/2911): Add missing bincompat syntax to `org.http4s.implicits`.

## Dependency updates

* blaze-0.14.11
* circe-0.11.2
* jawn-0.14.3
* jetty-9.4.24.v20191120
* tomcat-9.0.29

# v0.20.13 (2019-11-05)

## Bug fixes

* [#2946](https://github.com/http4s/http4s/pull/2946): Restore binary compatibility of private `UrlCodingUtils`. [#2930](https://github.com/http4s/http4s/pull/2930) caused a breakage in rho.
* [#2922](https://github.com/http4s/http4s/pull/2922): Handle Content-Length longer that Int.MaxValue in chunked uploads
* [#2941](https://github.com/http4s/http4s/pull/2941): Fix for `BlockingHttp4sServlet` with shifted IO.
* [#2953](https://github.com/http4s/http4s/pull/2953): Fix connection info in servlet backend.  The local and remote addresses were reversed.
* [#2942](https://github.com/http4s/http4s/pull/2942): Fix `Request.addcookie` to consolidate all `Cookie` headers into one.
* [#2957](https://github.com/http4s/http4s/pull/2957): Shift the write to Blocker in `BlockingServletIo`

## Enhancements

* [#2948](https://github.com/http4s/http4s/pull/2948): Add all missing `ContentCoding`s from the IANA registry.

## Dependency updates

* blaze-0.14.9

# v0.20.12 (2019-10-31)

## Enhancements

* [#2930](https://github.com/http4s/http4s/pull/2830): Move private `UrlCodingUtils` to the `Uri` companion object, make public

## Dependency updates

* jawn-0.14.2
* jetty-9.4.22
* json4s-0.14.2
* metrics-4.1.1
* okhttp-3.14.4
* play-json-2.7.4
* tomcat-9.0.27
* twirl-1.4.2

# v0.21.0-M5 (2019-09-19)

## Breaking changes

* [#2815](https://github.com/http4s/http4s/pull/2815): Allow `Allow` header to specify an empty set of methods.
* [#2832](https://github.com/http4s/http4s/pull/2836): Add natural transformation to `ResponseGenerator` to allow the `F` and `G` to work in unison. Relevant for http4s-directives.

## Enhancements

* [#2836](https://github.com/http4s/http4s/pull/2836): Add `additionalSocketOptions` to ember configs
* [#2869](https://github.com/http4s/http4s/pull/2869): Add JsonDebugErrorHandler middleware
* [#2830](https://github.com/http4s/http4s/pull/2830): Add encoder and decoder helpers to `Uri` companion

## Documentation

* [#2733](https://github.com/http4s/http4s/pull/2733): Add CSRF documentation

## Dependency updates

* async-http-client-2.10.2
* cats-2.0.0
* cats-effect-2.0.0
* circe-0.12.1
* fs2-2.0.0
* keypool-2.0.0
* log4cats-core-1.0.0
* okhttp-4.2.0
* jawn-fs2-0.15.0
* tomcat-9.0.24
* vault-2.0.0

# v0.20.11 (2019-09-19)

## Breaking changes

* [#2792](https://github.com/http4s/http4s/pull/2792): Drop support for Scala 2.13.0-M5. Users of Scala 2.13 should be on a stable release of Scala on the http4s-0.21 release series.
* [#2800](https://github.com/http4s/http4s/pull/2800): Revert [#2785](https://github.com/http4s/http4s/pull/2785), using `F[A]` instead of `G[A]` in `EntityResponseGenerator`, which broke directives.

## Bug fixes

* [#2807](https://github.com/http4s/http4s/pull/2807): In jetty-client, don't follow redirects with the internal client, which throws an exception in the http4s wrapper.

## Enhancements

* [#2817](https://github.com/http4s/http4s/pull/2817): In jetty-client, disable internal client's default `Content-Type` to prevent default `application/octet-stream` for empty bodies.

## Dependency updates

* jetty-9.4.20

# v0.21.0-M4 (2019-08-14)

## Dependency updates

* cats-core-2.0.0-RC1
* cats-effect-2.0.0-RC1
* circe-0.12.0-RC1
* discipline-1.0.0
* keypool-0.2.0-RC1
* log4cats-1.0.0-RC1
* vault-2.0.0-RC1

# v0.20.10 (2019-08-14)

## Breaking changes

* [#2785](https://github.com/http4s/http4s/pull/2785): Use `F[A]` instead of `G[A]` in the DSL's `EntityResponseGenerator`. This change is binary compatible, but not source compatible for users of `Http4sDsl2` where `F` is not `G`. This is uncommon.

## Bug fixes

* [#2778](https://github.com/http4s/http4s/pull/2778): Don't truncate signing keys in CSRF middleware to 20 bytes, which causes a loss of entropy.

## Enhancements

* [#2776](https://github.com/http4s/http4s/pull/2776): Add `MaxActiveRequest` middleware
* [#2724](https://github.com/http4s/http4s/pull/2724): Add `QueryParamEncoder[Instant]` and `QueryParamDecoder[Instant]`. Introduce `QueryParamCodec` for convenience.
* [#2777](https://github.com/http4s/http4s/pull/2777): Handle invalid `Content-Range` requests with a 416 response and `Accept-Range` header.

# v0.20.9 (2019-08-07)

## Bug fixes

* [#2761](https://github.com/http4s/http4s/pull/2761): In blaze-client, don't add `ResponseHeaderTimeoutStage` when `responseHeaderTimeout` is infinite. This prevents an `IllegalArgumentException` when debug logging is turned on.
* [#2762](https://github.com/http4s/http4s/pull/2762): Fix text in warnings when blaze-client timeouts are questionably ordered.

# v0.21.0-M3 (2019-08-02)

## Breaking changes

* [#2572](https://github.com/http4s/http4s/pull/2572): Make `Http1Stage` private to `org.http4s`, which we highly doubt anybody extended directly anyway.

## Bug fixes

* [#2727](https://github.com/http4s/http4s/pull/2727): Fix `UserInfo` with `+` sign

## Enhancements

* [#2623](https://github.com/http4s/http4s/pull/2623): Propagate cookies in `FollowRedirect` client middleware

## Documentation

* [#2717](https://github.com/http4s/http4s/pull/2717): Update quickstart for v0.21
* [#2734](https://github.com/http4s/http4s/pull/2734): Add missing comma in code sample
* [#2740](https://github.com/http4s/http4s/pull/2740): Clarify `Method` imports for client DSL

## Internals

* [#2747](https://github.com/http4s/http4s/pull/2717): Create .mergify.yml

## Dependency upgrades

* better-monadic-for-0.3.1
* cats-effect-2.0.0-M5
* log4cats-0.4.0-M2
* okhttp-4.0.1

# v0.20.8 (2019-08-02)

## Enhancements

* [#2550](https://github.com/http4s/http4s/pull/2550): Adjust default timeouts and add warnings about misconfiguration

## Dependency updates

* blaze-0.14.8
* cats-effect-1.4.0

# v0.20.7 (2019-07-30)

## Bug fixes
* [#2728](https://github.com/http4s/http4s/pull/2728): Preserve division of `request.uri.path` into `scriptName` and `pathInfo` when calling `withPathInfo`.
* [#2737](https://github.com/http4s/http4s/pull/2737): Fix deadlock in blaze-server web socket shutdown.

## Enhancements
* [#2736](https://github.com/http4s/http4s/pull/2736): Implement a `connectTimeout` in blaze-client, defaulted to 10 seconds.  Prevents indefinite hangs on non-responsive hosts.

## Documentation
* [#2741](https://github.com/http4s/http4s/pull/2741): Improve docs surrounding auth middleware and fall through.

## Dependency upgrades
- blaze-0.14.7
- tomcat-9.0.22

# v0.21.0-M2 (2019-07-09)

This release drops support for Scala 2.11 and adds the `http4s-ember-server` and `http4s-ember-client` backends.  Ember is new and experimental, but we intend for it to become the reference implementation.  Notably, it only requires a `Concurrent` constraint.

## Bugfixes
* [#2691](https://github.com/http4s/http4s/pull/2691): Fix deadlock in client by releasing current connection before retrying in `Retry` client middleware.  The constraint is upgraded to `Concurrent`.
* [#2693](https://github.com/http4s/http4s/pull/2693): Fix deadlock in client by releasing current connection before retrying in `FollowRedirect` client middleware.  The constraint is upgraded to `Concurrent`.
* [#2671](https://github.com/http4s/http4s/pull/2671): Upgrade `Uri.UserInfo` to a case class with username and password, fixing encoding issues. This is for RFC 3986 compliance, where it's deprecated for security reasons. Please don't use this.
* [#2704](https://github.com/http4s/http4s/pull/2704): Remove unused `Sync` constraint on `Part.formData`.

## Breaking changes
* [#2654](https://github.com/http4s/http4s/pull/2654): Extract an http4s-laws module from http4s-testing, with no dependency on Specs2.  The arbitraries, laws, and tests are now laid out in a similar structure to cats and cats-effect.
* [#2665](https://github.com/http4s/http4s/pull/2665): Change `withBlock` to `withBlocker` in `OkHttpBuilder`
* [#2661](https://github.com/http4s/http4s/pull/2661): Move string contexts macros for literals from `org.http4s` to `org.http4s.implicits`
* [#2679](https://github.com/http4s/http4s/pull/2679): Replace `Uri.IPv4` with `Uri.Ipv4Address`, including an `ipv4` interpolator and interop with `Inet4Address`.
* [#2694](https://github.com/http4s/http4s/pull/2694): Drop Scala 2.11 support 
* [#2700](https://github.com/http4s/http4s/pull/2700): Replace `Uri.IPv6` with `Uri.Ipv6Address`, including an `ipv6` interpolator and interop with `Inet6Address`.

## Enhancements
* [#2656](https://github.com/http4s/http4s/pull/2656): Add `emap` and `emapValidatedNel` to `QueryParamDecoder`
* [#2696](https://github.com/http4s/http4s/pull/2696): Introduce `http4s-ember-server` and `http4s-ember-client`

## Documentation
* [#2658](https://github.com/http4s/http4s/pull/2658): Link to http4s-jdk-http-client
* [#2668](https://github.com/http4s/http4s/pull/2668): Clarify scaladoc for `Uri.Scheme`

## Internal
* [#2655](https://github.com/http4s/http4s/pull/2655): Tune JVM options for throughput

## Dependency updates
* async-http-client-2.10.1
* circe-0.12.0-M4
* json4s-3.6.7
* okhttp-4.0.0
* specs2-core-4.6.0

# v0.20.6 (2019-07-09)

## Bug fixes
* [#2705](https://github.com/http4s/http4s/pull/2705): Upgrades blaze to close `SSLEngine` when an `SSLStage` shuts down. This is useful in certain `SSLContext` implementations.  See [blaze#305](https://github.com/http4s/blaze/pull/305) for more.

## Dependency upgrades
- blaze-0.14.6

~~# v0.20.5 (2019-07-09)~~

Cursed release.  Sonatype staging repo closed in flight.

# v0.20.4 (2019-07-06)

## Bug fixes
* [#2687](https://github.com/http4s/http4s/pull/2687): Don't throw in `Uri.fromString` on invalid ports
* [#2695](https://github.com/http4s/http4s/pull/2695): Handle EOF in blaze-server web socket by shutting down stage

## Enhancements
* [#2673](https://github.com/http4s/http4s/pull/2673): Add `GZip` middleware for client

## Documentation
* [#2668](https://github.com/http4s/http4s/pull/2668): Clarifications in `Uri.Scheme` scaladoc

## Dependency upgrades
- blaze-0.14.5
- jetty-9.14.19.v20190610 (for client)

# v0.21.0-M1 (2019-06-17)

## Breaking changes
* [#2565](https://github.com/http4s/http4s/pull/2565): Change constraint on server `Metrics` from `Effect` to `Sync`
* [#2551](https://github.com/http4s/http4s/pull/2551): Refactor `AuthMiddleware` to not require `Choice` constraint
* [#2614](https://github.com/http4s/http4s/pull/2614): Relax various `ResponseGenerator` constraints from `Monad` to `Applicative` in http4s-dsl.
* [#2613](https://github.com/http4s/http4s/pull/2613): Rename implicit `http4sKleisliResponseSyntax` and its parameter name.
* [#2624](https://github.com/http4s/http4s/pull/2624): In `BlazeServerBuilder`, don't depend on laziness of `SSLContext`. `None` now disables the secure context. The default argument tries to load `Some(SSLContext.getDefault())`, but falls back to `None` in case of failure.
* [#2493](https://github.com/http4s/http4s/pull/2493): Scala 2.13 support and related upgrades
  * Scala 2.13.0-M5 is dropped.
  * All modules are supported on 2.11, 2.12, and 2.13 again.
  * Use cats-effect-2.0's new `Blocker` in place of `ExecutionContext` where appropriate

## Enhancements
* [#2591](https://github.com/http4s/http4s/pull/2590): Add `MediaType.unsafeParse` and `QValue.unsafeFromString`. 
* [#2548](https://github.com/http4s/http4s/pull/2548): Add `Client#translate`
* [#2622](https://github.com/http4s/http4s/pull/2622): Add `Header#renderedLength`

## Docs
* [#2569](https://github.com/http4s/http4s/pull/2569): Fix typo in CORS scaladoc
* [#2608](https://github.com/http4s/http4s/pull/2608): Replace `Uri.uri` with `uri` in tuts
* [#2626](https://github.com/http4s/http4s/pull/2626): Fix typos in root package and DSL docs
* [#2635](https://github.com/http4s/http4s/pull/2635): Remove obsolete scaladoc from client
* [#2645](https://github.com/http4s/http4s/pull/2645): Fix string literal in router example in static file docs

## Internal
* [#2563](https://github.com/http4s/http4s/pull/2563): Refactor `EntityDecoder#decode`
* [#2553](https://github.com/http4s/http4s/pull/2553): Refactor `Timeout`
* [#2564](https://github.com/http4s/http4s/pull/2564): Refactor boopickle and circe decoders
* [#2580](https://github.com/http4s/http4s/pull/2580): Refactor server `RequestLogger`
* [#2581](https://github.com/http4s/http4s/pull/2581): Remove redundant braces in various types
* [#2539](https://github.com/http4s/http4s/pull/2539): Narrow cats imports
* [#2582](https://github.com/http4s/http4s/pull/2582): Refactor `DefaultHead`
* [#2590](https://github.com/http4s/http4s/pull/2590): Refactor `GZip`
* [#2591](https://github.com/http4s/http4s/pull/2590): Refactor literal macros to not use `.get`
* [#2596](https://github.com/http4s/http4s/pull/2596): Refactor `MimeLoader`
* [#2542](https://github.com/http4s/http4s/pull/2542): Refactor `WebjarService`
* [#2555](https://github.com/http4s/http4s/pull/2555): Refactor `FileService`
* [#2597](https://github.com/http4s/http4s/pull/2597): Optimize internal hex encoding
* [#2599](https://github.com/http4s/http4s/pull/2599): Refactor `ChunkAggregator`
* [#2574](https://github.com/http4s/http4s/pull/2574): Refactor `FollowRedirect`
* [#2648](https://github.com/http4s/http4s/pull/2648): Move `mimedb-generator` from a project to an internal SBT plugin. Run with `core/generateMimeDb`.

## Dependency updates
* cats-2.0.0-M4
* cats-effect-2.0.0-M4
* circe-0.12.0-M3
* discipline-0.12.0-M3
* fs2-1.1.0-M1
* jawn-0.14.2
* jawn-fs2-0.15.0-M1
* json4s-3.6.6
* log4s-1.8.2
* parboiled-2.0.1 (internal fork)
* play-json-2.7.4
* sbt-doctest-0.9.5 (tests only)
* sbt-native-packager-1.3.22 (examples only)
* sbt-site-1.4.0 (docs only)
* sbt-tpolecat-0.1.6 (compile time only)
* scalacheck-1.14.0
* scalatags-0.7.0 (2.12 and 2.13 only)
* scalaxml-1.2.0
* specs2-4.5.1 
* mockito-core-2.28.2 (tests only)
* tut-0.6.12 (docs only)
* twirl-1.4.2
* vault-2.0.0-M2

# v0.20.3 (2019-06-12)

## Bug fixes
* [#2638](https://github.com/http4s/http4s/pull/2638): Fix leaking sensitive headers in server RequestLogger

# v0.18.24 (2019-06-12)

## Bug fixes
* [#2639](https://github.com/http4s/http4s/pull/2639): Fix leaking sensitive headers in server RequestLogger

## Dependency updates
- cats-1.6.1
- jetty-9.4.19.v20190610
- tomcat-9.0.21

# v0.20.2 (2019-06-12)

## Bug fixes
* [#2604](https://github.com/http4s/http4s/pull/2604): Defer creation of `SSLContext.getDefault()` in blaze-client
* [#2611](https://github.com/http4s/http4s/pull/2611): Raise errors with `getResource()` into effect in `StaticFile`

## Enhancements
* [#2567](https://github.com/http4s/http4s/pull/2567): Add `mapK` to `AuthedRequest`.  Deprecate `AuthedService` in favor of `AuthedRoutes`.

## Internals
* [#2579](https://github.com/http4s/http4s/pull/2579): Skip Travis CI on tags

## Dependency updates
* blaze-0.14.4
* cats-core-1.6.1
* cats-effect-1.3.1
* fs2-1.0.5 (except Scala 2.13.0-M5)
* okhttp-3.14.2
* tomcat-9.0.21

# v0.20.1 (2019-05-16)

Users of blaze-client are strongly urged to upgrade.  This patch fixes a bug and passes new tests, but we still lack 100% confidence in it.  The async-http-client backend has proven stable for a large number of users.

## Bug fixes
* [#2562](https://github.com/http4s/http4s/pull/2562): Fix issue in `PoolManager` that causes hung requests in blaze-client.
* [#2571](https://github.com/http4s/http4s/pull/2571): Honor `If-None-Match` request header in `StaticFile`

## Enhancements
* [#2532](https://github.com/http4s/http4s/pull/2532): Add queue limit to log message when client wait queue is full
* [#2535](https://github.com/http4s/http4s/pull/2535): Add `translate` to `HttpRoutes` and `HttpApp`

## Documentation
* [#2533](https://github.com/http4s/http4s/pull/2533): Fix link to Metrics middleware
* [#2538](https://github.com/http4s/http4s/pull/2538): Add @MartinSnyder's presentation, update giter8 instructions
* [#2559](https://github.com/http4s/http4s/pull/2559): Add @gvolpe's presentation and http4s-tracer

## Internals
* [#2525](https://github.com/http4s/http4s/pull/2525): Pointful implementation of `AuthMiddleware.noSpider`
* [#2534](https://github.com/http4s/http4s/pull/2534): Build with xenial and openjdk8 on Travis CI
* [#2530](https://github.com/http4s/http4s/pull/2530): Refactoring of `authentication.challenged`
* [#2531](https://github.com/http4s/http4s/pull/2531): Refactoring of `PushSupport`
* [#2543](https://github.com/http4s/http4s/pull/2543): Rename maintenance branches to `series/x.y`
* [#2549](https://github.com/http4s/http4s/pull/2549): Remove workarounds in `BlazeClient` for [typelevel/cats-effect#487](https://github.com/typelevel/cats-effect/issues/487)
* [#2575](https://github.com/http4s/http4s/pull/2575): Fix the Travis CI release pipeline

## Dependency updates
* blaze-0.14.2
* cats-effect-1.3.0
* jetty-server-9.4.18.v20190429
* metrics-core-4.1.0
* sbt-native-packager-1.3.21 (examples only)
* tomcat-9.0.20

# v0.20.0 (2019-04-22)

## Announcements

### blaze-client stability

We are declaring this a stable release, though we acknowledge a handful of lingering issues with the blaze-client.  Users who have trouble with the blaze backend are invited to try the async-http-client, okhttp, or jetty-client backends instead.

### Scala 2.13 compatibility

When our dependencies are published for Scala 2.13.0-RC1, we will publish for it and drop support for Scala 2.13.0-M5.  We know it's out there, and we're as anxious as you.

### cats-2 and http4s-0.21

Cats 2.0 is expected soon, and a Cats Effect 2.0 is under discussion.  These will be binary compatible with their 1.x versions, with the exception of their laws modules.  We intend to publish http4s-0.21 on these when they are available in order to provide a compatible stack for our own laws.

### EOL of 0.18

This marks the end of active support for the 0.18 series.  Further releases in that series will require a pull request and an accompanying tale of woe.

## Breaking changes
* [#2506](https://github.com/http4s/http4s/pull/2506): Raise `DecodeFailure` with `MonadError` in `Message#as` rather than relying on effect to catch in `fold`. Requires a new `MonadError` constraint.

## Bugfixes
* [#2502](https://github.com/http4s/http4s/pull/2502): Stop relying on undefined behavior of `fold` to catch errors in client.

## Enhancements
* [#2508](https://github.com/http4s/http4s/pull/2508): Add `mediaType` String context macro for validating literals.  Provide the same for `uri` and `qValue`, deprecating `Uri.uri` and `QValue.q`.
* [#2520](https://github.com/http4s/http4s/pull/2520): Parameterize `selectorThreadFactory` for blaze server.  This allows setting the priority for selector threads.

## Documentation
* [#2488](https://github.com/http4s/http4s/pull/2488): Fix bad link in changelog
* [#2494](https://github.com/http4s/http4s/pull/2494): Add note on queue usage to `BlazeWebSocketExample`
* [#2509](https://github.com/http4s/http4s/pull/2509): Add Formation as adopter
* [#2516](https://github.com/http4s/http4s/pull/2516): Drop redundant `enableWebSockets` in blaze example.

## Internals
* [#2521](https://github.com/http4s/http4s/pull/2521): Add utility conversion for `java.util.concurrent.CompletableFuture` to `F[_]: Concurrent`

## Dependency updates
* blaze-0.14.0
* jetty-9.4.16.v20190411
* kind-projector-0.10.0 (build only)
* okhttp-3.14.1
* mockito-core-2.27.0 (test only)
* sbt-jmh-0.3.6 (benchmarks only)
* tomcat-9.0.19
* tut-plugin-0.6.11 (docs only)

# v0.20.0-RC1 (2019-04-03)

## Breaking changes
* [#2471](https://github.com/http4s/http4s/pull/2471): `Headers` is no longer an `Iterable[Header]`
* [#2393](https://github.com/http4s/http4s/pull/2393): Several changes related to 2.13 support:
  * Replace `Seq` with `List` on:
    * `` `Accept-Ranges.`.rangeUnits``
    * ``CacheDirective.`no-cache`.fieldNames``
    * `CacheDirective.private.fieldNames`
    * `LanguageTag.subTags`
    * `MediaType.fileExtensions`
    * `` `User-Agent`.other``
  * Replace `Seq` with `immutable.Seq` on:
    * `Query#multiParams.values`
    * `Query#params.values`
    * `Uri#multipParams.values`
  * `Query` is no longer a `Seq[Query.KeyValue]`
  * `RequestCookieJar` is no longer an `Iterable[RequestCookie]`.

## Enhancements
* [#2466](https://github.com/http4s/http4s/pull/2466): Provide better message for `WaitQueueFullFailure`
* [#2479](https://github.com/http4s/http4s/pull/2479): Refresh `MimeDb` from the IANA registry
* [#2393](https://github.com/http4s/http4s/pull/2393): Scala 2.13.0-M5 support
  * All modules except http4s-boopickle
  * `Monoid[Headers]` instance

## Bugfixes
* [#2470](https://github.com/http4s/http4s/pull/2470): Don't wait indefinitely if a request timeout happens while borrowing a connection in blaze-client.

## Documentation
* [#2469](https://github.com/http4s/http4s/pull/2469): Add scala-steward to adopters
* [#2472](https://github.com/http4s/http4s/pull/2472): Add http4s-chatserver demo
* [#2478](https://github.com/http4s/http4s/pull/2478): Better scaladoc for `HttpApp`
* [#2480](https://github.com/http4s/http4s/pull/2480): Enhance documentation of static rendering

## Other
* [#2474](https://github.com/http4s/http4s/pull/2474): Skip another blaze test that fails only on CI

## Dependency upgrades
* argonaut-6.2.3
* blaze-0.14.0-RC1
* sbt-jmh-0.3.5 (benchmarks only)
* sbt-native-packager (example only)
* scalatags-0.6.8

# v0.20.0-M7 (2019-03-20)

## Bugfixes
* [#2450](https://github.com/http4s/http4s/pull/2450): Fix `CirceInstances.builder` initialization, which referenced unintialized eager vals.

## Enhancements
* [#2435](https://github.com/http4s/http4s/pull/2435): Log information about canceled requests in `ResponseLogger`
* [#2429](https://github.com/http4s/http4s/pull/2429): Add `httpRoutes` and `httpApp` convenience constructors to `ChunkAggregator`
* [#2446](https://github.com/http4s/http4s/pull/2446): Introduce `Http4sDsl2[F[_], G[_]]` trait to support `http4s-directives` library.  `Http4sDsl` extends it as `Http4sDsl[F, F]`.  This change should be invisible to http4s-dsl users.
* [#2444](https://github.com/http4s/http4s/pull/2444): New modeled headers for `If-Match` and `If-Unmodified-Since`
* [#2458](https://github.com/http4s/http4s/pull/2458): Building on bugfix in [#2453](https://github.com/http4s/http4s/pull/2453), don't clean up the stage if it's going to be shut down anyway

## Documentation
* [#2432](https://github.com/http4s/http4s/pull/2432): Fix Github URL in Scaladoc for tagged versions
* [#2440](https://github.com/http4s/http4s/pull/2440): Fix broken links in client documentation
* [#2447](https://github.com/http4s/http4s/pull/2447): Clarification of webjar path on static files
* [#2448](https://github.com/http4s/http4s/pull/2448): Update copyright year
* [#2454](https://github.com/http4s/http4s/pull/2454): Update `mountService` reference to `withHttpApp`
* [#2455](https://github.com/http4s/http4s/pull/2455): Remove dangling reference to `G` parameter in `HttpApp` scaladoc
* [#2460](https://github.com/http4s/http4s/pull/2460): Add `circuit-http4s` to adopters

## Other
* [#2464](https://github.com/http4s/http4s/pull/2464): Temporarily disable blaze tests that fail only on CI while running on CI.

## Dependency upgrades
* async-http-client-2.8.1
* fs2-1.0.4
* json4s-3.6.5
* okhttp-3.14.0
* play-json-2.7.2
* sbt-explicit-depenendencies-0.2.9 (build only)
* sbt-native-packager-1.3.19 (example only)

# v0.18.23 (2019-03-19)

## Bug fixes
* [#2453](https://github.com/http4s/http4s/pull/2453): Fix bug in blaze-client that unnecessarily recycled connections.

## Dependency upgrades
- jetty-9.4.15.v20190215
- log4s-1.7.0
- metrics-4.0.5
- mockito-2.25.1 (test only)
- scodec-bits-1.1.9
- tomcat-9.0.17

# v0.20.0-M6 (2019-02-16)

## Breaking changes
* [#2369](https://github.com/http4s/http4s/pull/2369): Make `log` operation on logging middlewares return an `F[Unit]` to support pure logging.
* [#2370](https://github.com/http4s/http4s/pull/2370): `Prometheus.apply` returns in `F[_]` to represent its effect on the collector registry.
* [#2398](https://github.com/http4s/http4s/pull/2398): Add media ranges to `jsonDecoderAdaptive` to support overriding the media type in an `EntityDecoder`
* [#2396](https://github.com/http4s/http4s/pull/2396): Parameterize `Logger` middlewares to work with any `Http[G, F]` instead of requiring `HttpApp[F]`.
* [#2318](https://github.com/http4s/http4s/pull/2318): Replace `AttributeMap` with `io.christopherdavenport.Vault`
* [#2414](https://github.com/http4s/http4s/pull/2414): Default to a no-op cookie store in async-http-client for more uniform behavior with other clients
* [#2419](https://github.com/http4s/http4s/pull/2419): Relax constraint on `Retry` middleware from `Effect` to `Sync`

## Bugfixes
* [#2421](https://github.com/http4s/http4s/pull/2421): Fix buggy use of `toString` in async-http-client when rendering URIs.

## Enhancements
* [#2364](https://github.com/http4s/http4s/pull/2364): Scalafix `allocate` to `allocated`
* [#2366](https://github.com/http4s/http4s/pull/2366): Add `chunkBufferMaxSize` parameter to `BlazeClientBuilder` and `BlazeServerBuilder`. Change default to 10kB.
* [#2316](https://github.com/http4s/http4s/pull/2316): Support custom error messages in circe, argonaut, and jawn.
* [#2403](https://github.com/http4s/http4s/pull/2403): Add `MemoryAllocationExports` to `PrometheusExportService`
* [#2355](https://github.com/http4s/http4s/pull/2355), [#2407](https://github.com/http4s/http4s/pull/2407): Add new `HttpMethodOverride` middleware
* [#2391](https://github.com/http4s/http4s/pull/2391): Add `Authorization` to `*` as a default allowed header in default CORS config
* [#2424](https://github.com/http4s/http4s/pull/2424): Include Chunked Transfer-Encoding header in Multipart Requests

## Documentation
* [#2378](https://github.com/http4s/http4s/pull/2378): Fix typo in `EntityDecoder` scaladoc
* [#2374](https://github.com/http4s/http4s/pull/2374): Include scheme in CORS examples
* [#2399](https://github.com/http4s/http4s/pull/2399): Link to @kubukoz' presentation
* [#2418](https://github.com/http4s/http4s/pull/2418): Fix typo in CORS documentation
* [#2420](https://github.com/http4s/http4s/pull/2420): Add Raster Foundry to adopters

## Internal
* [#2359](https://github.com/http4s/http4s/pull/2359): Remove code coverage checks
* [#2382](https://github.com/http4s/http4s/pull/2382): Refactor the blaze-server pipeline construction
* [#2401](https://github.com/http4s/http4s/pull/2401), [#2408](https://github.com/http4s/http4s/pull/2408), [#2409](https://github.com/http4s/http4s/pull/2409): Stop building with sbt-rig, deal with fallout
* [#2422](https://github.com/http4s/http4s/pull/2422): Use Scala 2.12.8 and slash-syntax in SBT files

## Dependency upgrades
* async-http-client-2.7.0
* cats-1.6.0
* circe-0.11.1
* fs2-1.0.3
* jawn-fs2-0.14.2
* json4s-3.6.4
* log4s-1.7.0
* mockito-core-2.24.5 (tests only)
* okhttp-3.13.1
* parboiled-1.0.1 (http4s' internal fork)
* play-json-2.7.1
* sbt-build-info-0.9.0 (build only)
* sbt-native-packager-1.3.18 (examples only)
* sbt-updates-0.4.0 (build only)
* tomcat-9.0.6
* twirl-1.4.0

# v0.18.22 (2019-02-13)

## Enhancements
* [#2389](https://github.com/http4s/http4s/pull/2389): Add `RequestKey` to Logging when eviction is necessary

# v0.20.0-M5 (2019-01-12)

Consider the blaze beta and all other modules RC quality. Don't forget
there is a scalafix to assist migration from 0.18!

## Breaking changes
* [#2308](https://github.com/http4s/http4s/pull/2308): Change `allocate` to `allocated` on backend builders for consistency with `cats.effect.Resource#allocated`.
* [#2332](https://github.com/http4s/http4s/pull/2332): Make double slashes behave more reasonably in the DSL.
* [#2351](https://github.com/http4s/http4s/pull/2351): Change `clientAuthMode` on server builders from `Boolean` to sum type `SSLClientAuthMode`

## Enhancements
* [#2309](https://github.com/http4s/http4s/pull/2308): Specialize `TimeoutException` to `WaitQueueTimeoutException` in client pool manager.  Do not retry this by default in `Retry` middleware.
* [#2342](https://github.com/http4s/http4s/pull/2342): Add `expectOption` and `expectOptionOr` which behave like `expect` and `expectOr` respectively, but return `None` on `404` and `410` responses and `Some[A]` on other successful responses.  Other status codes still raise an error.
* [#2328](https://github.com/http4s/http4s/pull/2328): Add a `SecureSession` attribute to server requests to expose the SSL session ID, the cipher suite, the key size, and a list of X509 certificates.

## Documentation
* [#2337](https://github.com/http4s/http4s/pull/2337): Use `tut:silent` on imports in docs
* [#2336](https://github.com/http4s/http4s/pull/2336): Add example of building a server from a `Resource`

## Internal
* [#2310](https://github.com/http4s/http4s/pull/2310): Use max of 16 cores in `-Ybackend-parallelism`
* [#2332](https://github.com/http4s/http4s/pull/2332): Don't make `F` evidence parameter a val in jetty-client `ResponseListener`.

## Dependency upgrades
* blaze-0.14.0-M2
* circe-0.11.0
* jawn-0.14.1
* jawn-fs2-0.14.1
* json4s-3.6.3
* metrics-4.0.5
* okhttp-3.12.1
* play-json-2.6.13
* scalafix-0.9.1 (scalafix only)
* tomcat-9.0.14

# v0.20.0-M4 (2018-12-05)

## Bugfixes
* [#2283](https://github.com/http4s/http4s/pull/2283): Fix client metrics bug that decremented active requests and recorded time before the resource was released.
* [#2288](https://github.com/http4s/http4s/pull/2288): Stop leaking `IdleTimeoutStage`s in the blaze client.  They were not always removed properly, leading to multiple timeout stages remaining in a connection's blaze pipeline.
* [#2281](https://github.com/http4s/http4s/pull/2281): Fix `ClassCastException` on `decode` of an empty `Chunk`
* [#2305](https://github.com/http4s/http4s/pull/2305): Correctly shut down the blaze-client

## Enhancements
* [#2275](https://github.com/http4s/http4s/pull/2275): Set default prefix for Prometheus and Dropwizard metrics backends.
* [#2276](https://github.com/http4s/http4s/pull/2276): Make scalafix Github based instead of binary based
* [#2285](https://github.com/http4s/http4s/pull/2285): Finish deprecating `BlazeServer` in favor of `BlazeServerBuilder`.  The former's internals are now expressed in terms of the latter.
* [#2286](https://github.com/http4s/http4s/pull/2286): Improvements to scalafix
  * Fix `withEntitywithEntity` bug in migration
  * Migration to `BlazeServerBuilder`
  * Fix `MessageSyntax#withBody`
  * Import `ResponseCookie` instead of an alias to the old `Cookie`

# Documentation
* [#2297](https://github.com/http4s/http4s/pull/2297): Remove appveyor badge

## Dependency upgrades
* cats-1.5.0
* cats-effect-1.1.0
* jetty-9.4.14.v20181114
* kind-projector-0.9.9 (internal)
* mockito-2.23.4 (tests only)
* okhttp-3.12.0
* play-json-2.6.11
* simpleclient-0.6.0 (Prometheus)
* sbt-1.2.7 (build only)
* sbt-native-packager-1.3.15 (examples only)
* tut-0.6.10 (docs only)

# v0.20.0-M3 (2018-11-13)

## Breaking changes
* [#2228](https://github.com/http4s/http4s/pull/2228): Support more attributes for the response cookie in `CSRF` middleware. Configuration is now done through a builder, similar to backends.
* [#2269](https://github.com/http4s/http4s/pull/2269): In the client DSL, move the body parameter ahead of the `Uri`. This works around an ambiguous overload that previously made it impossible to call `(Uri, Header)` on methods that take a body.
* [#2262](https://github.com/http4s/http4s/pull/2262): Replace `Seq` with `Chain` in `UrlForm`.
* [#2197](https://github.com/http4s/http4s/pull/2262): Require `Signal` rather than `SignallingRef` in `serveWhile`

## Bugfixes
* [#2260](https://github.com/http4s/http4s/pull/2260): Fix leak in blaze-client on a canceled connection
* [#2258](https://github.com/http4s/http4s/pull/2258): Fix deadlocks in the blaze-client pool manager under cancellation and certain other failures.

## Enhancements
* [#2266](https://github.com/http4s/http4s/pull/2266): Support flag query parameters (i.e., parameters with no value) in the DSL with `FlagQueryParamMatcher`.
* [#2240](https://github.com/http4s/http4s/pull/2240): Add `.resource`, `.stream`. and `.allocate` constructors to all server and client builders.
* [#2242](https://github.com/http4s/http4s/pull/2242): Support setting socket channel options on blaze-server.
* [#2270](https://github.com/http4s/http4s/pull/2270): Refresh `MimeDB` from the IANA registry.

## Internal
* [#2250](https://github.com/http4s/http4s/pull/2250): Ignore http4s updates in scalafix-inputs
* [#2267](https://github.com/http4s/http4s/pull/2267): Drop appveyor continuous integration
* [#2256](https://github.com/http4s/http4s/pull/2256): Bump base version of scalafix to 0.18.21.
* [#2271](https://github.com/http4s/http4s/pull/2271): Fix compilation error introduced between [#2228](https://github.com/http4s/http4s/pull/2228) and [#2262](https://github.com/http4s/http4s/pull/2262).

## Documentation
* [#2255](https://github.com/http4s/http4s/pull/2255): Improve scalafix docs

## Dependency upgrades
* blaze-0.14.0-M11
* tomcat-9.0.13

# v0.20.0-M2 (2018-11-05)

## Bug fixes
* [#2239](https://github.com/http4s/http4s/pull/2239): Fix hang when `.allocate` on a client builder fails

## Breaking changes
* [#2207](https://github.com/http4s/http4s/pull/2207): Remove `PathNormalizer`. The functionality is now on `Uri.removeDotSegments`.
* [#2210](https://github.com/http4s/http4s/pull/2210): Streamline instances:
  * `Http4s`, `Http4sInstances`, and `Http4sFunctions` are deprecated
  * Move instances `F[A]` for cats type classes `F` into companions of `A`
  * `Http4sDsl` no longer mixes in `UriFunctions`
  * `EntityEncoderInstances` and `EntityDecoderInstances` are removed. The instances moved to the companion objects.
* [#2243](https://github.com/http4s/http4s/pull/2243): Cleanup `ServerBuilder` defaults and traits
  * Make `ServerBuilder` private.  The public server builders (e.g., `BlazeServerBuilder`) remain, but they no longer implement a public interface.
  * Remove `IdleTimeoutSupport`, `AsyncTimeout`, `SSLKeyStoreSupport`, `SSLContextSupport`, and `WebSocketSupport` traits. The properties remain on the public server builders.
  * Deprecated defaults on those support companion objects, in favor of `org.http4s.server.defaults`.
* [#2063](https://github.com/http4s/http4s/pull/2063): Cancel request whenever a blaze server connection is shutdown.
* [#2234](https://github.com/http4s/http4s/pull/2234): Clean up `Message` trait
  * Remove deprecated `EffectMessageSyntax`, `EffectRequestSyntax`, `EffectResponseSyntax` traits and associated objects
  * Remove `MessageOps`, `RequestOps`, and `ResponseOps` and put the removed methods, sans unneeded implicit parameters, directly in the classes
  * Deprecate `replaceAllHeaders`, pointing to `withHeaders` instead.
  * Deprecate `withType`, which takes a `MediaType` and just wraps it in a `Content-Type`
  * Add `withoutAttribute` and `withoutTrailerHeaders` to complement the with variants
  * Correct `filterHeaders`' scaladoc comment, which described the opposite of the behavior
  * Fix bug in `withoutContentType`

## Enhancements
* [#2205](https://github.com/http4s/http4s/pull/2205): Add new `ResponseTiming` middleware, which adds a header to the Response as opposed to full `MetricsOps`.
* [#2222](https://github.com/http4s/http4s/pull/2222): Add `shutdownTimeout` property to `JettyBuilder`.  Shutdown of the server waits for existing connections to complete for up to this duration before a hard shutdown with a `TimeoutException`.
* [#2227](https://github.com/http4s/http4s/pull/2227): Add `withMaxHeaderLength` setter to `BlazeClientBuilder`
* [#2230](https://github.com/http4s/http4s/pull/2230): `DefaultServerErrorHandler` only handles `NonFatal` `Throwable`s, instead of all `Throwable`s that aren't `VirtualMachineError`s
* [#2237](https://github.com/http4s/http4s/pull/2237): Support parsing cookies with trailing semi-colons. This is invalid per spec, but seen often in the wild.
* [#1687](https://github.com/http4s/http4s/pull/1687): Add a modeled `Link` header.
* [#2244](https://github.com/http4s/http4s/pull/2244): Refactor blaze-server idle timeout
  * Quiet `Abnormal NIO1HeadStage termination\njava.util.concurrent.TimeoutException: Timeout of 30 seconds triggered. Killing pipeline.` error logging, even on idling persistent connections.  This is reduced to a debug log.
  * Use a `TickWheelExecutor` resource per blaze-server instead of a global that does not shut down when the server does.

## Bug fixes
* [#2239](https://github.com/http4s/http4s/pull/2239): Fix hang when `.allocate` on a client builder fails
* [#2214](https://github.com/http4s/http4s/pull/2214): Add a scalafix from http4s-0.18.20 to 0.20.0-M2.  See [upgrading](https://http4s.org/v0.20/upgrading/) for instructions.
* [#2241](https://github.com/http4s/http4s/pull/2241): Restrict internal `IdleTimeoutStage` to a `FiniteDuration`.  Fixes an exception when converting to milliseconds when debug logging.

## Documentation
* [#2223](https://github.com/http4s/http4s/pull/2223): Fix color of EOL label on v0.19
* [#2226](https://github.com/http4s/http4s/pull/2226): Correct erroneous `Resource` in 0.19.0-M3 changelog

## Internal
* [#2219](https://github.com/http4s/http4s/pull/2219): Allow test failures on openjdk11 until we can fix the SSL issue
* [#2221](https://github.com/http4s/http4s/pull/2194): Don't grant MiMa exceptions for 0.19.1, which will never be

## Dependency upgrades
* async-http-client-2.6.0
* blaze-0.14.0-M10
* circe-0.10.1
* json4s-3.6.2
* sbt-native-packager-1.3.12 (examples only)
* tut-0.6.9 (docs only)

# v0.20.0-M1 (2018-10-27)

Due to the inadvertent release of 0.19.0, we have opened a new minor version.  The stable release with MiMa enforcement will be v0.20.0.

## Breaking changes
* [#2159](https://github.com/http4s/http4s/pull/2159): Add a `responseHeaderTimeout` property to `BlazeServerBuilder`. Responses that timeout are completed with `Response.timeout`, which defaults to 503 Service Unavailable.  `BlazeServerBuilder` now requires a `Timer[F]`.
* [#2177](https://github.com/http4s/http4s/pull/2177): Deprecate `org.http4s.syntax.async`, which was not directly relevant to HTTP.
* [#2131](https://github.com/http4s/http4s/pull/2131): Refactor server metrics
  * `http4s-server-metrics` module merged into `http4s-dropwizard-metrics`
  * `http4s-prometheus-server-metrics` module merged into `http4s-prometheus-metrics`
  * The `org.http4s.server.middleware.metrics.Metrics` middleware now takes a `MetricsOps`, implemented by Dropwizard, Prometheus, or your custom interpreter.
* [#2180](https://github.com/http4s/http4s/pull/2180): Change default response on `Timeout` middlware to `503 Service Unavailable`

## Enhancements
* [#2159](https://github.com/http4s/http4s/pull/2159): Set default client request timeout to 1 minute
* [#2163](https://github.com/http4s/http4s/pull/2163): Add `mapK` to `Request` and `Response`
* [#2168](https://github.com/http4s/http4s/pull/2168): Add `allocate` to client builders
* [#2174](https://github.com/http4s/http4s/pull/2159): Refactor the blaze-client timeout architecture.
  * A `TickWheelExecutor` is now allocated per client, instead of globally.
  * Request rendering and response parsing is now canceled more aggressively on timeout.
* [#2184](https://github.com/http4s/http4s/pull/2184): Receive response concurrently with sending request in blaze client. This reduces waste when the server is not interested in the entire request body.
* [#2190](https://github.com/http4s/http4s/pull/2190): Add `channelOptions` to blaze-client to customize socket options.

## Bug fixes
* [#2166](https://github.com/http4s/http4s/pull/2166): Fix request timeout calculation in blaze-client to resolve "Client response header timeout after 0 millseconds" error.
* [#2189](https://github.com/http4s/http4s/pull/2189): Manage the `TickWheelTimer` as a resource instead of an `F[A, F[Unit]]`. This prevents a leak in (extremely unlikely) cases of cancellation.

## Internal
* [#2179](https://github.com/http4s/http4s/pull/2179): Method to silence expected exceptions in tests
* [#2194](https://github.com/http4s/http4s/pull/2194): Remove ill-conceived, zero-timeout unit tests
* [#2199](https://github.com/http4s/http4s/pull/2199): Make client test sizes proportional to the number of processors for greater Travis stability

## Dependency upgrades
* alpn-boot-8.1.13.v20181017 (examples only)
* blaze-0.14.0-M9
* sbt-native-packager-1.3.11 (examples only)

# v0.18.21 (2018-11-05)

## Bug fixes
* [#2231](https://github.com/http4s/http4s/pull/2231): Fix off-by-one error that lets blaze-client wait queue grow one past its limit

# v0.18.20 (2018-10-18)

## Bug fixes
* [#2181](https://github.com/http4s/http4s/pull/2181): Honor `redactHeadersWhen` in client `RequestLogger` middleware

## Enhancements
* [#2178](https://github.com/http4s/http4s/pull/2178): Redact sensitive headers by default in `Retry` middleware. Add `retryWithRedactedHeaders` function that parameterizes the headers predicate.

## Documentation
* [#2147](https://github.com/http4s/http4s/pull/2147): Fix link to v0.19 docs

## Internal
* [#2130](https://github.com/http4s/http4s/pull/2130): Build with scala-2.12.7 and sbt-1.2.3

# ~~v0.19.0 (2018-10-05)~~

This release is identical to v0.19.0-M4.  We mistagged it.  Please proceed to the 0.20 series.

# v0.19.0-M4 (2018-10-05)

## Breaking changes
* [#2137](https://github.com/http4s/http4s/pull/2137): Remove `ExecutionContext` argument to jetty-client in favor of the `ContextShift[F]`.
* [#2070](https://github.com/http4s/http4s/pull/2070): Give `AbitraryInstances` unique names with `http4sTesting` prefix.
* [#2136](https://github.com/http4s/http4s/pull/2136): Add `stream` method to `Client` interface. Deprecate `streaming`, which is just a `flatMap` of `Stream`.
* [#2143](https://github.com/http4s/http4s/pull/2143): WebSocket model improvements:
  * The `org.http4s.websocket` package in unified in http4s-core
  * Drop http4s-websocket module dependency
  * All frames use an immutable `scodec.bits.ByteVector` instead of an `Array[Byte]`.
  * Frames moved from `WebSocketBits` to the `WebSocketFrame` companion
  * Rename all instances of `Websocket*` to `WebSocket*` for consistency
* [#2094](https://github.com/http4s/http4s/pull/2094): Metrics unification
  * Add a `MetricsOps` algebra to http4s-core to be implemented by any metrics backend.
  * Create new `Metrics` middleware in http4s-client based on `MetricsOps`
  * Replace http4s-dropwizard-client-metrics and http4s-proemtheus-client-metrics modules with http4s-dropwizard-metrics and http4s-prometheus-metrics to implement `MetricsOps`.

## Enhancements
* [#2149](https://github.com/http4s/http4s/pull/2134): Refresh `MimeDB` constants from the public registry
* [#2151](https://github.com/http4s/http4s/pull/2151): Changed default response timeout code from 500 to 503

## Documentation updates
* [#2134](https://github.com/http4s/http4s/pull/2134): Add Cats Friendly badge to readme
* [#2139](https://github.com/http4s/http4s/pull/2139): Reinstate example projects
* [#2145](https://github.com/http4s/http4s/pull/2145): Fix deprecated calls to `Client#streaming`

## Internal
* [#2126](https://github.com/http4s/http4s/pull/2126): Delete obsolete `bin` directory
* [#2127](https://github.com/http4s/http4s/pull/2127): Remove MiMa exceptions for new modules
* [#2128](https://github.com/http4s/http4s/pull/2128): Don't run `dependencyUpdates` on load
* [#2129](https://github.com/http4s/http4s/pull/2129): Build with sbt-1.2.3 and scala-2.12.7
* [#2133](https://github.com/http4s/http4s/pull/2133): Build with kind-projector-0.9.8
* [#2146](https://github.com/http4s/http4s/pull/2146): Remove all use of `OutboundCommand` in blaze integration

## Dependency upgrades
* async-http-client-2.5.4
* blaze-0.14.0-M5
* fs2-1.0.0
* jawn-0.13.0
* scala-xml-1.1.1

# v0.19.0-M3 (2018-09-27)

## Breaking changes
* [#2081](https://github.com/http4s/http4s/pull/2081): Remove `OkHttp` code redundant with `OkHttpBuilder`.
* [#2092](https://github.com/http4s/http4s/pull/2092): Remove `ExecutionContext` and `Timer` implicits from async-http-client. Threads are managed by the `ContextShift`.
* [#2115](https://github.com/http4s/http4s/pull/2115): Refactoring of `Server` and `ServerBuilder`:
  * Removed `Server#shutdown`, `Server#shutdownNow`, `Server#onShutdown`, and `Server#awaitShutdown`.  `Server` lifecycles are managed as a `fs2.Stream` or a `cats.effect.Resource`.
  * `ServerBuilder#start` replaced by `Server#resource`, which shuts down the `Server` after use.
  * Added a `ServerBuilder#stream` to construct a `Stream` from a `Resource`.
* [#2118](https://github.com/http4s/http4s/pull/2118): Finalize various case classes.
* [#2102](https://github.com/http4s/http4s/pull/2102): Refactoring of `Client` and some builders:
  * `Client` is no longer a case class.  Construct a new `Client` backend or middleware with `Client.apply(run: Request[F] => Resource[F, Response[F]])` for any `F` with a `Bracket[Throwable, F]`.
  * Removed `DisposableResponse[F]` in favor of `Resource[F, Response[F]]`.
  * Removed `Client#open` in favor of `Client#run`.
  * Removed `Client#shutdown` in favor of `cats.effect.Resource` or `fs2.Stream`.
  * Removed `AsyncHttpClient.apply`. It was not referentially transparent, and no longer possible. Use `AsyncHttpClient.resource` instead.
  * Removed deprecated `blaze.Http1Client.apply`

## Enhancements
* [#2042](https://github.com/http4s/http4s/pull/2042): New `Throttle` server middleware
* [#2036](https://github.com/http4s/http4s/pull/2036): New `http4s-jetty-client` backend, with HTTP/2 support
* [#2080](https://github.com/http4s/http4s/pull/2080): Make `Http4sMatchers` polymorphic on their effect type
* [#2082](https://github.com/http4s/http4s/pull/2082): Structured parser for the `Origin` header
* [#2061](https://github.com/http4s/http4s/pull/2061): Send `Disconnect` event on EOF in blaze-server for faster cleanup of mid stages
* [#2093](https://github.com/http4s/http4s/pull/2093): Track redirects in the `FollowRedirect` client middleware
* [#2109](https://github.com/http4s/http4s/pull/2109): Add `→` as a synonym for `->` in http4s-dsl
* [#2100](https://github.com/http4s/http4s/pull/2100): Tighten up module dependencies
  * http4s-testing only depends on specs2-matchers instead of specs2-core
  * http4s-prometheus-server-metrics depends on simpleclient_common instead of simpleclient

## Bugfixes
* [#2069](https://github.com/http4s/http4s/pull/2069): Add proper `withMaxTotalConnections` method to `BlazeClientBuilder` in place of misnamed `withIdleTimeout` overload.
* [#2106](https://github.com/http4s/http4s/pull/2106): Add the servlet timeout listener before the response has a chance to complete the `AsyncContext`

## Documentation updates
* [#2076](https://github.com/http4s/http4s/pull/2076): Align coloring of legend and table for milestone on versoins page
* [#2077](https://github.com/http4s/http4s/pull/2077): Replace Typelevel Code of Conduct with Scala Code of Conduct
* [#2083](https://github.com/http4s/http4s/pull/2083): Fix link to 0.19 on the website
* [#2100](https://github.com/http4s/http4s/pull/2100): Correct `re-start` to `reStart` in docs

## Internal
* [#2105](https://github.com/http4s/http4s/pull/2105): Test on OpenJDK 11
* [#2113](https://github.com/http4s/http4s/pull/2113): Check for unused compile dependencies in build
* [#2115](https://github.com/http4s/http4s/pull/2115): Stop testing on Oracle JDK 10
* [#2079](https://github.com/http4s/http4s/pull/2079): Use `readRange`, as contributed to fs2
* [#2123](https://github.com/http4s/http4s/pull/2123): Remove unmaintained `load-test` module

## Dependency upgrades
* cats-1.4.0
* circe-0.10.0
* fs2-1.0.0-RC1
* jawn-fs2-0.13.0-RC1
* play-json-3.6.10 for Scala 2.11.x
* tomcat-9.0.12

# v0.18.19 (2018-09-27)

## Bug fixes
* [#2101](https://github.com/http4s/http4s/pull/2101): `haveHeaders` checks by equality, not reference
* [#2117](https://github.com/http4s/http4s/pull/2117): Handle unsuccessful responses in `JavaNetClient`

## Internal
* [#2116](https://github.com/http4s/http4s/pull/2116): Test against OpenJDK 11. Retire Oracle JDK 10.

# v0.18.18 (2018-09-18)

## Bug fixes
* [#2048](https://github.com/http4s/http4s/pull/2048): Correct misleading logging in `Retry` middleware
* [#2078](https://github.com/http4s/http4s/pull/2078): Replace generic exception on full wait queue with new `WaitQueueFullFailure`

## Enhancements
* [#2078](https://github.com/http4s/http4s/pull/2078): Replace generic exception on full wait queue with new `WaitQueueFullFailure`
* [#2095](https://github.com/http4s/http4s/pull/2095): Add `Monoid[UrlForm]` instance

## Dependency upgrades
* cats-1.4.0
* fs2-0.10.6
* jetty-9.4.12.v20180830
* tomcat-9.0.12

# v0.19.0-M2 (2018-09-07)

## Breaking changes
* [#1802](https://github.com/http4s/http4s/pull/1802): Race servlet requests against the `AsyncContext.timeout`. `JettyBuilder` and `TomcatBuilder` now require a `ConcurrentEffect` instance.
* [#1934](https://github.com/http4s/http4s/pull/1934): Refactoring of `ConnectionManager`.  Now requires a `Concurrent` instance, which ripples to a `ConcurrentEffect` in blaze-client builders
* [#2023](https://github.com/http4s/http4s/pull/2023): Don't overwrite existing `Vary` headers from `CORS`
* [#2030](https://github.com/http4s/http4s/pull/2023): Restrict `MethodNotAllowed` response generator in DSL
* [#2032](https://github.com/http4s/http4s/pull/2032): Eliminate mutable `Status` registry. IANA-registered `Status`es are still cached, but `register` is no longer public.
* [#2026](https://github.com/http4s/http4s/pull/2026): `CSRF` enhancements
  * CSRF tokens represented with a newtype
  * CSRF token signatures are encoded hexadecimal strings, making them URI-safe.
  * Added a `headerCheck: Request[F] => Boolean` parameter
  * Added an `onFailure: Response[F]` parameter, which defaults to a `403`. This was formerly a hardcoded `401`.
* [#1993](https://github.com/http4s/http4s/pull/2026): Massive changes from cats-effect and fs2 upgrades
  * `Timer` added to `AsyncHttpClient`
  * Dropwizard `Metrics` middleware now takes a `Clock` rather than a `Timer`
  * Client builders renamed and refactored for consistency and to support binary compatible evolution after 1.0:
    * `BlazeClientBuilder` replaces `Http1Client`, `BlazeClient`, and `BlazeClientConfig`
    * Removed deprecated `SimpleHttp1Client`
    * `JavaNetClient` renamed to `JavaNetClientBuilder`, which now has a `resource` and `stream`
    * `OkHttp` renamed to `OkHttpBuilder`.  The client now created from an `OkHttpClient` instance instead of an `F[OkHttpClient.Builder]`. A default client can be created as a `Resource` through `OkHttp.default`.
  * Fallout from removal of `fs2.Segment`
    * `EntityDecoder.collectBinary` now decodes a `Chunk`
    * `EntityDecoder.binaryChunk` deprecated
    * `SegmentWriter` is removed
    * Changes to:
      * `ChunkWriter`s in blaze rewritten
      * `Logger` middlewares
      * `MemoryCache`
  * Blocking I/O now requires a blocking `ExecutionContext` and a `ContextShift`:
    * `EntityDecoder`s:
      * `EntityDecoder.binFile`
      * `EntityDecoder.textFile`
      * `MultipartDecoder.mixedMultipart`
    * `EntityEncoder`s (no longer implicit):
      * `File`
      * `Path`
      * `InputStream`
      * `Reader`
    * Multipart:
      * `MultipartParser.parseStreamedFile`
      * `MultipartParser.parseToPartsStreamedFile`
      * `Part.fileData`
    * Static resources:
      * `StaticFile.fromString`
      * `StaticFile.fromResource`
      * `StaticFile.fromURL`
      * `StaticFile.fromFile`
      * `FileService.Config`
      * `ResourceService.Config`
      * `WebjarService.Config`
    * `OkHttpBuilder`
    * Servlets:
      * `BlockingHttp4sServlet`
      * `BlockingServletIo`
  * Servlet backend changes:
    * `Http4sServlet` no longer shift onto an `ExecutionContext` by default.  Accordingly, `ServerBuilder` no longer has a `withExecutionContext`.
    * Jetty and Tomcat builders use their native executor types instead of shifting onto an `ExecutionContext`.  Accordingly, `ServletBuilder#withExecutionContext` is removed.
    * `AsyncHttp4sServlet` and `ServletContextSyntax` now default to non-blocking I/O.  No startup check is made against the servlet version, which failed classloading on an older servlet container.  Neither takes an `ExeuctionContext` parameter anymore.
  * Removed deprecated `StreamApp` aliases. `fs2.StreamApp` is removed and replaced by `cats.effect.IOApp`, `monix.eval.TaskApp`, or similar.
  * Removed deprecated `ServerApp`.
  * `EntityLimiter` middleware now requires an `ApplicativeError`
* [#2054](https://github.com/http4s/http4s/pull/2054): blaze-server builder changes
  * `BlazeBuilder` deprecated for `BlazeServerBuilder`
  * `BlazeServerBuidler` has a single `withHttpApp(HttpApp)` in place of zero-to-many calls `mountService(HttpRoutes)`.
    * This change makes it possible to mount an `HttpApp` wrapped in a `Logger` middleware, which only supports `HttpApp`
    * Call `.orNotFound`, from `org.http4s.implicits._`, to cap an `HttpRoutes` as `HttpApp`
    * Use `Router` to combine multiple `HttpRoutes` into a single `HttpRoutes` by prefix
    * This interface will see more changes before 0.19.0 to promote long-term binary compatibility

## Enhancements
* [#1953](https://github.com/http4s/http4s/pull/1953): Add `UUIDVar` path extractor
* [#1963](https://github.com/http4s/http4s/pull/1963): Throw `ConnectException` rather than `IOException` on blaze-client connection failures
* [#1961](https://github.com/http4s/http4s/pull/1961): New `http4s-prometheus-client-metrics` module
* [#1974](https://github.com/http4s/http4s/pull/1974): New `http4s-client-metrics` module for Dropwizard Metrics
* [#1973](https://github.com/http4s/http4s/pull/1973): Add `onClose` handler to `WebSocketBuilder`
* [#2024](https://github.com/http4s/http4s/pull/2024): Add `HeaderEcho` server middleware
* [#2062](https://github.com/http4s/http4s/pull/2062): Eliminate "unhandled inbund command: Disconnected"` warnings in blaze-server

## Bugfixes
* [#2027](https://github.com/http4s/http4s/pull/2024): Miscellaneous websocket fixes
  * Stop sending frames even after closed
  * Avoid deadlock on small threadpools
  * Send `Close` frame in response to `Close` frame

## Documentation updates
* [#1935](https://github.com/http4s/http4s/pull/1953): Make `http4sVersion` lowercase
* [#1943](https://github.com/http4s/http4s/pull/1943): Make the imports in the Client documentation silent
* [#1944](https://github.com/http4s/http4s/pull/1944): Upgrade to cryptobits-1.2
* [#1971](https://github.com/http4s/http4s/pull/1971): Minor corrections to DSL tut
* [#1972](https://github.com/http4s/http4s/pull/1972): Add `UUIDVar` to DSL tut
* [#2034](https://github.com/http4s/http4s/pull/1958): Add branch to quickstart instructions
* [#2035](https://github.com/http4s/http4s/pull/2035): Add Christopher Davenport to community staff
* [#2060](https://github.com/http4s/http4s/pull/2060): Guide to setting up IntelliJ for contributors

## Internal
* [#1966](https://github.com/http4s/http4s/pull/1966): Use scalafmt directly from IntelliJ
* [#1968](https://github.com/http4s/http4s/pull/1968): Build with sbt-1.2.1
* [#1996](https://github.com/http4s/http4s/pull/1996): Internal refactoring of `JettyBuilder`
* [#2041](https://github.com/http4s/http4s/pull/2041): Simplify implementations of `RetryPolicy`
* [#2050](https://github.com/http4s/http4s/pull/2050): Replace test `ExecutionContext` in `Http4sWSStageSpec`
* [#2052](https://github.com/http4s/http4s/pull/2050): Introduce expiring `TestScheduler` to avoid leaking threads on tests

## Dependency upgrades
* async-http-client-2.5.2
* blaze-0.14.0-M4
* cats-1.3.1
* cats-effect-1.0.0
* circe-0.10.0-M2
* fs2-1.0.0-M5
* jawn-0.13.0
* jawn-fs2-0.13.0-M4
* json4s-3.6.0

# v0.18.17 (2018-09-04)
* Accumulate errors in `OptionalMultiQueryParamDecoderMatcher` [#2000](https://github.com/http4s/pull/2000)
* New http4s-scalatags module [#2002](https://github.com/http4s/pull/2002)
* Resubmit bodies in `Retry` middleware where allowed by policy [#2001](https://github.com/http4s/pull/2001)
* Dependency upgrades:
  * play-json-3.6.10 (for Scala 2.12)
  * tomcat-9.0.11

# v0.18.16 (2018-08-14)
* Fix regression for `AutoSlash` when nested in a `Router` [#1948](https://github.com/http4s/http4s/pull/1948)
* Respect `redactHeadersWhen` in `Logger` middleware [#1952](https://github.com/http4s/http4s/pull/1952)
* Capture `BufferPoolsExports` in prometheus server middleware [#1977](https://github.com/http4s/http4s/pull/1977)
* Make `Referer` header extractable [#1984](https://github.com/http4s/http4s/pull/1984)
* Log server startup banner in a single call to prevent interspersion [#1985](https://github.com/http4s/http4s/pull/1985)
* Add support module for play-json [#1946](https://github.com/http4s/http4s/pull/1946)
* Introduce `TranslateUri` middleware, which checks the prefix of the service it's translating against the request. Deprecated `URITranslation`, which chopped the prefix length without checking for a match. [#1964](https://github.com/http4s/http4s/pull/1964)
* Dependency upgrades:
  * cats-1.2.0
  * metrics-4.0.3
  * okhttp-3.11.0
  * prometheus-client-0.5.0
  * scodec-bits-1.1.6

# v0.18.15 (2018-07-05)
* Bugfix for `AutoSlash` Middleware in Router [#1937](https://github.com/http4s/http4s/pull/1937)
* Add `StaticHeaders` middleware that appends static headers to a service [#1939](https://github.com/http4s/http4s/pull/1939)

# v0.19.0-M1 (2018-07-04)
* Add accumulating version of circe `EntityDecoder` [#1647](https://github.com/http4/http4s/1647)
* Add ETag support to `StaticFile` [#1652](https://github.com/http4s/http4s/pull/1652)
* Reintroduce the option for fallthrough for authenticated services [#1670]((https://github.com/http4s/http4s/pull/1670)
* Separate `Cookie` into `RequestCookie` and `ResponseCookie` [#1676](https://github.com/http4s/http4s/pull/1676)
* Add `Eq[Uri]` instance [#1688](https://github.com/http4s/http4s/pull/1688)
* Deprecate `Message#withBody` in favor of `Message#withEntity`.  The latter returns a `Message[F]` rather than an `F[Message[F]]`. [#1694](https://github.com/http4s/http4s/pull/1694)
* Myriad new `Arbitrary` and `Cogen` instances [#1677](https://github.com/http4s/http4s/pull/1677)
* Add non-deprecated `LocationResponseGenerator` functions [#1715](https://github.com/http4s/http4s/pull/1715)
* Relax constraint on `Router` from `Sync` to `Monad` [#1723](https://github.com/http4s/http4s/pull/1723)
* Drop scodec-bits dependency [#1732](https://github.com/http4s/http4s/pull/1732)
* Add `Show[ETag]` instance [#1749](https://github.com/http4s/http4s/pull/1749)
* Replace `fs2.Scheduler` with `cats.effect.Timer` in `Retry` [#1754](https://github.com/http4s/http4s/pull/1754)
* Remove `Sync` constraint from `EntityEncoder[Multipart]` [#1762](https://github.com/http4s/http4s/pull/1762)
* Generate `MediaType`s from [MimeDB](https://github.com/jshttp/mime-db) [#1770](https://github.com/http4s/http4s/pull/1770)
  * Continue phasing out `Renderable` with `MediaRange` and `MediaType`.
  * Media types are now namespaced by main type.  This reduces backticks.  For example, `` MediaType.`text/plain` `` is replaced by `MediaType.text.plain`.
* Remove `Registry`. [#1770](https://github.com/http4s/http4s/pull/1770)
* Deprecate `HttpService`: [#1693](https://github.com/http4s/http4s/pull/1693)
  * Introduces an `Http[F[_], G[_]]` type alias
  * `HttpService` is replaced by `HttpRoutes`, which is an `Http[OptionT[F, ?], ?]`.  `HttpRoutes.of` replaces `HttpService` constructor from `PartialFunction`s.
  * `HttpApp` is an `Http[F, F]`, representing a total HTTP function.
* Add `BlockingHttp4sServlet` for use in Google App Engine and Servlet 2.5 containers.  Rename `Http4sServlet` to `AsyncHttp4sServlet`. [#1830](https://github.com/http4s/http4s/pull/1830)
* Generalize `Logger` middleware to log with `String => Unit` instead of `logger.info(_)` [#1839](https://github.com/http4s/http4s/pull/1839)
* Generalize `AutoSlash` middleware to work on `Kleisli[F, Request[G], B]` given `MonoidK[F]` and `Functor[G]`. [#1885](https://github.com/http4s/http4s/pull/1885)
* Generalize `CORS` middleware to work on `Http[F, G]` given `Applicative[F]` and `Functor[G]`. [#1889](https://github.com/http4s/http4s/pull/1889)
* Generalize `ChunkAggegator` middleware to work on `Kleisli[F, A, Response[G]]` given `G ~> F`, `FlatMap[F]`, and `Sync[G]`. [#1886](https://github.com/http4s/http4s/pull/1886)
* Generalize `EntityLimiter` middleware to work on `Kleisli[F, Request[G], B]`. [#1892](https://github.com/http4s/http4s/pull/1892)
* Generalize `HSTS` middleware to work on `Kleisli[F, A, Response[G]]` given `Functor[F]` and `Functor[G]`. [#1893](https://github.com/http4s/http4s/pull/1893)
* Generalize `UrlFormLifter` middleware to work on `Kleisli[F, Request[G], Response[G]]` given `G ~> F`, `Sync[F]` and `Sync[G]`.  [#1894](https://github.com/http4s/http4s/pull/1894)
* Generalize `Timeout` middleware to work on `Kleisli[F, A, Response[G]]` given `Concurrent[F]` and `Timer[F]`. [#1899](https://github.com/http4s/http4s/pull/1899)
* Generalize `VirtualHost` middleware to work on `Kleisli[F, Request[G], Response[G]]` given `Applicative[F]`.  [#1902](https://github.com/http4s/http4s/pull/1902)
* Generalize `URITranslate` middleware to work on `Kleisli[F, Request[G], B]` given `Functor[G]`.  [#1895](https://github.com/http4s/http4s/pull/1895)
* Generalize `CSRF` middleware to work on `Kleisli[F, Request[G], Response[G]]` given `Sync[F]` and `Applicative[G]`.  [#1909](https://github.com/http4s/http4s/pull/1909)
* Generalize `ResponseLogger` middleware to work on `Kleisli[F, A, Response[F]]` given `Effect[F]`.  [#1916](https://github.com/http4s/http4s/pull/1916)
* Make `Logger`, `RequestLogger`, and `ResponseLogger` work on `HttpApp[F]` so a `Response` is guaranteed unless the service raises an error [#1916](https://github.com/http4s/http4s/pull/1916)
* Rename `RequestLogger.apply0` and `ResponseLogger.apply0` to `RequestLogger.apply` and `ResponseLogger.apply`.  [#1837](https://github.com/http4s/http4s/pull/1837)
* Move `org.http4s.server.ServerSoftware` to `org.http4s.ServerSoftware` [#1884](https://github.com/http4s/http4s/pull/1884)
* Fix `Uncompressible` and `NotBinary` flags in `MimeDB` generator. [#1900](https://github.com/http4s/http4s/pull/1884)
* Generalize `DefaultHead` middleware to work on `Http[F, G]` given `Functor[F]` and `MonoidK[F]` [#1903](https://github.com/http4s/http4s/pull/1903)
* Generalize `GZip` middleware to work on `Http[F, G]` given `Functor[F]` and `Functor[G]` [#1903](https://github.com/http4s/http4s/pull/1903)
* `jawnDecoder` takes a `RawFacade` instead of a `Facade`
* Change `BasicCredentials` extractor to return `(String, String)` [#1924](https://github.com/http4s/http4s/1925)
* `Effect` constraint relaxed to `Sync`:
  * `Logger.logMessage`
* `Effect` constraint relaxed to `Async`:
  * `JavaNetClient`
* `Effect` constraint changed to `Concurrent`:
  * `Logger` (client and server)
  * `RequestLogger` (client and server)
  * `ResponseLogger` (client and server)
  * `ServerBuilder#serve` (moved to abstract member of `ServerBuilder`)
* `Effect` constraint strengthened to `ConcurrentEffect`:
  * `AsyncHttpClient`
  * `BlazeBuilder`
  * `JettyBuilder`
  * `TomcatBuilder`
* Implicit `ExecutionContext` removed from:
  * `RequestLogger` (client and server)
  * `ResponseLogger` (client and server)
  * `ServerBuilder#serve`
  * `ArbitraryInstances.arbitraryEntityDecoder`
  * `ArbitraryInstances.cogenEntity`
  * `ArbitraryInstances.cogenEntityBody`
  * `ArbitraryInstances.cogenMessage`
  * `JavaNetClient`
* Implicit `Timer` added to:
  * `AsyncHttpClient`
  * `JavaNetClient.create`
* `Http4sWsStage` removed from public API
* Removed charset for argonaut instances [#1914](https://github.com/http4s/http4s/pull/1914)
* Dependency upgrades:
  * async-http-client-2.4.9
  * blaze-0.14.0-M3
  * cats-effect-1.0.0-RC2
  * circe-0.10.0-M1
  * fs2-1.0.0-M1
  * fs2-reactive-streams-0.6.0
  * jawn-0.12.1
  * jawn-fs2-0.13.0-M1
  * prometheus-0.4.0
  * scala-xml-1.1.0

# v0.18.14 (2018-07-03)
* Add `CirceEntityCodec` to provide an implicit `EntityEncoder` or `EntityDecoder` from an `Encoder` or `Decoder`, respectively. [#1917](https://github.com/http4s/http4s/pull/1917)
* Add a client backend based on `java.net.HttpURLConnection`.  Note that this client blocks and is primarily intended for use in a REPL. [#1882](https://github.com/http4s/http4s/pull/1882)
* Dependency upgrades:
  * jetty-9.4.11
  * tomcat-9.0.10
	
# v0.18.13 (2018-06-22)
* Downcase type in `MediaRange` generator [#1907](https://github.com/http4s/http4s/pull/1907)
* Fixed bug where `PoolManager` would try to dequeue from an empty queue [#1922](https://github.com/http4s/http4s/pull/1922)
* Dependency upgrades:
  * argonaut-6.2.2
  * fs2-0.10.5

# v0.18.12 (2018-05-28)
* Deprecated `Part.empty` [#1858](https://github.com/http4s/http4s/pull/1858)
* Log requests with an unconsumed body [#1861](https://github.com/http4s/http4s/pull/1861)
* Log requests when the service returns `None` or raises an error [#1875](https://github.com/http4s/http4s/pull/1875)
* Support streaming parsing of multipart and storing large parts as temp files [#1865](https://github.com/http4s/http4s/pull/1865)
* Add an OkHttp client, with HTTP/2 support [#1864](https://github.com/http4s/http4s/pull/1864)
* Add `Host` header to requests to `Client.fromHttpService` if the request URI is absolute [#1874](https://github.com/http4s/http4s/pull/1874)
* Log `"service returned None"` or `"service raised error"` in service `ResponseLogger` when the service does not produce a successful response [#1879](https://github.com/http4s/http4s/pull/1879)
* Dependency upgrades:
  * jetty-9.4.10.v20180503
  * json4s-3.5.4
  * tomcat-9.0.8

# v0.18.11 (2018-05-10)
* Prevent zero-padding of servlet input chunks [#1835](https://github.com/http4s/http4s/pull/1835)
* Fix deadlock in client loggers.  `RequestLogger.apply` and `ResponseLogger.apply` are each replaced by `apply0` to maintain binary compatibility. [#1837](https://github.com/http4s/http4s/pull/1837)
* New `http4s-boopickle` module supports entity codecs through `boopickle.Pickler` [#1826](https://github.com/http4s/http4s/pull/1826)
* Log as much of the response as is consumed in the client. Previously, failure to consume the entire body prevented any part of the body from being logged. [#1846](https://github.com/http4s/http4s/pull/1846)
* Dependency upgrades:
  * prometheus-client-java-0.4.0

# v0.18.10 (2018-05-03)
* Eliminate dependency on Macro Paradise and macro-compat [#1816](https://github.com/http4s/http4s/pull/1816)
* Add `Logging` middleware for client [#1820](https://github.com/http4s/http4s/pull/1820)
* Make blaze-client tick wheel executor lazy [#1822](https://github.com/http4s/http4s/pull/1822)
* Dependency upgrades:
  * cats-effect-0.10.1
  * fs2-0.10.4
  * specs2-4.1.0

# v0.18.9 (2018-04-17)
* Log any exceptions when writing the header in blaze-server for HTTP/1 [#1781](https://github.com/http4s/http4s/pull/1781)
* Drain the response body (thus running its finalizer) when there is an error writing a servlet header or body [#1782](https://github.com/http4s/http4s/pull/1782)
* Clean up logging of errors thrown by services. Prevents the possible swallowing of errors thrown during `renderResponse` in blaze-server and `Http4sServlet` [#1783](https://github.com/http4s/http4s/pull/1783)
* Fix `Uri.Scheme` parser for schemes beginning with `http` other than `https` [#1790](https://github.com/http4s/http4s/pull/1790)
* Fix blaze-client to reset the connection start time on each invocation of the `F[DisposableResponse]`. This fixes the "timeout after 0 milliseconds" error. [#1792](https://github.com/http4s/http4s/pull/1792)
* Depdency upgrades:
  * blaze-0.12.13
  * http4s-websocket-0.2.1
  * specs2-4.0.4
  * tomcat-9.0.7

# v0.18.8 (2018-04-11)
* Improved ScalaDoc for BlazeBuilder [#1775](https://github.com/http4s/http4s/pull/1775)
* Added a stream constructor for async-http-client [#1776](https://github.com/http4s/http4s/pull/1776)
* http4s-prometheus-server-metrics project created. Prometheus Metrics middleware implemented for metrics on http4s server. Exposes an HttpService ready to be scraped by Prometheus, as well pairing to a CollectorRegistry for custom metric registration. [#1778](https://github.com/http4s/http4s/pull/1778)

# v0.18.7 (2018-04-04)
* Multipart parser defaults to fields interpreted as utf-8. [#1767](https://github.com/http4s/http4s/pull/1767)

# v0.18.6 (2018-04-03)
* Fix parsing of multipart bodies across chunk boundaries. [#1764](https://github.com/http4s/http4s/pull/1764)

# v0.18.5 (2018-03-28)
* Add `&` extractor to http4s-dsl. [#1758](https://github.com/http4s/http4s/pull/1758)
* Deprecate `EntityEncoder[F, Future[A]]`.  The `EntityEncoder` is strict in its argument, which causes any side effect of the `Future` to execute immediately.  Wrap your `future` in `IO.fromFuture(IO(future))` instead. [#1759](https://github.com/http4s/http4s/pull/1759)
* Dependency upgrades:
  * circe-0.9.3

# v0.18.4 (2018-03-23)
* Deprecate old `Timeout` middleware methods in favor of new ones that use `FiniteDuration` and cancel timed out effects [#1725](https://github.com/http4s/http4s/pull/1725)
* Add `expectOr` methods to client for custom error handling on failed expects [#1726](https://github.com/http4s/http4s/pull/1726)
* Replace buffered multipart parser with a streaming version. Deprecate all uses of fs2-scodec. [#1727](https://github.com/http4s/http4s/pull/1727)
* Dependency upgrades:
  * blaze-0.12.2
  * fs2-0.10.3
  * log4s-1.6.1
  * jetty-9.4.9.v20180320

# v0.18.3 (2018-03-17)
* Remove duplicate logging in pool manager [#1683]((https://github.com/http4s/http4s/pull/1683)
* Add request/response specific properties to logging [#1709](https://github.com/http4s/http4s/pull/1709)
* Dependency upgrades:
  * async-http-client-2.0.39
  * cats-1.1.0
  * cats-effect-0.10
  * circe-0.9.2
  * discipline-0.9.0
  * jawn-fs2-0.12.2
  * log4s-1.5.0
  * twirl-1.3.15

# v0.18.2 (2018-03-09)
* Qualify reference to `identity` in `uriLiteral` macro [#1697](https://github.com/http4s/http4s/pull/1697)
* Make `Retry` use the correct duration units [#1698](https://github.com/http4s/http4s/pull/1698)
* Dependency upgrades:
  * tomcat-9.0.6

# v0.18.1 (2018-02-27)
* Fix the rendering of trailer headers in blaze [#1629](https://github.com/http4s/http4s/pull/1629)
* Fix race condition between shutdown and parsing in Http1SeverStage [#1675](https://github.com/http4s/http4s/pull/1675)
* Don't use filter in `Arbitrary[``Content-Length``]` [#1678](https://github.com/http4s/http4s/pull/1678)
* Opt-in fallthrough for authenticated services [#1681](https://github.com/http4s/http4s/pull/1681)
* Dependency upgrades:
  * cats-effect-0.9
  * fs2-0.10.2
  * fs2-reactive-streams-0.5.1
  * jawn-fs2-0.12.1
  * specs2-4.0.3
  * tomcat-9.0.5
  * twirl-1.3.4

# v0.18.0 (2018-02-01)
* Add `filename` method to `Part`
* Dependency upgrades:
  * fs2-0.10.0
  * fs2-reactive-streams-0.5.0
  * jawn-fs2-0.12.0

# v0.18.0-M9 (2018-01-26)
* Emit Exit Codes On Server Shutdown [#1638](https://github.com/http4s/http4s/pull/1638) [#1637](https://github.com/http4s/http4s/pull/1637)
* Register Termination Signal and Frame in Http4sWSStage [#1631](https://github.com/http4s/http4s/pull/1631)
* Trailer Headers Are Now Being Emitted Properly [#1629](https://github.com/http4s/http4s/pull/1629)
* Dependency Upgrades:
   * alpn-boot-8.1.12.v20180117
   * circe-0.9.1
   * fs2-0.10.0-RC2
   * fs2-reactive-streams-0.3.0
   * jawn-fs2-0.12.0-M7
   * metrics-4.0.2
   * tomcat-9.0.4

# v0.18.0-M8 (2018-01-05)
* Dependency Upgrades:
   * argonaut-6.2.1
   * circe-0.9.0
   * fs2-0.10.0-M11
   * fs2-reactive-streams-0.2.8
   * jawn-fs2-0.12.0-M6
   * cats-1.0.1
   * cats-effect-0.8

# v0.18.0-M7 (2017-12-23)
* Relax various typeclass constraints from `Effect` to `Sync` or `Async`. [#1587](https://github.com/http4s/http4s/pull/1587)
* Operate on `Segment` instead of `Chunk` [#1588](https://github.com/http4s/http4s/pull/1588)
   * `EntityDecoder.collectBinary` and `EntityDecoder.binary` now
     return `Segment[Byte, Unit]` instead of `Chunk[Byte]`.
   * Add `EntityDecoder.binaryChunk`.
   * Add `EntityEncoder.segmentEncoder`.
   * `http4sMonoidForChunk` replaced by `http4sMonoidForSegment`.
* Add new generators for core RFC 2616 types. [#1593](https://github.com/http4s/http4s/pull/1593)
* Undo obsolete copying of bytes in `StaticFile.fromURL`. [#1202](https://github.com/http4s/http4s/pull/1202)
* Optimize conversion of `Chunk.Bytes` and `ByteVectorChunk` to `ByteBuffer. [#1602](https://github.com/http4s/http4s/pull/1602)
* Rename `read` to `send` and `write` to `receive` in websocket model. [#1603](https://github.com/http4s/http4s/pull/1603)
* Remove `MediaRange` mutable `Registry` and add `HttpCodec[MediaRange]` instance [#1597](https://github.com/http4s/http4s/pull/1597)
* Remove `Monoid[Segment[A, Unit]]` instance, which is now provided by fs2. [#1609](https://github.com/http4s/http4s/pull/1609)
* Introduce `WebSocketBuilder` to build `WebSocket` responses.  Allows headers (e.g., `Sec-WebSocket-Protocol`) on a successful handshake, as well as customization of the response to failed handshakes. [#1607](https://github.com/http4s/http4s/pull/1607)
* Don't catch exceptions thrown by `EntityDecoder.decodeBy`. Complain loudly in logs about exceptions thrown by `HttpService` rather than raised in `F`. [#1592](https://github.com/http4s/http4s/pull/1592)
* Make `abnormal-terminations` and `service-errors` Metrics names plural. [#1611](https://github.com/http4s/http4s/pull/1611)
* Refactor blaze client creation. [#1523](https://github.com/http4s/http4s/pull/1523)
   * `Http1Client.apply` returns `F[Client[F]]`
   * `Http1Client.stream` returns `Stream[F, Client[F]]`, bracketed to shut down the client.
   * `PooledHttp1Client` constructor is deprecated, replaced by the above.
   * `SimpleHttp1Client` is deprecated with no direct equivalent.  Use `Http1Client`.
* Improve client timeout and wait queue handling
   * `requestTimeout` and `responseHeadersTimeout` begin from the submission of the request.  This includes time spent in the wait queue of the pool. [#1570](https://github.com/http4s/http4s/pull/1570)
   * When a connection is `invalidate`d, try to unblock a waiting request under the same key.  Previously, the wait queue would only be checked on recycled connections.
   * When the connection pool is closed, allow connections in the wait queue to complete.
* Changes to Metrics middleware. [#1612](https://github.com/http4s/http4s/pull/1612)
   * Decrement the active requests gauge when no request matches
   * Don't count non-matching requests as 4xx in case they're composed with other services.
   * Don't count failed requests as 5xx in case they're recovered elsewhere.  They still get recorded as `service-error`s.
* Dependency upgrades:
   * async-http-client-2.0.38
   * cats-1.0.0.RC2
   * circe-0.9.0-M3
   * fs2-0.10.0-M10
   * fs2-jawn-0.12.0-M5
   * fs2-reactive-streams-0.2.7
   * scala-2.10.7 and scala-2.11.12

# v0.18.0-M6 (2017-12-08)
* Tested on Java 9.
* `Message.withContentType` now takes a `Content-Type` instead of an
  ``Option[`Content-Type`]``.  `withContentTypeOption` takes an `Option`,
  and `withoutContentType` clears it.
* `QValue` has an `HttpCodec` instance
* `AuthMiddleware` never falls through.  See
  [#1530](https://github.com/http4s/http4s/pull/1530) for more.
* `ContentCoding` is no longer a `Registry`, but has an `HttpCodec`
  instance.
* Render a banner on server startup.  Customize by calling
  `withBanner(List[String])` or `withoutBanner` on the
  `ServerBuilder`.
* Parameterize `isZippable` as a predicate of the `Response` in `GZip`
  middleware.
* Add constant for `application/vnd.api+json` MediaType.
* Limit memory consumption in `GZip` middleware
* Add `handleError`, `handleErrorWith`, `bimap`, `biflatMap`,
  `transform`, and `transformWith` to `EntityDecoder`.
* `org.http4s.util.StreamApp` and `org.http4s.util.ExitCode` are
  deprecated in favor of `fs2.StreamApp` and `fs2.StreamApp.ExitCode`,
  based on what was in http4s.
* Dependency upgrades:
  * fs2-0.10.0-M9
  * fs2-reactive-streams-0.2.6
  * jawn-fs2-0.12.0-M4
  * specs2-4.0.2

# v0.17.6 (2017-12-05)
* Fix `StaticFile` to serve files larger than `Int.MaxValue` bytes
* Dependency upgrades:
  * tomcat-8.5.24

# v0.16.6 (2017-12-04)
* Add a CSRF server middleware
* Fix `NullPointerException` when starting a Tomcat server related to `docBase`
* Log version info and server address on server startup
* Dependency upgrades:
  * jetty-9.4.8.v20171121
  * log4s-1.4.0
  * scalaz-7.2.17
  * twirl-1.3.13

# v0.18.0-M5 (2017-11-02)
* Introduced an `HttpCodec` type class that represents a type that can round
  trip to and from a `String`.  `Uri.Scheme` and `TransferCoding` are the first
  implementors, with more to follow.  Added an `HttpCodecLaws` to http4s-testing.
* `Uri.Scheme` is now its own type instead of a type alias.
* `TransferCoding` is no longer a case class. Its `coding` member is now a
  `String`, not a `CIString`. Its companion is no longer a
  `Registry`.
* Introduced `org.http4s.syntax.literals`, which contains a `StringContext` forAll
  safely constructing a `Uri.Scheme`.  More will follow.
* `org.http4s.util.StreamApp.ExitCode` moved to `org.http4s.util.ExitCode`
* Changed `AuthService[F[_], T]` to `AuthService[T, F[_]]` to support
  partial unification when combining services as a `SemigroupK`.
* Unseal the `MessageFailure` hierarchy. Previous versions of http4s had a
  `GenericParsingFailure`, `GenericDecodeFailure`, and
  `GenericMessageBodyFailure`. This was not compatible with the parameterized
  effect introduced in v0.18. Now, `MessageFailure` is unsealed, so users
  wanting precise control over the default `toHttpResponse` can implement their
  own failure conditions.
* `MessageFailure` now has an `Option[Throwable]` cause.
* Removed `KleisliInstances`. The `SemigroupK[Kleisli[F, A, ?]]` is now provided
  by cats.  Users should no longer need to import `org.http4s.implicits._` to
  get `<+>` composition of `HttpService`s
* `NonEmptyList` extensions moved from `org.http4s.util.nonEmptyList` to
  `org.http4s.syntax.nonEmptyList`.
* There is a classpath difference in log4s version between blaze and http4s in this
  milestone that will be remedied in M6. We believe these warnings are safe.
* Dependency upgrades:
  * cats-1.0.0-RC1
  * fs2-0.10.0-M8
  * fs2-reactive-streams-0.2.5

# v0.18.0-M4 (2017-10-12)
* Syntax for building requests moved from `org.http4s.client._` to
  `org.http4s.client.dsl.Http4sClientDsl[F]`, with concrete type `IO`
  available as `org.http4s.client.dsl.io._`.  This is consistent with
  http4s-dsl for servers.
* Change `StreamApp` to return a `Stream[F, ExitCode]`. The first exit code
  returned by the stream is the exit code of the JVM. This allows custom exit
  codes, and eases dead code warnings in certain constructions that involved
  mapping over `Nothing`.
* `AuthMiddleware.apply` now takes an `Kleisli[OptionT[F, ?], Request[F], T]`
  instead of a `Kleisli[F, Request[F], T]`.
* Set `Content-Type` header on default `NotFound` response.
* Merges from v0.16.5 and v0.17.5.
* Remove mutable map that backs `Method` registry. All methods in the IANA
  registry are available through `Method.all`. Custom methods should be memoized
  by other means.
* Adds an `EntityDecoder[F, Array[Byte]]` and `EntityDecoder[F, Array[Char]]`
  for symmetry with provided `EntityEncoder` instances.
* Adds `Arbitrary` instances for `Headers`, `EntityBody[F]` (currently just
  single chunk), `Entity[F]`, and `EntityEncoder[F, A]`.
* Adds `EntityEncoderLaws` for `EntityEncoder`.
* Adds `EntityCodecLaws`.  "EntityCodec" is not a type in http4s, but these
  laws relate an `EntityEncoder[F, A]` to an `EntityDecoder[F, A]`.
* There is a classpath difference in log4s version between blaze and http4s in this
  milestone that will be remedied in M6. We believe these warnings are safe.

# v0.17.5 (2017-10-12)
* Merges only.

# v0.16.5 (2017-10-11)
* Correctly implement sanitization of dot segments in static file paths
  according to RFC 3986 5.2.4. Most importantly, this fixes an issue where `...`
  is reinterpreted as `..` and can escape the root of the static file service.

# v0.18.0-M3 (2017-10-04)
* Merges only.
* There is a classpath difference in log4s version between blaze and http4s in this
  milestone that will be remedied in M6. We believe these warnings are safe.

# v0.17.4 (2017-10-04)
* Fix reading of request body in non-blocking servlet backend. It was previously
  only reading the first byte of each chunk.
* Dependency upgrades:
  * fs2-reactive-streams-0.1.1

# v0.16.4 (2017-10-04)
* Backport removal `java.xml.bind` dependency from `GZip` middleware,
  to play more nicely with Java 9.
* Dependency upgrades:
  * metrics-core-3.2.5
  * tomcat-8.0.23
  * twirl-1.3.12

# v0.18.0-M2 (2017-10-03)
* Use http4s-dsl with any effect type by either:
    * extend `Http4sDsl[F]`
    * create an object that extends `Http4sDsl[F]`, and extend that.
    * `import org.http4s.dsl.io._` is still available for those who
      wish to specialize on `cats.effect.IO`
* Remove `Semigroup[F[MaybeResponse[F]]]` constraint from
  `BlazeBuilder`.
* Fix `AutoSlash` middleware when a service is mounted with a prefix.
* Publish internal http4s-parboiled2 as a separate module.  This does
  not add any new third-party dependencies, but unbreaks `sbt
  publishLocal`.
* Add `Request.from`, which respects `X-Fowarded-For` header.
* Make `F` in `EffectMessageSyntax` invariant
* Add `message.decodeJson[A]` syntax to replace awkward `message.as(implicitly,
  jsonOf[A])`. Brought into scope by importing one of the following, based on
  your JSON library of choice.
  * `import org.http4s.argonaut._`
  * `import org.http4s.circe._`
  * `import org.http4s.json4s.jackson._`
  * `import org.http4s.json4s.native._`
* `AsyncHttpClient.apply` no longer takes a `bufferSize`.  It is made
  irrelevant by fs2-reactive-streams.
* `MultipartParser.parse` no longer takes a `headerLimit`, which was unused.
* Add `maxWaitQueueLimit` (default 256) and `maxConnectionsPerRequestKey`
  (default 10) to `PooledHttp1Client`.
* Remove private implicit `ExecutionContext` from `StreamApp`. This had been
  known to cause diverging implicit resolution that was hard to debug.
* Shift execution of the routing of the `HttpService` to the `ExecutionContext`
  provided by the `JettyBuilder` or `TomcatBuilder`. Previously, it only shifted
  the response task and stream. This was a regression from v0.16.
* Add two utility execution contexts. These may be used to increase throughput
  as the server builder's `ExecutionContext`. Blocking calls on routing may
  decrease fairness or even deadlock your service, so use at your own risk:
  * `org.http4s.util.execution.direct`
  * `org.http4s.util.execution.trampoline`
* Deprecate `EffectRequestSyntax` and `EffectResponseSyntax`. These were
  previously used to provide methods such as `.putHeaders` and `.withBody`
  on types `F[Request]` and `F[Response]`.  As an alternative:
  * Call `.map` or `.flatMap` on `F[Request]` and `F[Response]` to get access
    to all the same methods.
  * Variadic headers have been added to all the status code generators in
    `Http4sDsl[F]` and method generators in `import org.http4s.client._`.
    For example:
    * `POST(uri, urlForm, Header("Authorization", "Bearer s3cr3t"))`
    * ``Ok("This will have an html content type!", `Content-Type`(`text/html`))``
* Restate `HttpService[F]` as a `Kleisli[OptionT[F, ?], Request[F], Response[F]]`.
* Similarly, `AuthedService[F]` as a `Kleisli[OptionT[F, ?], AuthedRequest[F], Response[F]]`.
* `MaybeResponse` is removed, because the optionality is now expressed through
  the `OptionT` in `HttpService`. Instead of composing `HttpService` via a
  `Semigroup`, compose via a `SemigroupK`. Import `org.http4s.implicits._` to
  get a `SemigroupK[HttpService]`, and chain services as `s1 <+> s2`. We hope to
  remove the need for `org.http4s.implicits._` in a future version of cats with
  [issue 1428](https://github.com/typelevel/cats/issues/1428).
* The `Service` type alias is deprecated in favor of `Kleisli`.  It used to represent
  a partial application of the first type parameter, but since version 0.18, it is
  identical to `Kleisli.
* `HttpService.lift`, `AuthedService.lift` are deprecated in favor of `Kleisli.apply`.
* Remove `java.xml.bind` dependency from `GZip` middleware to avoid an
  extra module dependency in Java 9.
* Upgraded dependencies:
    * jawn-fs2-0.12.0-M2
    * log4s-1.4.0
* There is a classpath difference in log4s version between blaze and http4s in this
  milestone that will be remedied in M6. We believe these warnings are safe.

# v0.17.3 (2017-10-02)
* Shift execution of HttpService to the `ExecutionContext` provided by the
  `BlazeBuilder` when using HTTP/2. Previously, it only shifted the response
  task and body stream.

# v0.16.3 (2017-09-29)
* Fix `java.io.IOException: An invalid argument was supplied` on blaze-client
  for Windows when writing an empty sequence of `ByteBuffer`s.
* Set encoding of `captureWriter` to UTF-8 instead of the platform default.
* Dependency upgrades:
  * blaze-0.12.9

# v0.17.2 (2017-09-25)
* Remove private implicit strategy from `StreamApp`. This had been known to
  cause diverging implicit resolution that was hard to debug.
* Shift execution of HttpService to the `ExecutionContext` provided by the
  `BlazeBuilder`. Previously, it only shifted the response stream. This was a
  regression from 0.16.
* Split off http4s-parboiled2 module as `"org.http4s" %% "parboiled"`. There are
  no externally visible changes, but this simplifies and speeds the http4s
  build.

# v0.16.2 (2017-09-25)
* Dependency patch upgrades:
  * async-http-client-2.0.37
  * blaze-0.12.8: changes default number of selector threads to
    from `2 * cores + 1` to `max(4, cores + 1)`.
  * jetty-9.4.7.v20170914
  * tomcat-8.5.21
  * twirl-1.3.7

# v0.17.1 (2017-09-17)
* Fix bug where metrics were not captured in `Metrics` middleware.
* Pass `redactHeadersWhen` argument from `Logger` to `RequestLogger`
  and `ResponseLogger`.

# v0.16.1 (2017-09-17)
* Publish our fork of parboiled2 as http4s-parboiled2 module.  It's
  the exact same internal code as was in http4s-core, with no external
  dependencies. By publishing an extra module, we enable a
  `publishLocal` workflow.
* Charset fixes:
  * Deprecate `CharsetRange.isSatisfiedBy` in favor of
    and ```Accept-Charset`.isSatisfiedBy`` in favor of
    ```Accept-Charset`.satisfiedBy``.
  * Fix definition of `satisfiedBy` to respect priority of
    ```Charset`.*``.
  * Add `CharsetRange.matches`.
* ContentCoding fixes:
  * Deprecate `ContentCoding.satisfiedBy` and
    `ContentCoding.satisfies` in favor of ```Accept-Encoding`.satisfiedBy``.
  * Deprecate ```Accept-Encoding`.preferred``, which has no reasonable
    interpretation in the presence of splats.
  * Add ```Accept-Language`.qValue``.
  * Fix definition of `satisfiedBy` to respect priority of
    `ContentCoding.*`.
  * Add `ContentCoding.matches` and `ContentCoding.registered`.
  * Add `Arbitrary[ContentCoding]` and ```Arbitrary[`Accept-Encoding`]``
    instances.
* LanguageTag fixes:
  * Deprecate `LanguageTag.satisfiedBy` and
    `LanguageTag.satisfies` in favor of ```Accept-Language`.satisfiedBy``.
  * Fix definition of `satisfiedBy` to respect priority of
    `LanguageTag.*` and matches of a partial set of subtags.
  * Add `LanguageTag.matches`.
  * Deprecate `LanguageTag.withQuality` in favor of new
    `LanguageTag.withQValue`.
  * Deprecate ```Accept-Language`.preferred``, which has no reasonable
    interpretation in the presence of splats.
  * Add ```Accept-Language`.qValue``.
  * Add `Arbitrary[LanguageTag]` and ```Arbitrary[`Accept-Language`]``
    instances.

# v0.17.0 (2017-09-01)
* Honor `Retry-After` header in `Retry` middleware.  The response will
  not be retried until the maximum of the backoff strategy and any
  time specified by the `Retry-After` header of the response.
* The `RetryPolicy.defaultRetriable` only works for methods guaranteed
  to not have a body.  In fs2, we can't introspect the stream to
  guarantee that it can be rerun.  To retry requests for idempotent
  request methods, use `RetryPolicy.unsafeRetriable`.  To retry
  requests regardless of method, use
  `RetryPolicy.recklesslyRetriable`.
* Fix `Logger` middleware to render JSON bodies as text, not as a hex
  dump.
* `MultipartParser.parse` returns a stream of `ByteVector` instead of
  a stream of `Byte`. This perserves chunking when parsing into the
  high-level `EntityDecoder[Multipart]`, and substantially improves
  performance on large files.  The high-level API is not affected.

# v0.16.0 (2017-09-01)
* `Retry` middleware takes a `RetryPolicy` instead of a backoff
  strategy.  A `RetryPolicy` is a function of the request, the
  response, and the number of attempts.  Wrap the previous `backoff`
  in `RetryPolicy {}` for compatible behavior.
* Expose a `Part.fileData` constructor that accepts an `EntityBody`.

# v0.17.0-RC3 (2017-08-29)
* In blaze-server, when doing chunked transfer encoding, flush the
  header as soon as it is available.  It previously buffered until the
  first chunk was available.

# v0.16.0-RC3 (2017-08-29)
* Add a `responseHeaderTimeout` property to `BlazeClientConfig`.  This
  measures the time between the completion of writing the request body
  to the reception of a complete response header.
* Upgraded dependencies:
    * async-http-client-2.0.35

# v0.18.0-M1 (2017-08-24)

This release is the product of a long period of parallel development
across different foundation libraries, making a detailed changelog
difficult.  This is a living document, so if any important points are
missed here, please send a PR.

The most important change in http4s-0.18 is that the effect type is
parameterized.  Where previous versions were specialized on
`scalaz.concurrent.Task` or `fs2.Task`, this version supports anything
with a `cats.effect.Effect` instance.  The easiest way to port an
existing service is to replace your `Task` with `cats.effect.IO`,
which has a similar API and is already available on your classpath.
If you prefer to bring your own effect, such as `monix.eval.Task` or
stick to `scalaz.concurrent.Task` or put a transformer on `IO`, that's
fine, too!

The parameterization chanages many core signatures throughout http4s:
- `Request` and `Response` become `Request[F[_]]` and
  `Response[F[_]]`.  The `F` is the effect type of the body (i.e.,
  `Stream[F, Byte]`), or what the body `.run`s to.
- `HttpService` becomes `HttpService[F[_]]`, so that the service
  returns an `F[Response[F]]`.  Instead of constructing with
  `HttpService { ... }`, we now declare the effect type of the
  service, like `HttpService[IO] { ... }`.  This determines the type
  of request and response handled by the service.
- `EntityEncoder[A]` and `EntityDecoder[A]` are now
  `EntityEncoder[F[_], A]` and `EntityDecoder[F[_], A]`, respectively.
  These act as a codec for `Request[F]` and `Response[F]`.  In practice,
  this change tends to be transparent in the DSL.
- The server builders now take an `F` parameter, which needs to match
  the services mounted to them.
- The client now takes an `F` parameter, which determines the requests
  and responses it handles.

Several dependencies are upgraded:
- cats-1.0.0.MF
- circe-0.9.0-M1
- fs2-0.10.0-M6
- fs2-reactive-streams-0.2.2
- jawn-fs2-0.12.0-M1

# v0.17.0-RC2 (2017-08-24)
* Remove `ServiceSyntax.orNotFound(a: A): Task[Response]` in favor of
  `ServiceSyntax.orNotFound: Service[Request, Response]`

# v0.16.0-RC2 (2017-08-24)
* Move http4s-blaze-core from `org.http4s.blaze` to
  `org.http4s.blazecore` to avoid a conflict with the non-http4s
  blaze-core module.
* Change `ServiceOps` to operate on a `Service[?, MaybeResponse]`.
  Give it an `orNotFound` that returns a `Service`.  The
  `orNotFound(a: A)` overload is left for compatibility with Scala
  2.10.
* Build with Lightbend compiler instead of Typelevel compiler so we
  don't expose `org.typelevel` dependencies that are incompatible with
  ntheir counterparts in `org.scala-lang`.
* Upgraded dependencies:
    * blaze-0.12.7 (fixes eviction notice in http4s-websocket)
    * twirl-1.3.4

# v0.17.0-RC1 (2017-08-16)
* Port `ChunkAggregator` to fs2
* Add logging middleware
* Standardize on `ExecutionContext` over `Strategy` and `ExecutorService`
* Implement `Age` header
* Fix `Client#toHttpService` to not dispose until the body is consumed
* Add a buffered implementation of `EntityDecoder[Multipart]`
* In async-http-client, don't use `ReactiveStreamsBodyGenerator` unless there is
  a body to transmit. This fixes an `IllegalStateException: unexpected message
  type`
* Add `HSTS` middleware
* Add option to serve pre-gzipped resources
* Add RequestLogging and ResponseLogging middlewares
* `StaticFile` options return `OptionT[Task, ?]`
* Set `Content-Length` or `Transfer-Encoding: chunked` header when serving
  from a URL
* Explicitly close `URLConnection``s if we are not reading the contents
* Upgrade to:
    * async-http-client-2.0.34
    * fs2-0.9.7
    * metrics-core-3.2.4
    * scodec-bits-1.1.5

# v0.16.0-RC1 (2017-08-16)
* Remove laziness from `ArbitraryInstances`
* Support an arbitrary predicate for CORS allowed origins
* Support `Access-Control-Expose-Headers` header for CORS
* Fix thread safety issue in `EntityDecoder[XML]`
* Support IPV6 headers in `X-Forwarded-For`
* Add `status` and `successful` methods to client
* Overload `client.fetchAs` and `client.streaming` to accept a `Task[Request]`
* Replace `Instant` with `HttpDate` to avoid silent truncation and constrain
  to dates that are legally renderable in HTTP.
* Fix bug in hash code of `CIString`
* Update `request.pathInfo` when changing `request.withUri`. To keep these
  values in sync, `request.copy` has been deprecated, but copy constructors
  based on `with` have been added.
* Remove `name` from `AttributeKey`.
* Add `withFragment` and `withoutFragment` to `Uri`
* Construct `Content-Length` with `fromLong` to ensure validity, and
  `unsafeFromLong` when you can assert that it's positive.
* Add missing instances to `QueryParamDecoder` and `QueryParamEncoder`.
* Add `response.cookies` method to get a list of cookies from `Set-Cookie`
  header.  `Set-Cookie` is no longer a `Header.Extractable`, as it does
  not adhere to the HTTP spec of being concatenable by commas without
  changing semantics.
* Make servlet `HttpSession` available as a request attribute in servlet
  backends
* Fix `Part.name` to return the name from the `Content-Disposition` header
  instead of the name _of_ the `Content-Disposition` header. Accordingly, it is
  no longer a `CIString`
* `Request.toString` and `Response.toString` now redact sensitive headers. A
  method to redact arbitrary headers is added to `Headers`.
* `Retry-After` is now modeled as a `Either[HttpDate, Long]` to reflect either
  an http-date or delta-seconds value.
* Look for index.html in `StaticFile` when rendering a directory instead of
  returning `401 Unauthorized`.
* Limit dates to a minimum of January 1, 1900, per RFC.
* Add `serviceErrorHandler` to `ServerBuilder` to allow pluggable error handlers
  when a server backend receives a failed task or a thrown Exception when
  invoking a service. The default calls `toHttpResponse` on `MessageFailure` and
  closes the connection with a `500 InternalServerError` on other non-fatal
  errors.  Fatal errors are left to the server.
* `FollowRedirect` does not propagate sensitive headers when redirecting to a
  different authority.
* Add Content-Length header to empty response generators
* Upgraded dependencies:
    * async-http-client-2.0.34
    * http4s-websocket-0.2.0
    * jetty-9.4.6.v20170531
    * json4s-3.5.3
    * log4s-1.3.6
    * metrics-core-3.2.3
    * scala-2.12.3-bin-typelevel-4
    * scalaz-7.2.15
    * tomcat-8.5.20

# v0.15.16 (2017-07-20)
* Backport rendering of details in `ParseFailure.getMessage`

# ~~v0.15.15 (2017-07-20)~~
* Oops. Same as v0.15.14.

# v0.15.14 (2017-07-10)
* Close parens in `Request.toString`
* Use "message" instead of "request" in message body failure messages
* Add `problem+json` media type
* Tolerate `[` and `]` in queries parsing URIs. These characters are parsed, but
  percent-encoded.

# v0.17.0-M3 (2017-05-27)
* Fix file corruption issue when serving static files from the classpath

# v0.16.0-M3 (2017-05-25)
* Fix `WebjarService` so it matches assets.
* `ServerApp` overrides `process` to leave a single abstract method
* Add gzip trailer in `GZip` middleware
* Upgraded dependencies:
    * circe-0.8.0
    * jetty-9.4.5.v20170502
    * scalaz-7.2.13
    * tomcat-8.5.15
* `ProcessApp` uses a `Process[Task, Nothing]` rather than a
  `Process[Task, Unit]`
* `Credentials` is split into `Credentials.AuthParams` for key-value pairs and
  `Credentials.Token` for legacy token-based schemes.  `OAuthBearerToken` is
  subsumed by `Credentials.Token`.  `BasicCredentials` no longer extends
  `Credentials`, but is extractable from one.  This model permits the
  definition of other arbitrary credential schemes.
* Add `fromSeq` constructor to `UrlForm`
* Allow `WebjarService` to pass on methods other than `GET`.  It previously
  threw a `MatchError`.

# v0.15.13 (2017-05-25)
* Patch-level upgrades to dependencies:
    * async-http-client-2.0.32
    * blaze-0.12.6 (fixes infinite loop in some SSL handshakes)
    * jetty-9.3.19.v20170502
    * json4s-3.5.2
    * tomcat-8.0.44

# v0.15.12 (2017-05-11)
* Fix GZip middleware to render a correct stream

# v0.17.0-M2 (2017-04-30)
* `Timeout` middleware takes an implicit `Scheduler` and
  `ExecutionContext`
* Bring back `http4s-async-client`, based on `fs2-reactive-stream`
* Restore support for WebSockets

# v0.16.0-M2 (2017-04-30)
* Upgraded dependencies:
    * argonaut-6.2
    * jetty-9.4.4.v20170414
    * tomcat-8.5.14
* Fix `ProcessApp` to terminate on process errors
* Set `secure` request attribute correctly in blaze server
* Exit with code `-1` when `ProcessApp` fails
* Make `ResourceService` respect `If-Modified-Since`
* Rename `ProcessApp.main` to `ProcessApp.process` to avoid overload confusio
* Avoid intermediate String allocation in Circe's `jsonEncoder`
* Adaptive EntityDecoder[Json] for circe: works directly from a ByteBuffer for
  small bodies, and incrementally through jawn for larger.
* Capture more context in detail message of parse errors

# v0.15.11 (2017-04-29)
* Upgrade to blaze-0.12.5 to pick up fix for `StackOverflowError` in
  SSL handshake

# v0.15.10 (2017-04-28)
* Patch-level upgrades to dependencies
* argonaut-6.2
* scalaz-7.2.12
* Allow preambles and epilogues in multipart bodies
* Limit multipart headers to 40 kilobytes to avoid unbounded buffering
  of long lines in a header
* Remove `' '` and `'?'` from alphabet for generated multipart
  boundaries, as these are not token characters and are known to cause
  trouble for some multipart implementations
* Fix multipart parsing for unlucky input chunk sizes

# v0.15.9 (2017-04-19)
* Terminate `ServerApp` even if the server fails to start
* Make `ResourceService` respect `If-Modified-Since`
* Patch-level upgrades to dependencies:
* async-http-client-2.0.31
* jetty-9.3.18.v20170406
* json4s-3.5.1
* log4s-1.3.4
* metrics-core-3.1.4
* scalacheck-1.13.5
* scalaz-7.1.13 or scalaz-7.2.11
* tomcat-8.0.43

# v0.17.0-M1 (2017-04-08)
* First release on cats and fs2
    * All scalaz types and typeclasses replaced by cats equivalengts
	* `scalaz.concurrent.Task` replaced by `fs2.Task`
	* `scalaz.stream.Process` replaced by `fs2.Stream`
* Roughly at feature parity with v0.16.0-M1. Notable exceptions:
	* Multipart not yet supported
	* Web sockets not yet supported
	* Client retry middleware can't check idempotence of requests
	* Utilties in `org.http4s.util.io` not yet ported

# v0.16.0-M1 (2017-04-08)
* Fix type of `AuthedService.empty`
* Eliminate `Fallthrough` typeclass.  An `HttpService` now returns
  `MaybeResponse`, which can be a `Response` or `Pass`.  There is a
  `Semigroup[MaybeResponse]` instance that allows `HttpService`s to be
  chained as a semigroup.  `service orElse anotherService` is
  deprecated in favor of `service |+| anotherService`.
* Support configuring blaze and Jetty servers with a custom
  `SSLContext`.
* Upgraded dependencies for various modules:
    * async-http-client-2.0.31
    * circe-0.7.1
    * jetty-9.4.3.v20170317
    * json4s-3.5.1
    * logback-1.2.1
    * log4s-1.3.4
    * metrics-3.2.0
    * scalacheck-1.13.5
    * tomcat-8.0.43
* Deprecate `EntityEncoder[ByteBuffer]` and
  `EntityEncoder[CharBuffer]`.
* Add `EntityDecoder[Unit]`.
* Move `ResponseClass`es into `Status`.
* Use `SSLContext.getDefault` by default in blaze-client.  Use
  `BlazeServerConfig.insecure` to ignore certificate validity.  But
  please don't.
* Move `CIString` syntax to `org.http4s.syntax`.
* Bundle an internal version of parboiled2.  This decouples core from
  shapeless, allowing applications to use their preferred version of
  shapeless.
* Rename `endpointAuthentication` to `checkEndpointAuthentication`.
* Add a `WebjarService` for serving files out of web jars.
* Implement `Retry-After` header.
* Stop building with `delambdafy` on Scala 2.11.
* Eliminate finalizer on `BlazeConnection`.
* Respond OK to CORS pre-flight requests even if the wrapped service
  does not return a successful response.  This is to allow `CORS`
  pre-flight checks of authenticated services.
* Deprecate `ServerApp` in favor of `org.http4s.util.ProcessApp`.  A
  `ProcessApp` is easier to compose all the resources a server needs via
  `Process.bracket`.
* Implement a `Referer` header.

# v0.15.8 (2017-04-06)
* Cache charset lookups to avoid synchronization.  Resolution of
  charsets is synchronized, with a cache size of two.  This avoids
  the synchronized call on the HTTP pool.
* Strip fragment from request target in blaze-client.  An HTTP request
  target should not include the fragment, and certain servers respond
  with a `400 Bad Request` in their presence.

# v0.15.7 (2017-03-09)
* Change default server and client executors to a minimum of four
  threads.
* Bring scofflaw async-http-client to justice for its brazen
  violations of Reactive Streams Rule 3.16, requesting of a null
  subscription.
* Destroy Tomcat instances after stopping, so they don't hold the port
* Deprecate `ArbitraryInstances.genCharsetRangeNoQuality`, which can
  cause deadlocks
* Patch-level upgrades to dependencies:
    * async-http-client-2.0.30
    * jetty-9.3.16.v20170120
    * logback-1.1.11
    * metrics-3.1.3
    * scala-xml-1.0.6
    * scalaz-7.2.9
    * tomcat-8.0.41
    * twirl-1.2.1

# v0.15.6 (2017-03-03)
* Log unhandled MessageFailures to `org.http4s.server.message-failures`

# v0.15.5 (2017-02-20)
* Allow services wrapped in CORS middleware to fall through
* Don't log message about invalid CORS headers when no `Origin` header present
* Soften log about invalid CORS headers from info to debug

# v0.15.4 (2017-02-12)
* Call `toHttpResponse` on tasks failed with `MessageFailure`s from
  `HttpService`, to get proper 4xx handling instead of an internal
  server error.

# v0.15.3 (2017-01-17)
* Dispose of redirect responses in `FollowRedirect`. Fixes client deadlock under heavy load
* Refrain from logging headers with potentially sensitive info in blaze-client
* Add `hashCode` and `equals` to `Headers`
* Make `challenge` in auth middlewares public to facilitate composing multiple auth mechanisms
* Fix blaze-client detection of stale connections

# v0.15.2 (2016-12-29)
* Add helpers to add cookies to requests

# v0.12.6 (2016-12-29)
* Backport rendering of details in `ParseFailure.getMessage`

# ~~v0.12.5 (2016-12-29)~~
* ~~Backport rendering of details in `ParseFailure.getMessage`~~ Oops.

# v0.15.1 (2016-12-20)
* Fix GZip middleware to fallthrough non-matching responses
* Fix UnsupportedOperationException in Arbitrary[Uri]
* Upgrade to Scala 2.12.1 and Scalaz 7.2.8

# v0.15.0 (2016-11-30)
* Add support for Scala 2.12
* Added `Client.fromHttpService` to assist with testing.
* Make all case classes final where possible, sealed where not.
* Codec for Server Sent Events (SSE)
* Added JSONP middleware
* Improve Expires header to more easily build the header and support parsing of the header
* Replce lazy `Raw.parsed` field with a simple null check
* Added support for Zipkin headers
* Eliminate response attribute for detecting fallthrough response.
  The fallthrough response must be `Response.fallthrough`.
* Encode URI path segments created with `/`
* Introduce `AuthedRequest` and `AuthedService` types.
* Replace `CharSequenceEncoder` with `CharBufferEncoder`, assuming
  that `CharBuffer` and `String` are the only `CharSequence`s one
  would want to encode.
* Remove `EnittyEncoder[Char]` and `EntityEncoder[Byte]`.  Send an
  array, buffer, or String if you want this.
* Add `DefaultHead` middleware for `HEAD` implementation.
* Decouple `http4s-server` from Dropwizard Metrics.  Metrics code is
  in the new `http4s-metrics` module.
* Allow custom scheduler for timeout middleware.
* Add parametric empty `EntityEncoder` and `EntityEncoder[Unit]`.
* Replace unlawful `Order[CharsetRange]` with `Equal[CharsetRange]`.
* Auth middlewares renamed `BasicAuth` and `DigestAuth`.
* `BasicAuth` passes client password to store instead of requesting
  password from store.
* Remove realm as an argument to the basic and digest auth stores.
* Basic and digest auth stores return a parameterized type instead of
  just a String username.
* Upgrade to argonaut-6.2-RC2, circe-0.6.1, json4s-3.5.0

# v0.14.11 (2016-10-25)
* Fix expansion of `uri` and `q` macros by qualifying with `_root_`

# v0.14.10 (2016-10-12)
* Include timeout type and duration in blaze client timeouts

# v0.14.9 (2016-10-09)
* Don't use `"null"` as query string in servlet backends for requests without a query string

# v0.14.8 (2016-10-04)
* Allow param names in UriTemplate to have encoded, reserved parameters
* Upgrade to blaze-0.12.1, to fix OutOfMemoryError with direct buffers
* Upgrade to Scalaz 7.1.10/7.2.6
* Upgrade to Jetty 9.3.12
* Upgrade to Tomcat 8.0.37

# v0.14.7 (2016-09-25)
* Retry middleware now only retries requests with idempotent methods
  and pure bodies and appropriate status codes
* Fix bug where redirects followed when an effectful chunk (i.e., `Await`) follows pure ones.
* Don't uppercase two hex digits after "%25" when percent encoding.
* Tolerate invalid percent-encodings when decoding.
* Omit scoverage dependencies from POM

# v0.14.6 (2016-09-11)
* Don't treat `Kill`ed responses (i.e., HEAD requests) as abnormal
  termination in metrics

# v0.14.5 (2016-09-02)
* Fix blaze-client handling of HEAD requests

# v0.14.4 (2016-08-29)
* Don't render trailing "/" for URIs with empty paths
* Avoid calling tail of empty list in `/:` extractor

# v0.14.3 (2016-08-24)
* Follow 301 and 302 responses to POST with a GET request.
* Follow all redirect responses to HEAD with a HEAD request.
* Fix bug where redirect response is disposed prematurely even if not followed.
* Fix bug where payload headers are sent from original request when
  following a redirect with a GET or HEAD.
* Return a failed task instead of throwing when a client callback
  throws an exception. Fixes a resource leak.
* Always render `Date` header in GMT.
* Fully support the three date formats specified by RFC 7231.
* Always specify peer information in blaze-client SSL engines
* Patch upgrades to latest async-http-client, jetty, scalaz, and scalaz-stream

# v0.14.2 (2016-08-10)
* Override `getMessage` in `UnexpectedStatus`

# v0.14.1 (2016-06-15)
* Added the possibility to specify custom responses to MessageFailures
* Address issue with Retry middleware leaking connections
* Fixed the status code for a semantically invalid request to `422 UnprocessableEntity`
* Rename `json` to `jsonDecoder` to reduce possibility of implicit shadowing
* Introduce the `ServerApp` trait
* Deprectate `onShutdown` and `awaitShutdown` in `Server`
* Support for multipart messages
* The Path extractor for Long now supports negative numbers
* Upgrade to scalaz-stream-0.8.2(a) for compatibility with scodec-bits-1.1
* Downgrade to argonaut-6.1 (latest stable release) now that it cross builds for scalaz-7.2
* Upgrade parboiled2 for compatibility with shapeless-2.3.x

# ~~v0.14.0 (2016-06-15)~~
* Recalled. Use v0.14.1 instead.

# v0.13.3 (2016-06-15)
* Address issue with Retry middleware leaking connections.
* Pass the reason string when setting the `Status` for a successful `ParseResult`.

# v0.13.2 (2016-04-13)
* Fixes the CanBuildFrom for RequestCookieJar to avoid duplicates.
* Update version of jawn-parser which contains a fix for Json decoding.

# v0.13.1 (2016-04-07)
* Remove implicit resolution of `DefaultExecutor` in blaze-client.

# v0.13.0 (2016-03-29)
* Add support for scalaz-7.2.x (use version 0.13.0a).
* Add a client backed based on async-http-client.
* Encode keys when rendering a query string.
* New entity decoder based on json4s' extract.
* Content-Length now accepts a Long.
* Upgrade to circe-0.3, json4s-3.3, and other patch releases.
* Fix deadlocks in blaze resulting from default executor on single-CPU machines.
* Refactor `DecodeFailure` into a new `RequestFailure` hierarchy.
* New methods for manipulating `UrlForm`.
* All parsed headers get a `parse` method to construct them from their value.
* Improve error message for unsupported media type decoding error.
* Introduce `BlazeClientConfig` class to simplify client construction.
* Unify client executor service semantics between blaze-client and async-http-client.
* Update default response message for UnsupportedMediaType failures.
* Add a `lenient` flag to blazee configuration to accept illegal characters in headers.
* Remove q-value from `MediaRange` and `MediaType`, replaced by `MediaRangeAndQValue`.
* Add `address` to `Server` trait.
* Lazily construct request body in Servlet NIO to support HTTP 100.
* Common operations pushed down to `MessageOps`.
* Fix loop in blaze-client when no connection can be established.
* Privatize most of the blaze internal types.
* Enable configuration of blaze server parser lengths.
* Add trailer support in blaze client.
* Provide an optional external executor to blaze clients.
* Fix Argonaut string interpolation

# v0.12.4 (2016-03-10)
* Fix bug on rejection of invalid URIs.
* Do not send `Transfer-Encoding` or `Content-Length` headers for 304 and others.
* Don't quote cookie values.

# v0.12.3 (2016-02-24)
* Upgrade to jawn-0.8.4 to fix decoding escaped characters in JSON.

# v0.12.2 (2016-02-22)
* ~~Upgrade to jawn-0.8.4 to fix decoding escaped characters in JSON.~~ Oops.

# v0.12.1 (2016-01-30)
* Encode keys as well as values when rendering a query.
* Don't encode '?' or '/' when encoding a query.

# v0.12.0 (2016-01-15)
* Refactor the client API for resource safety when not reading the entire body.
* Rewrite client connection pool to support maximum concurrent
  connections instead of maximum idle connections.
* Optimize body collection for better connection keep-alive rate.
* Move `Service` and `HttpService`, because a `Client` can be viewed as a `Service`.
* Remove custom `DateTime` in favor of `java.time.Instant`.
* Support status 451 Unavailable For Legal Reasons.
* Various blaze-client optimizations.
* Don't let Blaze `IdentityWriter` write more than Content-Length bytes.
* Remove `identity` `Transfer-Encoding`, which was removed in HTTP RFC errata.
* In blaze, `requireClose` is now the return value of `writeEnd`.
* Remove body from `Request.toString` and `Response.toString`.
* Move blaze parser into its own class.
* Trigger a disconnect if an ignored body is too long.
* Configurable thread factories for happier profiling.
* Fix possible deadlock in default client execution context.

# v0.11.3 (2015-12-28)
* Blaze upgrade to fix parsing HTTP responses without a reason phrase.
* Don't write more than Content-Length bytes in blaze.
* Fix infinite loop in non-blocking Servlet I/O.
* Never write a response body on HEAD requests to blaze.
* Add missing `'&'` between multivalued k/v pairs in `UrlFormCodec.encode`

# v0.11.2 (2015-12-04)
* Fix stack safety issue in async servlet I/O.
* Reduce noise from timeout exceptions in `ClientTimeoutStage`.
* Address file descriptor leaks in blaze-client.
* Fix `FollowRedirect` middleware for 303 responses.
* Support keep-alives for client requests with bodies.

# v0.11.1 (2015-11-29)
* Honor `connectorPoolSize` and `bufferSize` parameters in `BlazeBuilder`.
* Add convenient `ETag` header constructor.
* Wait for final chunk to be written before closing the async context in non-blocking servlet I/O.
* Upgrade to jawn-streamz-0.7.0 to use scalaz-stream-0.8 across the board.

# v0.11.0 (2015-11-20)
* Upgrade to scalaz-stream 0.8
* Add Circe JSON support module.
* Add ability to require content-type matching with EntityDecoders.
* Cleanup blaze-client internals.
* Handle empty static files.
* Add ability to disable endpoint authentication for the blaze client.
* Add charset encoding for Argonaut JSON EntityEncoder.

# v0.10.1 (2015-10-07)
* Processes render data in chunked encoding by default.
* Incorporate type name into error message of QueryParam.
* Comma separate Access-Control-Allow-Methods header values.
* Default FallThrough behavior inspects for the FallThrough.fallthroughKey.

# v0.10.0 (2015-09-03)
* Replace `PartialService` with the `Fallthrough` typeclass and `orElse` syntax.
* Rename `withHeaders` to `replaceAllHeaders`
* Set https endpoint identification algorithm when possible.
* Stack-safe `ProcessWriter` in blaze.
* Configureable number of connector threads and buffer size in blaze-server.

# v0.9.3 (2015-08-27)
* Trampoline recursive calls in blaze ProcessWriter.
* Handle server hangup and body termination correctly in blaze client.

# v0.9.2 (2015-08-26)
* Bump http4s-websockets to 1.0.3 to properly decode continuation opcode.
* Fix metrics incompatibility when using Jetty 9.3 backend.
* Preserve original headers when appending as opposed to quoting.

# v0.8.5 (2015-08-26)
* Preserve original headers when appending as opposed to quoting.
* Upgrade to jawn-0.8.3 to avoid transitive dependency on GPL2 jmh

# v0.9.1 (2015-08-19)
* Fix bug in servlet nio handler.

# v0.9.0 (2015-08-15)
* Require Java8.
* `StaticFile` uses the filename extension exclusively to determine media-type.
* Add `/` method to `Uri`.
* Add `UrlFormLifter` middleware to aggregate url-form parameters with the query parameters.
* Add local address information to the `Request` type.
* Add a Http method 'or' (`|`) extractor.
* Add `VirtualHost` middleware for serving multiple sites from one server.
* Add websocket configuration to the blaze server builder.
* Redefine default timeout status code to 500.
* Redefine the `Service` arrow result from `Task[Option[_]]` to `Task[_]`.
* Don't extend `AllInstances` with `Http4s` omnibus import object.
* Use UTF-8 as the default encoding for text bodies.
* Numerous bug fixes by numerous contributors!

# v0.8.4 (2015-07-13)
* Honor the buffer size parameter in gzip middleware.
* Handle service exceptions in servlet backends.
* Respect asyncTimeout in servlet backends.
* Fix prefix mounting bug in blaze-server.
* Do not apply CORS headers to unsuccessful OPTIONS requests.

# v0.8.3 (2015-07-02)
* Fix bug parsing IPv4 addresses found in URI construction.

# v0.8.2 (2015-06-22)
* Patch instrumented handler for Jetty to time async contexts correctly.
* Fix race condition with timeout registration and route execution in blaze client
* Replace `ConcurrentHashMap` with synchronized `HashMap` in `staticcontent` package.
* Fix static content from jars by avoiding `"//"` in path uris when serving static content.
* Quote MediaRange extensions.
* Upgrade to jawn-streamz-0.5.0 and blaze-0.8.2.
* Improve error handling in blaze-client.
* Respect the explicit default encoding passed to `decodeString`.

# v0.8.1 (2015-06-16)
* Authentication middleware integrated into the server package.
* Static content tools integrated into the server package.
* Rename HttpParser to HttpHeaderParser and allow registration and removal of header parsers.
* Make UrlForm EntityDecoder implicitly resolvable.
* Relax UrlForm parser strictness.
* Add 'follow redirect' support as a client middleware.
* Add server middleware for auto retrying uris of form '/foo/' as '/foo'.
* Numerous bug fixes.
* Numerous version bumps.

# ~~v0.8.0 (2015-06-16)~~
* Mistake.  Go straight to v0.8.1.

# v0.7.0 (2015-05-05)
* Add QueryParamMatcher to the dsl which returns a ValidationNel.
* Dsl can differentiate between '/foo/' and '/foo'.
* Added http2 support for blaze backend.
* Added a metrics middleware usable on all server backends.
* Websockets are now modeled by an scalaz.stream.Exchange.
* Add `User-Agent` and `Allow` header types and parsers.
* Allow providing a Host header to the blaze client.
* Upgrade to scalaz-stream-7.0a.
* Added a CORS middleware.
* Numerous bug fixes.
* Numerous version bumps.

# v0.6.5 (2015-03-29)
* Fix bug in Request URI on servlet backend with non-empty context or servlet paths.
* Allow provided Host header for Blaze requests.

# v0.6.4 (2015-03-15)
* Avoid loading javax.servlet.WriteListener when deploying to a servlet 3.0 container.

# ~~v0.6.3 (2015-03-15)~~
* Forgot to pull origin before releasing.  Use v0.6.4 instead.

# v0.6.2 (2015-02-27)
* Use the thread pool provided to the Jetty servlet builder.
* Avoid throwing exceptions when parsing headers.
* Make trailing slash insignificant in service prefixes on servlet containers.
* Fix mapping of servlet query and mount prefix.

# v0.6.1 (2015-02-04)
* Update to blaze-0.5.1
* Remove unneeded error message (90b2f76097215)
* GZip middleware will not throw an exception if the AcceptEncoding header is not gzip (ed1b2a0d68a8)

# v0.6.0 (2015-01-27)

## http4s-core
* Remove ResponseBuilder in favor of Response companion.
* Allow '';'' separators for query pairs.
* Make charset on Message an Option.
* Add a `flatMapR` method to EntityDecoder.
* Various enhancements to QueryParamEncoder and QueryParamDecoder.
* Make Query an IndexedSeq.
* Add parsers for Location and Proxy-Authenticate headers.
* Move EntityDecoder.apply to `Request.decode` and `Request.decodeWith`
* Move headers into `org.http4s.headers` package.
* Make UriTranslation respect scriptName/pathInfo split.
* New method to resolve relative Uris.
* Encode query and fragment of Uri.
* Codec and wrapper type for URL-form-encoded bodies.

## http4s-server
* Add SSL support to all server builders.

## http4s-blaze-server
* Add Date header to blaze-server responses.
* Close connection when error happens during body write in blaze-server.

## http4s-servlet
* Use asynchronous servlet I/O on Servlet 3.1 containers.
* ServletContext syntax for easy mounting in a WAR deployment.
* Support Dropwizard Metrics collection for servlet containers.

## http4s-jawn
* Empty strings are a JSON decoding error.

## http4s-argonaut
* Add codec instances for Argonaut's CodecJson.

## http4s-json4s
* Add codec instances for Json4s' Reader/Writer.

## http4s-twirl
* New module to support Twirl templates

## http4s-scala-xml
* Split scala-xml support into http4s-scala-xml module.
* Change inferred type of `scala.xml.Elem` to `application/xml`.

## http4s-client
* Support for signing oauth-1 requests in client.

## http4s-blaze-client
* Fix blaze-client when receiving HTTP1 response without Content-Length header.
* Change default blaze-client executor to variable size.
* Fix problem with blaze-client timeouts.

# v0.5.4 (2015-01-08)
* Upgrade to blaze 0.4.1 to fix header parsing issue in blaze http/1.x client and server.

# v0.5.3 (2015-01-05)
* Upgrade to argonaut-6.1-M5 to match jawn. [#157](https://github.com/http4s/http4s/issues/157)

# v0.5.2 (2015-01-02)
* Upgrade to jawn-0.7.2.  Old version of jawn was incompatible with argonaut. [#157]](https://github.com/http4s/http4s/issues/157)

# v0.5.1 (2014-12-23)
* Include context path in calculation of scriptName/pathInfo. [#140](https://github.com/http4s/http4s/issues/140)
* Fix bug in UriTemplate for query params with multiple keys.
* Fix StackOverflowError in query parser. [#147](https://github.com/http4s/http4s/issues/147)
* Allow ';' separators for query pairs.

# v0.5.0 (2014-12-11)
* Client syntax has evloved and now will include Accept headers when used with EntityDecoder
* Parse JSON with jawn-streamz.
* EntityDecoder now returns an EitherT to make decoding failure explicit.
* Renamed Writable to EntityEncoder
* New query param typeclasses for encoding and decoding query strings.
* Status equality now discards the reason phrase.
* Match AttributeKeys as singletons.
* Added async timeout listener to servlet backends.
* Start blaze server asynchronously.
* Support specifying timeout and executor in blaze-client.
* Use NIO for encoding files.

# v0.4.2 (2014-12-01)
* Fix whitespace parsing in Authorization header [#87](https://github.com/http4s/http4s/issues/87)

# v0.4.1 (2014-11-20)
* `Uri.query` and `Uri.fragment` are no longer decoded. [#75](https://github.com/http4s/http4s/issues/75)

# v0.4.0 (2014-11-18)

* Change HttpService form a `PartialFunction[Request,Task[Response]]`
  to `Service[Request, Response]`, a type that encapsulates a `Request => Task[Option[Response]]`
* Upgrade to scalaz-stream-0.6a
* Upgrade to blaze-0.3.0
* Drop scala-logging for log4s
* Refactor ServerBuilders into an immutable builder pattern.
* Add a way to control the thread pool used for execution of a Service
* Modernize the Renderable/Renderer framework
* Change Renderable append operator from ~ to <<
* Split out the websocket codec and types into a seperate package
* Added ReplyException, an experimental way to allow an Exception to encode
  a default Response on for EntityDecoder etc.
* Many bug fixes and slight enhancements

# v0.3.0 (2014-08-29)

* New client API with Blaze implementation
* Upgrade to scalaz-7.1.0 and scalaz-stream-0.5a
* JSON Writable support through Argonaut and json4s.
* Add EntityDecoders for parsing bodies.
* Moved request and response generators to http4s-dsl to be more flexible to
  other frameworks'' syntax needs.
* Phased out exception-throwing methods for the construction of various
  model objects in favor of disjunctions and macro-enforced literals.
* Refactored imports to match the structure followed by [scalaz](https://github.com/scalaz/scalaz).

# v0.2.0 (2014-07-15)

* Scala 2.11 support
* Spun off http4s-server module. http4s-core is neutral between server and
the future client.
* New builder for running Blaze, Jetty, and Tomcat servers.
* Configurable timeouts in each server backend.
* Replace Chunk with scodec.bits.ByteVector.
* Many enhancements and bugfixes to URI type.
* Drop joda-time dependency for slimmer date-time class.
* Capitalized method names in http4s-dsl.

# v0.1.0 (2014-04-15)

* Initial public release.<|MERGE_RESOLUTION|>--- conflicted
+++ resolved
@@ -8,85 +8,6 @@
 ordered chronologically, so each release contains all changes described below
 it.
 
-<<<<<<< HEAD
-# v0.23.5 (2021-10-06)
-
-This is a maintenance release.  It is binary compatible with 0.23.4, and includes the changes in 0.22.5.
-
-Scala.js support is backported for a large subset of the modules present in 1.0.
-Additional Scala.js-only modules for using http4s in the browser have been spun off as https://github.com/http4s/http4s-dom.
-
-## http4s-core
-
-### Cross Builds
-
-* [#5298](https://github.com/http4s/http4s/pull/5298): Add support for Scala.js
-
-### Deprecations
-
-* [#5226](https://github.com/http4s/http4s/pull/5226): Migrate to the `fs2.io.file` APIs in `EntityDecoder`, `StaticFile`, and `Part`.
-
-## http4s-laws
-
-### Cross Builds
-
-* [#5298](https://github.com/http4s/http4s/pull/5298): Add support for Scala.js
-
-## http4s-client
-
-### Cross Builds
-
-* [#5298](https://github.com/http4s/http4s/pull/5298): Add support for Scala.js
-
-## http4s-server
-
-### Deprecations
-
-* [#5226](https://github.com/http4s/http4s/pull/5226): Migrate to the `fs2.io.file` APIs in `FileService`.
-
-## http4s-blaze-server
-
-### Bug fixes
-
-* [#5152](https://github.com/http4s/http4s/pull/5152): Pass a `WebSocketBuilder`, now named `WebSocketBuilder2`, when adding an `HttpApp`.  This, combined with the new `imapK` method, lets web socket applications vary the local effect.  Previously, this threw a `ClassCastException`.
-
-## http4s-blaze-client
-
-### Enhancements
-
-* [#5201](https://github.com/http4s/http4s/pull/5201): Adds an `BlazeClientBuilder.apply` method that uses the `ExecutionContext` from the `Async[F]` instance.  The old constructor that required an explicit `ExecutionContext` is now deprecated.  Users who need a custom `ExecutionContext` for blaze should call `withExecutionContext`.
-
-## http4s-ember-core
-
-### Cross Builds
-
-* [#5298](https://github.com/http4s/http4s/pull/5298): Add support for Scala.js
-
-## http4s-ember-server
-
-### Bug fixes
-
-* [#5152](https://github.com/http4s/http4s/pull/5152): Pass a `WebSocketBuilder`, now named `WebSocketBuilder2`, when adding an `HttpApp`.  This, combined with the new `imapK` method, lets web socket applications vary the local effect.  Previously, this threw a `ClassCastException`.
-
-### Enhancements
-
-* [#5219](https://github.com/http4s/http4s/pull/5219): Add support for Unix sockets.  This works on Linux and Darwin, but not on Windows. Use the new `withUnixSocketConfig` method on `EmberServerBuilder` to bind to an `fs2.io.net.unixsocket.UnixSocketAddress`.
-
-## http4s-ember-client
-
-### Cross Builds
-
-* [#5298](https://github.com/http4s/http4s/pull/5298): Add support for Scala.js
-
-### Enhancements
-
-* [#5219](https://github.com/http4s/http4s/pull/5219): Add support for Unix sockets.  This works on Linux and Darwin, but not on Windows.  Use the new `UnixSocket` middleware to route requests to an `fs2.io.net.unixsocket.UnixSocketAddress`.
-
-## Dependency versions
-
-* fs2-3.1.4
-* ip4s-3.0.4
-=======
 # v0.22.7 (2021-10-12)
 
 This is a routine maintenance release.  It is binary compatible with the v0.22.x series and includes the changes in v0.21.31.
@@ -152,7 +73,84 @@
 ### Compatibility
 
 * [#5291](https://github.com/http4s/http4s/pull/5291): Add `org.http4s.blaze.client.BlazeClientBuilder` to `org.http4s.client.blaze.BlazeClientBuilder`.  In 0.22, the alias becomes the canonical name for consistency with the other backends.
->>>>>>> 74db0ae7
+
+# v0.23.5 (2021-10-06)
+
+This is a maintenance release.  It is binary compatible with 0.23.4, and includes the changes in 0.22.5.
+
+Scala.js support is backported for a large subset of the modules present in 1.0.
+Additional Scala.js-only modules for using http4s in the browser have been spun off as https://github.com/http4s/http4s-dom.
+
+## http4s-core
+
+### Cross Builds
+
+* [#5298](https://github.com/http4s/http4s/pull/5298): Add support for Scala.js
+
+### Deprecations
+
+* [#5226](https://github.com/http4s/http4s/pull/5226): Migrate to the `fs2.io.file` APIs in `EntityDecoder`, `StaticFile`, and `Part`.
+
+## http4s-laws
+
+### Cross Builds
+
+* [#5298](https://github.com/http4s/http4s/pull/5298): Add support for Scala.js
+
+## http4s-client
+
+### Cross Builds
+
+* [#5298](https://github.com/http4s/http4s/pull/5298): Add support for Scala.js
+
+## http4s-server
+
+### Deprecations
+
+* [#5226](https://github.com/http4s/http4s/pull/5226): Migrate to the `fs2.io.file` APIs in `FileService`.
+
+## http4s-blaze-server
+
+### Bug fixes
+
+* [#5152](https://github.com/http4s/http4s/pull/5152): Pass a `WebSocketBuilder`, now named `WebSocketBuilder2`, when adding an `HttpApp`.  This, combined with the new `imapK` method, lets web socket applications vary the local effect.  Previously, this threw a `ClassCastException`.
+
+## http4s-blaze-client
+
+### Enhancements
+
+* [#5201](https://github.com/http4s/http4s/pull/5201): Adds an `BlazeClientBuilder.apply` method that uses the `ExecutionContext` from the `Async[F]` instance.  The old constructor that required an explicit `ExecutionContext` is now deprecated.  Users who need a custom `ExecutionContext` for blaze should call `withExecutionContext`.
+
+## http4s-ember-core
+
+### Cross Builds
+
+* [#5298](https://github.com/http4s/http4s/pull/5298): Add support for Scala.js
+
+## http4s-ember-server
+
+### Bug fixes
+
+* [#5152](https://github.com/http4s/http4s/pull/5152): Pass a `WebSocketBuilder`, now named `WebSocketBuilder2`, when adding an `HttpApp`.  This, combined with the new `imapK` method, lets web socket applications vary the local effect.  Previously, this threw a `ClassCastException`.
+
+### Enhancements
+
+* [#5219](https://github.com/http4s/http4s/pull/5219): Add support for Unix sockets.  This works on Linux and Darwin, but not on Windows. Use the new `withUnixSocketConfig` method on `EmberServerBuilder` to bind to an `fs2.io.net.unixsocket.UnixSocketAddress`.
+
+## http4s-ember-client
+
+### Cross Builds
+
+* [#5298](https://github.com/http4s/http4s/pull/5298): Add support for Scala.js
+
+### Enhancements
+
+* [#5219](https://github.com/http4s/http4s/pull/5219): Add support for Unix sockets.  This works on Linux and Darwin, but not on Windows.  Use the new `UnixSocket` middleware to route requests to an `fs2.io.net.unixsocket.UnixSocketAddress`.
+
+## Dependency versions
+
+* fs2-3.1.4
+* ip4s-3.0.4
 
 # v0.22.6 (2021-10-06)
 
