---
menu: main
weight: 101
title: Changelog
---

Maintenance branches are merged before each new release. This change log is
ordered chronologically, so each release contains all changes described below
it.

<<<<<<< HEAD
# v1.0.0-M22 (2021-05-21)

Functionally equivalent to v0.23.0-M1.  Keeps the 1.0 milestones current as we continue our roadmap.
=======
# v0.23.0-RC1

Includes the changes of v0.22.0-RC1.

## http4s-core

### Noteworthy refactoring

* [#4773](https://github.com/http4s/http4s/pull/4787): Refactor the internals of the `Multipart` parser.

# v0.22.0-RC1

## http4s-core

### Breaking changes

* [#4787](https://github.com/http4s/http4s/pull/4787): Various header selection refinements:
  * `Header.Select#toRaw` now takes an `F[A]` and returns a `NonEmptyList[Header.Raw]`. This is necessary because headers without a `Semigroup` (e.g., `Set-Cookie`) can't be combined into a single header value.
  * The old `Header.Select#toRaw` is renamed to `toRaw1`.  This version still accepts a single value and returns a single raw header.
  * `Header.Select#from` now returns an `Option[Ior[NonEmptyList[ParseFailure], NonEmptyList[A]]]`. The `Ior` lets us return both a value and "warnings" when a repeating header contains both valid and invalid entries.
  * Add `Headers#getWithWarnings` to return the `Ior` result.

### Bugfixes

* [#4873](https://github.com/http4s/http4s/pull/4873): Catch exceptions in `ParseResult.fromParser`. Don't throw when parsing a media range in the `Content-Type` parser.
>>>>>>> 1c396b37

# v0.23.0-M1 (2021-05-21)

We are opening an 0.23 series to offer full support for Scala 3 and Cats-Effect 3 while giving ourselves a bit more time to finish our more ambitious goals for 1.0.  We will release v0.23.0 with production support as soon as circe-0.14 is out.

This release picks up from v1.0.0-M21 with its Cats-Effect 3 support, and includes all improvements from v0.22.0-M8.

## Documentation

* [#4845](https://github.com/http4s/http4s/pull/4845): Mention `Client.fromHttpApp`

## Dependency updates

* cats-effect-3.1.0
* fs2-3.0.4
* ip4s-3.0.2
* jawn-fs2-2.0.2
* keypool-0.4.5
* log4cats-2.1.1
* scalacheck-effect-1.0.2
* vault-3.0.3

# v0.22.0-M8 (2021-05-21)

Includes the changes of v0.21.23.  This is the first release with support for Scala 3.0.0.  We will release v0.22.0 with production support as circe-0.14 is out.

There are several package renames in the backends.  To help, we've provided a Scalafix:

1. Add to your `projects/plugins.sbt`:

   ```scala
   addSbtPlugin("ch.epfl.scala" % "sbt-scalafix" % "0.9.28")
   ```

2. Run the following:

   ```sh
   sbt ";scalafixEnable; scalafix github:http4s/http4s/v0_22"
   ```

## Crossbuilds

* Adds Scala 3
* Drops Scala-3.0.0-RC2

## http4s-async-http-client

### Breaking changes

* [#4854](https://github.com/http4s/http4s/pull/485)4: Rename package from `org.http4s.client.asynchttpclient` to `org.http4s.asynchttpclient`

## http4s-client

### Breaking changes

* [#4747](https://github.com/http4s/http4s/pull/4747): Move `ConnectionManager`, `PoolManager`, and `WaitQueueTimeoutException` into blaze-client and make private. It did not prove to be a generally useful connection pool outside blaze.

## http4s-core

### Breaking changes

* [#4757](https://github.com/http4s/http4s/pull/4757): Response is no longer a case class. It is not a proper product type, and no equality should be implied given the streaming bodies.

### Bug fixes

* [#4739](https://github.com/http4s/http4s/pull/4739): Postpone using query model until we need it.  Helps with various corner cases linked in the ticket.
* [#4756](https://github.com/http4s/http4s/pull/4756): Tweak default `responseColor` of `Logger.colored` so it can be called.
* [#4824](https://github.com/http4s/http4s/pull/4824): Fix `Message#removeCookie` to allow removing multiple cookies.

### Enhancements

* [#4797](https://github.com/http4s/http4s/pull/4797): Add `Header.ToRaw[Headers]` instance

## http4s-blaze-client

### Breaking changes

* [#4838](https://github.com/http4s/http4s/pull/4838): Rename package from `org.http4s.client.blaze` to `org.http4s.blaze.client`

## http4s-blaze-server

### Breaking changes

* [#4847](https://github.com/http4s/http4s/pull/4847): Rename package from `org.http4s.server.blaze` to `org.http4s.blaze.server`

## http4s-jetty-client

### Breaking changes

* [#4743](https://github.com/http4s/http4s/pull/4743): Rename package from `org.http4s.client.jetty` to `org.http4s.jetty.client`

## http4s-jetty-server

### Breaking changes

* [#4743](https://github.com/http4s/http4s/pull/4743): Rename package from `org.http4s.server.jetty` to `org.http4s.jetty.server`
* [#4746](https://github.com/http4s/http4s/pull/4746): Module renamed from `http4s-jetty` to `http4s-jetty-server`.

## http4s-server

### Breaking changes

* [#4785](https://github.com/http4s/http4s/pull/4785): Remove unsued `Functor[G]` parameter to `AutoSlash` middleware
* [#4827](https://github.com/http4s/http4s/pull/4827): Convert `CORSConfig` from a case class to an abstract type for future binary compatibility

## Dependency updates

* blaze-0.15.0
* cats-parse-0.3.4
* case-insensitive-1.1.4
* circe-0.14.0-M7
* ip4s-2.0.3
* jawn-1.1.2
* jawn-fs2-1.1.3
* keypool-0.3.5
* literally-1.0.2
* log4cats-1.3.1
* log4s-1.10.0-M7
* scala-xml-2.0.0
* vault-2.1.13

# v0.21.23 (2021-05-16)

This is the final planned release in the 0.21 series.  Bugfixes and community submissions will be considered for discretionary releases, but the development team will now focus on later branches.

## http4s-blaze-client

### Bugfixes

* [#4810](https://github.com/http4s/http4s/pull/4810): Read from idle blaze-client connections to prevent retaining (and trying to use) half-closed connections.
* [#4812](https://github.com/http4s/http4s/pull/4812): Remove request retry on EOF from blaze-client. This could theoretically resubmit non-idempotent requests. The problem the retry attempted to solve is mitigated by #4810.
* [#4815](https://github.com/http4s/http4s/pull/4815): Fix "`IdleTimeoutStage` isn't connected" errors by waiting for the final write to finish before returning the connection to the pool.

## http4s-blaze-core

### Bugfixes

* [#4796](https://github.com/http4s/http4s/pull/4796): Reset the idle timeout after `readRequest` completes, not when it's called.  Affects both blaze-server and blaze-client.

## http4s-blaze-server

### Bugfixes

* [#4753](https://github.com/http4s/http4s/pull/4753): Distinguish between reserved and unknown websocket frame opcodes. Resolves a `MatchError`.
* [#4792](https://github.com/http4s/http4s/pull/4792): Fixes HTTP/2 connections on modern JDKs by replacing legacy ALPN libraries.
* [#4796](https://github.com/http4s/http4s/pull/4796): Reset idle timeout when `readRequest` completes, not when it's called.

### Enhancements

* [#4761](https://github.com/http4s/http4s/pull/4761): Use the `TickWheelExecutor` to schedule timeouts with less locking.  Change how the parser is acquired to reduce lock contention in `Http1ServerStage`.  Significant increases in throughput are observed on small requests with many cores.

## http4s-circe

### Enhancements

* [#4736](https://github.com/http4s/http4s/pull/4736): Add `streamJsonArrayDecoder`

## http4s-ember-core

### Enhancements

* [#4735](https://github.com/http4s/http4s/pull/4735): Simplify message parsing by parsing everything up to the `\r\n` in one pass. The max header size and max prelude size settings should keep memory consumption limited.

## http4s-ember-server

### Bugfixes

* [#4750](https://github.com/http4s/http4s/pull/4750): Drain the socket's read buffer only after the response is written to the socket. Resolves several flavors of network error.
* [#4823](https://github.com/http4s/http4s/pull/4823): Implement persistent connection logic for HTTP/1.0 requests.

## http4s-jetty

### Bugfixes

* [#4783](https://github.com/http4s/http4s/pull/4783): Fix bug with shared `ThreadPool` being destroyed. Prefer a `Resource[F, ThreadPool]` whose lifecycle shares Jetty's.  For compatibility, prevent the default from being destroyed.

## http4s-server

### Enhancements

* [#4793](https://github.com/http4s/http4s/pull/4793): Make use of IPv4 vs. IPv6 as default address explicit. Applies to all backends.

## Dependency updates

* blaze-0.14.16
* cats-2.6.1
* cats-effect-2.5.1
* dropwizard-metrics-4.2.0
* discipline-core-1.1.5
* jackson-databind-2.12.3
* fs2-2.5.6
* scalacheck-1.15.4
* scodec-bits-1.1.27
* tomcat-9.0.46

# v1.0.0-M21 (2021-04-10)

Contains all the changes of v0.22.0-M7.

## Dependency updates

* cats-effect-3.0.1
* jawn-fs2-2.0.1
* keypool-0.4.1
* log4cats-2.0.1
* vault-3.0.1

# v0.22.0-M7 (2021-04-10)

Contains all the changes of v0.21.22.

## Cross builds

* Add Scala-3.0.0-RC2
* Drop Scala-3.0.0-RC1

## http4s-play-json

* There is not yet an http4s-play-json build for Scala 3.0.0-RC2 because play-json doesn't yet support it.  A PR is open upstream, and we will revive it in the next release.

## Dependency updates

* blaze-0.15.0-M3
* case-insensitive-1.1.2
* cats-parse-0.3.2
* circe-0.14.0-M5
* ip4s-2.0.1
* jawn-1.1.1
* jawn-fs2-1.1.1
* keypool-0.3.3
* log4cats-1.2.2
* log4s-1.10.0-M6
* literally-1.0.0
* scala-xml-2.0.0-RC1
* vault-2.1.9

# v0.21.22 (2021-04-06)

## http4s-blaze-client

### Enhancements

* [#4699](https://github.com/http4s/http4s/pull/4699): Add custom DNS resolver support to `BlazeClientBuilder`

## http4s-ember-server

* [#4715](https://github.com/http4s/http4s/pull/4715): Fix regression in SSL handshake resulting in Connection Refused errors

## Dependency upgrades

* cats-2.5.0
* cats-effect-2.4.1
* fs2-2.5.4
* netty-4.1.63
* scodec-bits-1.1.25
* tomcat-9.0.45
* twirl-1.5.1

# v1.0.0-M20 (2021-03-29)

Includes all the changes of v0.21.21 and v0.22.0-M6.

## Dependency updates

* cats-effect-3.0.0
* fs2-3.0.0
* jawn-fs2-2.0.0
* keypool-0.4.0
* log4cats-2.0.0
* vault-3.0.0

# v0.22.0-M6 (2021-03-29)

Includes all the changes of v0.21.21.

## http4s-core

### Breaking changes

* [#4588](https://github.com/http4s/http4s/pull/4588): Additional consistency in modeled headers around `.value` (removed in favor of the typeclass) and `.parse` (present on the companion)
* [#4580](https://github.com/http4s/http4s/pull/4580): Rename `Uri.Path.fromString` to `Uri.Path.unsafeFromString`.
* [#4581](https://github.com/http4s/http4s/pull/4581): Rename `Query.fromString` to `Query.unsafeFromString`.
* [#4602](https://github.com/http4s/http4s/pull/4602): Remove `ipv4` and `ipv6` macros that clash with ip4s'.
* [#4603](https://github.com/http4s/http4s/pull/4603): Drop deprecated members of `org.http4s.util`.
* [#4604](https://github.com/http4s/http4s/pull/4604): Fix rendering of UTF-8-encoded `Content-Disposition` parameters.  The `parameters` map is now keyed by a `CIString`.
* [#4630](https://github.com/http4s/http4s/pull/4630): Use Typesafe Literally to implement the literal interpolators. This should have zero impact on user code, but does affect binary compatibility.

## http4s-dsl

### Breaking changes

* [#4640](https://github.com/http4s/http4s/pull/4640): Change `apply(Headers.ToRaw*)` syntax to `headers(Headers.Raw)`. The overload from 0.21 was ambiguous with the new header model in 0.22.

## http4s-boopickle

### Breaking changes

* [#4590](https://github.com/http4s/http4s/pull/4590): Move implicits to `org.http4s.booPickle.implicits._`. The thinking is evolving here, and this is likely to be reverted before 0.22.0 final.

## http4s-scala-xml

### Breaking changes

* [#4621](https://github.com/http4s/http4s/pull/4621): Revert the `implicits` decoding back to how it was in 0.21.  Set up safer defaults for the default `SAXParserFactory`, corresponding to what will be in scala-xml-2.0.

### Dependency updates

* async-http-client-2.12.3
* case-insensitive-1.1.0
* jackson-databind-2.12.2
* literally-1.0.0-RC1 (new)
* log4cats-1.2.1
* vault-2.1.8

# v0.21.21 (2021-03-29)

## http4s-client

### Enhancements

* [#4614](https://github.com/http4s/http4s/pull/4614): Support for `Idempotent-Key` header in `Retry` middleware
* [#4636](https://github.com/http4s/http4s/pull/4636): Add `isErrorOrStatus` to `RetryPolicy` to support retrying on different response statuses than the default set

## http4s-server

### Bugfixes

* [#4638](https://github.com/http4s/http4s/pull/4646): In `Caching` middleware, don't send `private` alongside `no-store`. These are contradictory directives.
* [#4654](https://github.com/http4s/http4s/pull/4654): Return a 404 instead of 500 when requesting a path whose parent is a file instead of a directory

## http4s-ember-client

### Enhancements

* [#4637](https://github.com/http4s/http4s/pull/4637): Clarify which timeout is firing in the error message

## http4s-ember-server

### Bugfixes

* [#4637](https://github.com/http4s/http4s/pull/4637): On reused connections, wait for the idle period, not the shorter header timeout, for the next byte.

## http4s-play-json

### Enhancements

* [#4595](https://github.com/http4s/http4s/pull/4595): Streamline `Writes[Uri]` and `Reads[Uri]` instances

## http4s-scala-xml

### Bugfixes

* [#4620](https://github.com/http4s/http4s/pull/4620): Make XML chraset inference compliant with RFC7303

### Enhancements

* [#4622](https://github.com/http4s/http4s/pull/4622): Encode `scala.xml.Elem` with an XML declaration, including the charset.

## Dependency updates

* cats-effect-2.4.0
* jetty-9.4.39
* netty-4.1.60
* scalatags-0.9.4
* tomcat-9.0.44

# v1.0.0-M19 (2021-03-03)

This is the first 1.0 milestone with Scala 3 support.  Scala 3.0.0-RC1 is supported for all modules except http4s-boopickle, http4s-scalatags, and http4s-twirl.

This release contains all the changes of v0.22.0-M5.

# v0.22.0-M5 (2021-03-03)

This is the first release with Scala 3 support.  Scala 3.0.0-RC1 is supported for all modules except http4s-boopickle, http4s-scalatags, and http4s-twirl.

## http4s-core

### Breaking

#### New header model

This release brings a new model for headers.  The model based on subtyping and general type projection used through http4s-0.21 is replaced by a `Header` typeclass.

* There is no longer a `Header.Parsed`.  All headers are stored in `Headers` as `Header.Raw`.
* `Header.Raw` is no longer a subtype of `Header`.  `Header` is now a typeclass.
* New modeled headers can be registered simply by providing an instance of `Header`. The global registry, `HttpHeaderParser`, is gone.
* `Headers` are created and `put` via a `Header.ToRaw` magnet pattern.  Instances of `ToRaw` include `Raw`, case classes with a `Header` instance, `(String, String)` tuples, and `Foldable[Header.ToRaw]`.  This makes it convenient to create headers from types that don't share a subtyping relationship, and preserves a feel mostly compatible with the old `Headers.of`.
* `HeaderKey` is gone. To retrieve headers from the `Headers`, object, pass the type in `[]` instead of `()` (e.g., `headers.get[Location]`).
* `from` no longer exists on the companion object of modeled headers.  Use the `get[X]` syntax.
* `unapply` no longer exists on most companion objects of modeled headers.  This use dto be an alias to `from`.
* "Parsed" headers are no longer memoized, so calling `headers.get[X]` twice will reparse any header with a name matching `Header[X].name` a second time.  It is not believed that headers were parsed multiple times often in practice.  Headers are still not eagerly parsed, so performance is expected to remain about the same.
* The `Header` instance carries a phantom type, `Recurring` or `Single`.  This information replaces the old `HeaderKey.Recurring` and `HeaderKey.Singleton` marker classes, and is used to determine whether we return the first header or search for multiple headers.
* Given `h1: Headers` and `h2.Headers`, `h1.put(h2)` and `h1 ++ h2` now replace all headers in `h1` whose key appears in `h2`.  They previously replaced only singleton headers and appended recurring headers.  This behavior was surprising to users, and required the global registry.
* An `add` operation is added, which requires a value with a `HeaderKey.Recurring` instance.  This operation appends to any existing headers.
* `Headers#toList` is gone, but `Headers#headers` returns a `List[Header.Raw]`. The name was changed to call attention to the fact that the type changed to raw headers.

See [#4415](https://github.com/http4s/http4s/pull/4415), [#4526](https://github.com/http4s/http4s/pull/4526), [#4536](https://github.com/http4s/http4s/pull/4536), [#4538](https://github.com/http4s/http4s/pull/4538), [#4537](https://github.com/http4s/http4s/pull/4537), [#5430](https://github.com/http4s/http4s/pull/5430), [#4540](https://github.com/http4s/http4s/pull/4540), [#4542](https://github.com/http4s/http4s/pull/4542), [#4543](https://github.com/http4s/http4s/pull/4543), [#4546](https://github.com/http4s/http4s/pull/4546), [#4549](https://github.com/http4s/http4s/pull/4549), [#4551](https://github.com/http4s/http4s/pull/4551), [#4545](https://github.com/http4s/http4s/pull/4545), [#4547](https://github.com/http4s/http4s/pull/4547), [#4552](https://github.com/http4s/http4s/pull/4552), [#4555](https://github.com/http4s/http4s/pull/4555), [#4559](https://github.com/http4s/http4s/pull/4559), [#4556](https://github.com/http4s/http4s/pull/4556), [#4562](https://github.com/http4s/http4s/pull/4562), [#4558](https://github.com/http4s/http4s/pull/4558), [#4563](https://github.com/http4s/http4s/pull/4563), [#4564](https://github.com/http4s/http4s/pull/4564), [#4565](https://github.com/http4s/http4s/pull/4565), [#4566](https://github.com/http4s/http4s/pull/4566), [#4569](https://github.com/http4s/http4s/pull/4569), [#4571](https://github.com/http4s/http4s/pull/4571), [#4570](https://github.com/http4s/http4s/pull/4570), [#4568](https://github.com/http4s/http4s/pull/4568), [#4567](https://github.com/http4s/http4s/pull/4567), [#4537](https://github.com/http4s/http4s/pull/4537), [#4575](https://github.com/http4s/http4s/pull/4575), [#4576](https://github.com/http4s/http4s/pull/4576).

#### Other breaking changes

* [#4554](https://github.com/http4s/http4s/pull/4554): Remove deprecated `DecodeResult` methods

#### Enhancements

* [#4579](https://github.com/http4s/http4s/pull/4579): Regenerate MimeDB from the IANA registry

# v1.0.0-M18 (2021-03-02)

Includes changes from v0.22.0-M4.

## http4s-core

### Breaking changes

* [#4516](https://github.com/http4s/http4s/pull/4516): Replace `Defer: Applicative` constraint with `Monad` in `HttpRoutes.of` and `ContextRoutes.of`.  This should be source compatible for nearly all users.  Users who can't abide this constraint can use `.strict`, at the cost of efficiency in combinining routes.

### Enhancements

* [#4351](https://github.com/http4s/http4s/pull/4351): Optimize multipart parser for the fact that pull can't return empty chunks
* [#4485](https://github.com/http4s/http4s/pull/4485): Drop dependency to `cats-effect-std`. There are no hard dependencies on `cats.effect.IO` outside the tests.

## http4s-blaze-core

### Enhancements

* [#4425](https://github.com/http4s/http4s/pull/4425): Optimize entity body writer

## http4s-ember-server

### Breaking changes

* [#4471](https://github.com/http4s/http4s/pull/4471): `EmberServerBuilder` takes an ip4s `Option[Host]` and `Port` in its config instead of `String` and `Int`.
* [#4515](https://github.com/http4s/http4s/pull/4515): Temporarily revert the graceful shutdown until a new version of FS2 suports it.

### Dependency updates

* cats-effect-3.0.0-RC2
* fs2-3.0.0-M9
* jawn-fs2-2.0.0-RC3
* ip4s-3.0.0-RC2
* keypool-0.4.0-RC2
* log4cats-2.0.0-RC1
* vault-3.0.0-RC2

~~# v1.0.0-M17 (2021-03-02)~~

Missed the forward merges from 0.22.0-M4. Proceed directly to 1.0.0-M18.

# v0.22.0-M4 (2021-03-02)

Includes changes from v0.21.19 and v0.21.20.

## http4s-core

### Breaking changes

* [#4242](https://github.com/http4s/http4s/pull/4242): Replace internal models of IPv4, IPv6, `java.net.InetAddress`, and `java.net.SocketAddress` with ip4s.  This affects the URI authority, various headers, and message attributes that refer to IP addresses and hostnames.
* [#4352](https://github.com/http4s/http4s/pull/4352): Remove deprecated `Header.Recurring.GetT` and ``Header.get(`Set-Cookie`)``.
* [#4364](https://github.com/http4s/http4s/pull/4364): Remove deprecated `AsyncSyntax` and `NonEmpyListSyntax`. These were unrelated to HTTP.
* [#4407](https://github.com/http4s/http4s/pull/4407): Relax constraint on `EntityEncoder.fileEncoder` from `Effect` to `Sync`. This is source compatible.
* [#4519](https://github.com/http4s/http4s/pull/4519): Drop unused `Sync` constraints on `MultipartParser`, `Part`, and `KleisliSyntax`. This is source compatible.

## http4s-laws

### Breaking changes

* [#4519](https://github.com/http4s/http4s/pull/4519): Drop unused `Arbitrary` and `Shrink` constraints on `LawAdapter#booleanPropF`. This is source compatible.

## http4s-server

### Breaking changes

* [#4519](https://github.com/http4s/http4s/pull/4519): Drop unused `Functor` constraints in `HSTS`, `Jsonp`, `PushSupport`, `TranslateUri`, and `UriTranslation` middlewares. Drop unused `Sync` and `ContextShift` constraints in `staticcontent` package. These are source compatible.

## http4s-server

### Breaking changes

* [#4519](https://github.com/http4s/http4s/pull/4519): Drop unused `Async` constraint in `ServletContainer`. Drop unused `ContextShift` in `ServletContextSyntax`. These are source compatible.

## http4s-async-http-client

### Breaking changes

* [#4519](https://github.com/http4s/http4s/pull/4519): Drop unused `Sync` constraint on `AsyncHttpClientStats`. This is source compatible.

## http4s-prometheus

### Breaking changes

* [#4519](https://github.com/http4s/http4s/pull/4519): Drop unused `Sync` constraint on `PrometheusExportService`. This is source compatible.

## http4s-argonaut

### Removal

* [#4409](https://github.com/http4s/http4s/pull/4409): http4s-argonaut is no longer published

## http4s-json4s

### Removal

* [#4410](https://github.com/http4s/http4s/pull/4410): http4s-json4s, http4s-json4s-native, and http4s-json4s-jackson are no longer published

## http4s-play-json

### Breaking changes

* [#4371](https://github.com/http4s/http4s/pull/4371): Replace jawn-play with an internal copy of the facade to work around `withDottyCompat` issues.

## http4s-scala-xml

### Breaking changes

* [#4380](https://github.com/http4s/http4s/pull/4380): Move the implicits from the root package to a Cats-like encoding.  Suggest replacing `import org.http4s.scalaxml._` with `import org.http4s.scalaxml.implicits._`.

## Dependencies

* blaze-0.15.0-M2
* case-insensitive-1.0.0
* cats-parse-0.3.1
* circe-0.14.0-M4
* ip4s-2.0.0-RC1
* jawn-1.1.0
* jawn-play (dropped)
* keypool-0.3.0
* log4cats-1.2.0
* log4s-1.0.0-M5
* play-json-2.10.0-RC2
* scala-xml-2.0.0-M5
* vault-2.1.7

# v0.21.20 (2021-03-02)

## http4s-core

### Enhancements

* [#4479](https://github.com/http4s/http4s/pull/4479): Add a `Hash[QValue]` instance
* [#4512](https://github.com/http4s/http4s/pull/4512): Add `DecodeResult.successT` and `DecodeResult.failureT`, consistent with `EitherT`.  Deprecate the overloaded versions they replace.

### Deprecations

* [#4444](https://github.com/http4s/http4s/pull/4444): Deprecate the `RequestCookieJar` in favor of the `CookieJar` middleware 

## http4s-ember-core

### Bugfixes

* [#4429](https://github.com/http4s/http4s/pull/4429), [#4466](https://github.com/http4s/http4s/pull/4466): Fix a few corner cases in the parser with respect to chunk boundaries

## http4s-servlet

### Enhancements

* [#4544](https://github.com/http4s/http4s/pull/4544): Remove redundant calculation and insertion of request attributes into the Vault

## Dependency upgrades

* cats-2.4.1
* cats-effect-2.3.2
* dropwizard-metrics-4.1.18
* fs2-2.5.3
* jetty-9.4.38
* json4s-3.6.11
* scalacheck-1.15.3

# v0.21.19 (2021-02-13)

## http4s-core

### Deprecations

* [#4337](https://github.com/http4s/http4s/pull/4337): Deprecate `Header.Recurring.GetT`, which is unused

## http4s-client

### Bugfixes

* [#4403](https://github.com/http4s/http4s/pull/4403): Remove `Content-Coding` and `Content-Length` headers after decompressing in the `GZip` middleware.

## http4s-ember-core

### Bugfixes

* [#4348](https://github.com/http4s/http4s/pull/4348): Handle partially read bodies in persistent connections when the connection is recycled.

## http4s-ember-server

### Enhancements

* [#4400](https://github.com/http4s/http4s/pull/4400): Implement the `ConnectionInfo` and `SecureSession` request vault attributes, for parity with the Blaze and Servlet backends

## http4s-argonaut

* [#4366](https://github.com/http4s/http4s/pull/4370): Deprecate http4s-argonaut.  It won't be published starting in 0.22.

## http4s-json4s, http4s-json4s-jackson, http4s-json4s-native

### Deprecations

* [#4370](https://github.com/http4s/http4s/pull/4370): Deprecate the http4s-json4s modules.  They won't be published starting in 0.22.

## http4s-scalatags

### Enhancements

* [#3850](https://github.com/http4s/http4s/pull/3850): Relax constraint on encoders from `TypedTag[String]` to `Frag[_, String]`

## Dependency updates

* cats-2.4.1
* netty-4.1.59.Final
* okio-2.9.0
* tomcat-9.0.43

# v1.0.0-M16 (2021-02-02)

Inherits the fixes of v0.21.18

~~# v1.0.0-M15 (2021-02-02)~~

~~Build failure.~~

Accidentally published from the 0.21.x series after a series of unfortunate events. Do not use.

# v0.22.0-M3 (2021-02-02)

Inherits the fixes of v0.21.18

# v0.21.18 (2021-02-02)

## http4s-blaze-server

### Bug fixes

* [#4337](https://github.com/http4s/http4s/pull/4337): Pass the `maxConnections` parameter to the blaze infrastructure correctly. The `maxConnections` value was being passed as the `acceptorThreads`, leaving `maxConnections` set to its Blaze default of 512.

## http4s-ember-core

### Bug fixes

* [#4335](https://github.com/http4s/http4s/pull/4335): Don't render an empty body with chunked transfer encoding on response statuses that don't permit a body (e.g., `204 No Content`).
 
# v1.0.0-M14

* [GHSA-xhv5-w9c5-2r2w](https://github.com/http4s/http4s/security/advisories/GHSA-xhv5-w9c5-2r2w): Additionally to the fix in v0.21.17, drops support for NIO2.

## http4s-okhttp-client

### Breaking changes

* [#4299](https://github.com/http4s/http4s/pull/4299): Manage the `Dispatcher` internally in `OkHttpBuilder`. `create` becomes a private method.

### Documentation

* [#4306](https://github.com/http4s/http4s/pull/4306): Update the copyright notice to 2021.

# v0.22.0-M2 (2021-02-02)

This release fixes a [High Severity vulnerability](https://github.com/http4s/http4s/security/advisories/GHSA-xhv5-w9c5-2r2w) in blaze-server.

## http4s-blaze-server

* [GHSA-xhv5-w9c5-2r2w](https://github.com/http4s/http4s/security/advisories/GHSA-xhv5-w9c5-2r2w): Additionally to the fix in v0.21.17, drops support for NIO2.

## http4s-core

### Enhancements

* [#4286](https://github.com/http4s/http4s/pull/4286): Improve performance by using `oneOf` and caching a URI parser. This was an identified new hotspot in v0.22.0-M1.

### Breaking changes

* [#4259](https://github.com/http4s/http4s/pull/4259): Regenerate `MimeDb` from the IANA database. This shifts around some constants in a binary incompatible way, but almost nobody will notice.
* [#4327](https://github.com/http4s/http4s/pull/4237): Shifted the parsers around in `Uri` to prevent deadlocks that appeared since M1.  This should not be visible, but is binary breaking.

## http4s-prometheus

### Breaking changes

* [#4273](https://github.com/http4s/http4s/pull/4273): Change metric names from `_count` to `_count_total` to match Prometheus' move to the OpenMetrics standard.  Your metrics names will change!  See [prometheus/client_java#615](https://github.com/prometheus/client_java/pull/615) for more details from the Prometheus team.

## Dependency updates

* jawn-fs2-1.0.1
* keypool-0.3.0-RC1 (moved to `org.typelevel`)
* play-json-2.10.0-RC1
* simpleclient-0.10.0 (Prometheus)

# v0.21.17 (2021-02-02)

This release fixes a [High Severity vulnerability](https://github.com/http4s/http4s/security/advisories/GHSA-xhv5-w9c5-2r2w) in blaze-server.

## http4s-blaze-server

### Security patches

* [GHSA-xhv5-w9c5-2r2w](https://github.com/http4s/http4s/security/advisories/GHSA-xhv5-w9c5-2r2w): blaze-core, a library underlying http4s-blaze-server, accepts connections without bound.  Each connection claims a file handle, a scarce resource, leading to a denial of service vector.

  `BlazeServerBuilder` now has a `maxConnections` property, limiting the number of concurrent connections.  The cap is not applied to the NIO2 socket server, which is now deprecated. 

## http4s-ember-core

### Enhancements

* [#4331](https://github.com/http4s/http4s/pull/4331): Don't render an empty chunked payload if a request has neither a `Content-Length` or `Transfer-Encoding` and the method is one of `GET`, `DELETE`, `CONNECT`, or `TRACE`. It is undefined behavior for those methods to send payloads.

## http4s-ember-server

### Bugfixes

* [#4281](https://github.com/http4s/http4s/pull/4281): Add backpressure to ember startup, so the server is up before `use` returns.

### Enhancements

* [#4244](https://github.com/http4s/http4s/pull/4244): Internal refactoring of how the stream of server connections is parallelized and terminated.
* [#4287](https://github.com/http4s/http4s/pull/4287): Replace `onError: Throwable => Response[F]` with `withErrorHandler: PartialFunction[Thrwable, F[Response[F]]`.  Error handling is invoked earlier, allowing custom responses to parsing and timeout failures.

## http4s-ember-client

### Enhancements

* [#4301](https://github.com/http4s/http4s/pull/4301): Add an `idleConnectionTime` to `EmberClientBuilder`. Discard stale connections from the pool and try to acquire a new one.

## http4s-servlet

### Bugfixes

* [#4309](https://github.com/http4s/http4s/pull/4309): Call `GenericServlet.init` when intializing an `Http4sServlet`.  Avoids `NullPointerExceptions` from the `ServletConfig`.

## Documentation

* [#4261](https://github.com/http4s/http4s/pull/4261): Better `@see` links throughout the Scaladoc

## Dependency upgrades

* blaze-0.14.15
* okhttp-4.9.1

# v1.0.0-M13 (2021-01-25)

This is the first milestone built on Cats-Effect 3.  To track Cats-Effect 2 development, please see the new 0.22.x series.  Everything in 0.22.0-M1, including the cats-parse port, is here.

## http4s-core

### Breaking changes

* [#3784](https://github.com/http4s/http4s/pull/3784), [#3865](https://github.com/http4s/http4s/pull/3784): Inexhaustively,
  * Many `EntityDecoder` constraints relaxed from `Sync` to `Concurrent`.
  * File-related operations require a `Files` constraint.
  * `Blocker` arguments are no longer required.
  * `ContextShift` constraints are no longer required.
  * The deprecated, non-HTTP `AsyncSyntax` is removed.
* [#3886](https://github.com/http4s/http4s/pull/3886):
  * Relax `Sync` to `Defer` in `HttpApp` constructor.
  * Relax `Sync` to `Concurrent` in `Logger` constructors.
  * Remove `Sync` constraint from `Part` constructors.
  * Relax `Sync` to `Functor` in various Kleisli syntax.

## http4s-laws

### Breaking changes

* [#3807](https://github.com/http4s/http4s/pull/3807): Several arbitraries and cogens now require a `Dispatcher` and a `TestContext`.
## http4s-client

* [#3857](https://github.com/http4s/http4s/pull/3857): Inexhaustively,
  * `Monad: Clock` constraints changed to `Temporal`
  * `Client.translate` requires an `Async` and `MonadCancel`
  * Removal of `Blocker` from `JavaNetClientBuilder`
  * `PoolManager` changed from `Concurrent` to `Async`
  * Many middlewares changed from `Sync` to `Async`
* [#4081](https://github.com/http4s/http4s/pull/4081): Change `Metrics` constraints from `Temporal` to `Clock: Concurrent`

## http4s-server

* [#3857](https://github.com/http4s/http4s/pull/3857): Inexhaustively,
  * `Monad: Clock` constraints changed to `Temporal`
  * Many middlewares changed from `Sync` to `Async`
* [#4081](https://github.com/http4s/http4s/pull/4081): Change `Metrics` constraints from `Temporal` to `Clock: Concurrent`

## http4s-async-http-client

### Breaking changes

* [#4149](https://github.com/http4s/http4s/pull/4149): `ConcurrentEffect` constraint relaxed to `Async`. `apply` method changed to `fromClient` and returns a `Resource` to account for the `Dispatcher`.

## http4s-blaze-core

### Breaking changes

* [#3894](https://github.com/http4s/http4s/pull/3894): Most `Effect` constraints relaxed to `Async`.

## http4s-blaze-server

### Breaking changes

* [#4097](https://github.com/http4s/http4s/pull/4097), [#4137](https://github.com/http4s/http4s/pull/4137): `ConcurrentEffect` constraint relaxed to `Async`. Remove deprecated `BlazeBuilder`

## http4s-blaze-client

### Breaking changes

* [#4097](https://github.com/http4s/http4s/pull/4097): `ConcurrentEffect` constraint relaxed to `Async`

## http4s-ember-client

### Breaking changes

* [#4256](https://github.com/http4s/http4s/pull/4256): `Concurrent: Timer: ContextShift` constraint turned to `Async`

## http4s-ember-server

### Breaking changes

* [#4256](https://github.com/http4s/http4s/pull/4256): `Concurrent: Timer: ContextShift` constraint turned to `Async`

## http4s-okhttp-client

### Breaking changes

* [#4102](https://github.com/http4s/http4s/pull/4102), [#4136](https://github.com/http4s/http4s/pull/4136):
  * `OkHttpBuilder` takes a `Dispatcher`
  * `ConcurrentEffect` and `ContextShift` constraints replaced by `Async`

## http4s-servlet

### Breaking changes

* [#4175](https://github.com/http4s/http4s/pull/4175): Servlets naow take a `Dispatcher`. The blocker is removed from `BlockingIo`. `ConcurrentEffect` constraint relaxed to `Async`.

## http4s-jetty-client

### Breaking changes

* [#4165](https://github.com/http4s/http4s/pull/4165): `ConcurrentEffect` constraint relaxed to `Async`

## http4s-jetty

### Breaking changes

* [#4191](https://github.com/http4s/http4s/pull/4191): `ConcurrentEffect` constraint relaxed to `Async`

## http4s-tomcat

### Breaking changes

* [#4216](https://github.com/http4s/http4s/pull/4216): `ConcurrentEffect` constraint relaxed to `Async`

## http4s-jawn

### Breaking changes

* [#3871](https://github.com/http4s/http4s/pull/3871): `Sync` constraints relaxed to `Concurrent`

## http4s-argonaut

### Breaking changes

* [#3961](https://github.com/http4s/http4s/pull/3961): `Sync` constraints relaxed to `Concurrent`

## http4s-circe

### Breaking changes

* [#3965](https://github.com/http4s/http4s/pull/3965): `Sync` constraints relaxed to to `Concurrent`.

## http4s-json4s

### Breaking changes

* [#3885](https://github.com/http4s/http4s/pull/3885): `Sync` constraints relaxed to to `Concurrent`.

## http4s-play-json

### Breaking changes

* [#3962](https://github.com/http4s/http4s/pull/3962): `Sync` constraints relaxed to to `Concurrent`.

## http4s-scala-xml

### Breaking changes

* [#4054](https://github.com/http4s/http4s/pull/4054): `Sync` constraints relaxed to to `Concurrent`.

## http4s-boopickle

### Breaking changes

* [#3871](https://github.com/http4s/http4s/pull/3852): `Sync` constraints relaxed to `Concurrent`

## Dependency updates

* cats-effect-3.0.0-M5
* fs2-3.0.0-M7
* jawn-1.0.3
* jawn-fs2-2.0.0-M2
* keypool-0.4.0-M1 (moved to `org.typelevel`)
* log4cats-2.0.0-M1
* vault-3.0.0-M1

~~# v1.0.0-M12 (2021-01-25)~~

Build failure

~~# v1.0.0-M11 (2021-01-25)~~

Partial publish after build failure

# v0.22.0-M1 (2021-01-24)

This is a new series, forked from main before Cats-Effect 3 support was merged.  It is binary incompatible with 0.21, but contains several changes that will be necessary for Scala 3 (Dotty) support. It builds on all the changes from v1.0.0-M1 through v1.0.0-M10, which are not echoed here.

The headline change is that all parboiled2 parsers have been replaced with cats-parse.

## Should I switch?

* Users who had been tracking the 1.0 series, but are not prepared for Cats Effect 3, should switch to this series.
* Users who wish to remain on the bleeding edge, including Cats Effect 3, should continue track the 1.0 series.
* Users who need a stable release should remain on the 0.21 series for now.

## http4s-core

### Breaking changes

* [#3855](https://github.com/http4s/http4s/pull/3855): All parboiled2 parsers are replaced by cats-parse.  parboiled2 was not part of the public API, nor are our cats-parse parsers.  Users may observe a difference in the error messages and subtle semantic changes.  We've attempted to minimize them, but this is a significant underlying change.  See also: [#3897](https://github.com/http4s/http4s/pull/3897), [#3901](https://github.com/http4s/http4s/pull/3901), [#3954](https://github.com/http4s/http4s/pull/3954), [#3958](https://github.com/http4s/http4s/pull/3958), [#3995](https://github.com/http4s/http4s/pull/3995), [#4023](https://github.com/http4s/http4s/pull/4023), [#4001](https://github.com/http4s/http4s/pull/4001), [#4013](https://github.com/http4s/http4s/pull/4013), [#4042](https://github.com/http4s/http4s/pull/4042), [#3982](https://github.com/http4s/http4s/pull/3982), [#4071](https://github.com/http4s/http4s/pull/4071), [#4017](https://github.com/http4s/http4s/pull/4017), [#4132](https://github.com/http4s/http4s/pull/4132), [#4154](https://github.com/http4s/http4s/pull/4154), [#4200](https://github.com/http4s/http4s/pull/4200), [#4202](https://github.com/http4s/http4s/pull/4202), [#4206](https://github.com/http4s/http4s/pull/4206), [#4201](https://github.com/http4s/http4s/pull/4201), [#4208](https://github.com/http4s/http4s/pull/4208), [#4235](https://github.com/http4s/http4s/pull/4235), [#4147](https://github.com/http4s/http4s/pull/4147), [#4238](https://github.com/http4s/http4s/pull/4238) [#4238](https://github.com/http4s/http4s/pull/4243)
* [#4070](https://github.com/http4s/http4s/pull/4070): No longer publish a `scala.annotations.nowarn` annotation in the 2.12 build.  This is provided in the standard library in 2.12.13, and isn't necessary at runtime in any version.
* [#4138](https://github.com/http4s/http4s/pull/4138): Replace boolean with `Weakness` sum type in `EntityTag` model
* [#4148](https://github.com/http4s/http4s/pull/4148): Lift `ETag.EntityTag` out of header and into the `org.http4s` package
* [#4164](https://github.com/http4s/http4s/pull/4164): Removal of several deprecated interfaces.  Most were non-public binary compatibility shims, or explicit cats instances that had been superseded by new implicits.  Some exceptions:
* [#4145](https://github.com/http4s/http4s/pull/4145): Port macros in `org.http4s.syntax.literals` to Scala 3.  Deprecated macros that were on various companion objects will not be in the Scala 3 releases.

### Bugfixes

* [#4017](https://github.com/http4s/http4s/pull/4017): Render a final `-` in a byte ranges without an end value

## http4s-laws

### Breaking changes

* [#4144](https://github.com/http4s/http4s/pull/4144): Add `LawsAdapter` to create `PropF` for effectful properties.  Restate various Entity codec laws in terms of it.
* [#4164](https://github.com/http4s/http4s/pull/4164): Removed arbitrary instances for `CIString`. These are provided by case-insensitive.

## http4s-server

### Breaking changes

* [#4164](https://github.com/http4s/http4s/pull/4164): Removed deprecated `SSLConfig`, `KeyStoreBits`, `SSLContextBits`, and `SSLBits`.

## http4s-testing

### Breaking changes

* [#4164](https://github.com/http4s/http4s/pull/4164): No longer a publicly published package. All public API was previously deprecated.

## Dependency upgrades

* async-http-client-2.12.2
* cats-parse-0.3.0
* circe-0.14.0-M3
* jackson-databind-2.12.1
* jawn-1.0.3
* log4cats-1.2.0-RC1 (now under `org.typelevel`)
* log4s-1.0.0-M4
* okio-2.10.0
* vault-2.1.0-M14 (now under `org.typelevel`)

## Dependency removals

* parboiled2

# v1.0.0-M10 (2020-12-31)

## http4s-client

### Enhancements

* [#4051](https://github.com/http4s/http4s/pull/4051): Add `customized` function to `Logger` middleware that takes a function to produce the log string. Add a `colored` implementation on that that adds colors to the logs.

## Dependency updates

* argonaut-6.3.3

# v0.21.16 (2021-01-24)

## http4s-laws

### Bugfixes

* [#4243](https://github.com/http4s/http4s/pull/4243): Don't generate ipv6 addresses with only one section shorted by `::`

## http4s-blaze-core

### Bugfixes

* [#4143](https://github.com/http4s/http4s/pull/4143): Fix race condition that leads to `WritePendingException`. A tradeoff of this change is that some connections that were previously reused must now be closed.

## http4s-blaze-client

### Bugfixes

* [#4152](https://github.com/http4s/http4s/pull/4152): Omit implicit `Content-Length: 0` header when rendering GET, DELETE, CONNECT, and TRACE requests.

## http4s-ember-client

### Bugfixes

* [#4179](https://github.com/http4s/http4s/pull/4179): Render requests in "origin form", so the request line contains only the path of the request, and host information is only in the Host header.  We were previously rendering the fulll URI on the request line, which the spec mandates all servers to handle, but clients should not send when not speaking to a proxy.

## http4s-ember-server

### Enhancements

* [#4179](https://github.com/http4s/http4s/pull/4179): Support a graceful shutdown

## http4s-circe

### Enhancements

* [#4124](https://github.com/http4s/http4s/pull/4124): Avoid intermediate `ByteBuffer` duplication

# v1.0.0-M10 (2020-12-31)

## http4s-client

### Enhancements

* [#4051](https://github.com/http4s/http4s/pull/4051): Add `customized` function to `Logger` middleware that takes a function to produce the log string. Add a `colored` implementation on that that adds colors to the logs.

## Dependency updates

* argonaut-6.3.3

* dropwizard-metrics-4.1.17
* netty-4.1.58.Final
* play-json-29.9.2
* scalatags-0.9.3

# v0.21.15 (2020-12-31)

## http4s-core

### Enhancements

* [#4014](https://github.com/http4s/http4s/pull/4014): Tolerate spaces in cookie headers. These are illegal per RFC6265, but commonly seen in the wild.
* [#4113](https://github.com/http4s/http4s/pull/4113): Expose a mixed multipart decoder that buffers large file parts to a temporary file.

## http4s-server

### Enhancements

* [#4026](https://github.com/http4s/http4s/pull/4026): Add `Resource`-based constructors to the `BracketRequestResponse` middleware.
o* [#4037](https://github.com/http4s/http4s/pull/4037): Normalize some default settings between server backends to standard http4s defaults, to make a more similar experience between backends.  This changes some defaults for Ember and Jetty backends.

## http4s-jetty

### Enhancements

* [#4032](https://github.com/http4s/http4s/pull/4032): Add an `HttpConfiguration` parameter to the Jetty builder to support deeper configuration than what is otherwise available on the builer.  Use it for both HTTP/1 and HTTP/2.

## http4s-jetty-client

### Enhancements

* [#4110](https://github.com/http4s/http4s/pull/4110): Provide an `SslContextFactory` in the default configuration. Before this, secure requests would throw a `NullPointerException` unless a custom Jetty `HttpClient` was used.

## Documentation

* [#4020](https://github.com/http4s/http4s/pull/4020): Improvements to scaladoc. Link to other projects' scaladoc where we can and various cleanups of our own.
* [#4025](https://github.com/http4s/http4s/pull/4025): Publish our own API URL, so other scaladoc can link to us

## http4s-circe

* [#4012](https://github.com/http4s/http4s/pull/4012): Add sensitive EntityDecoders for circe that filter JSON that couldn't be decoded before logging it.

## Dependency bumps

* cats-2.3.1
* cats-effect-2.3.1
* discipline-core-1.1.3
* fs2-2.5.0
* jackson-databind-2.11.4
* netty-4.1.56.Final
* scodec-bits-1.1.23

# v1.0.0-M9 (2020-12-12)

## http4s-core

### Breaking changes

* [#3913](https://github.com/http4s/http4s/pull/3913): Regenerated the `MimeDb` trait from the IANA registry. This shifts a few constants around and is binary breaking, but the vast majority of users won't notice.

## Dependency updates

* jackson-databind-2.12.0

# v0.21.14 (2020-12-11)

## http4s-core

### Bugfixes

* [#3966](https://github.com/http4s/http4s/pull/3966): In `Link` header, retain the first `rel` attribute when multiple are present

### Enhancements

* [#3937](https://github.com/http4s/http4s/pull/3937): Add `Order[Charset]` and `Hash[Charset]` instances
* [#3969](https://github.com/http4s/http4s/pull/3969): Add `Order[Uri]`, `Hash[Uri]`, and `Show[Uri]`. Add the same for its component types.
* [#3966](https://github.com/http4s/http4s/pull/3966): Add `Order[Method]` instance

## http4s-server

### Enhancements

* [#3977](https://github.com/http4s/http4s/pull/3977): Add a `BracketRequestResponse` middleware, to reflect lifecycles between acquiring the `F[Response[F]]` and completion of the response body `Stream[F, Byte]`.  Introduces a new `ConcurrentRequests` middleware, and refactors `MaxActiveRequests` on top of it.

## http4s-okhttp-client

### Bugfixes

* [#4006](https://github.com/http4s/http4s/pull/4006): Set `Content-Length` header on requests where available instead of always chunking

## http4s-metrics

### Bugfixes

* [#3977](https://github.com/http4s/http4s/pull/3977): Changes from `BracketRequestResponse` middleware may address reported leaks in `decreaseActiveRequests`.  Corrects a bug in `recordHeadersTime`.  Also can now record times for abnormal terminations.

## Internals

Should not affect end users, but noted just in case:

* [#3964](https://github.com/http4s/http4s/pull/3964): Replace `cats.implicits._` imports with `cats.syntax.all._`. Should not be user visible.
* [#3963](https://github.com/http4s/http4s/pull/3963), [#3983](https://github.com/http4s/http4s/pull/3983): Port several tests to MUnit. This helps with CI health.
* [#3980](https://github.com/http4s/http4s/pull/3980): Integrate new sbt-http4s-org plugin with sbt-spiewak

## Dependency bumps

* cats-2.3.0
* cats-effect-2.3.0
* dropwizard-metrics-4.1.16
* scodec-bits-1.1.22

# v1.0.0-M8 (2020-11-26)

## Breaking changes

### http4s-client

* [#3903](https://github.com/http4s/http4s/pull/3903): Method apply syntax (e.g., `POST(body, uri)`) returns a `Request[F]` instead of `F[Request[F]]`

# v0.21.13 (2020-11-25)

## Bugfixes

### Most modules

* [#3932](https://github.com/http4s/http4s/pull/3932): Fix `NoClassDefFoundError` regression.  An example:

  ```
  [info]   java.lang.NoClassDefFoundError: cats/effect/ResourceLike
  [info]   at org.http4s.client.Client$.$anonfun$fromHttpApp$2(Client.scala:246)
  ```

  A test dependency upgrade evicted our declared cats-effect-2.2.0 dependency, so we built against a newer version than we advertise in our POM.  Fixed by downgrading the test dependency and inspecting the classpath.  Tooling will be added to avoid repeat failures.

# v0.21.12 (2020-11-25)

## Bugfixes

### http4s-core

* [#3911](https://github.com/http4s/http4s/pull/3911): Support raw query strings. Formerly, all query strings were stored as a vector of key-value pairs, which was lossy in the percent-encoding of sub-delimiter characters (e.g., '+' vs '%2B').  Queries constructed with `.fromString` will be rendered as-is, for APIs that assign special meaning to sub-delimiters.
* [#3921](https://github.com/http4s/http4s/pull/3921): Fix rendering of URIs with colons. This was a regression in v0.21.9.

### http4s-circe

* [#3906](https://github.com/http4s/http4s/pull/3906): Fix streamed encoder for empty stream. It was not rendering the `[F`.

## Enhancements

### http4s-core

* [#3902](https://github.com/http4s/http4s/pull/3902): Add `Hash` and `BoundedEnumerable` instances for `HttpVersion`
* [#3909](https://github.com/http4s/http4s/pull/3909): Add `Order` instance for `Header` and `Headers`

## Dependency upgrades

* fs2-2.4.6
* jetty-9.4.35.v20201120

# v1.0.0-M7 (2020-11-20)

## Breaking changes

### http4s-dsl

* [#3876](https://github.com/http4s/http4s/pull/3876): Replace `dsl.Http4sDsl.Path` with `core.Uri.Path`. The new `Path` in 1.0 is rich enough to support the DSL's routing needs, and this eliminates a conversion between models on every `->` extractor.  This change is source compatible in typical extractions.

## Dependency updates

* argonaut-6.3.2

# v0.21.11 (2020-11-20)

## Enhancements

### http4s-core

* [#3864](https://github.com/http4s/http4s/pull/3864): Cache a `Right` of the common `HttpVersion`s for its `ParseResult`.

### http4s-circe

* [#3891](https://github.com/http4s/http4s/pull/3891): Encode JSON streams in their constituent chunks instead of a chunk-per-`Json`. This can significantly reduce the network flushes on most backends.

### http4s-dsl

* [#3844](https://github.com/http4s/http4s/pull/3844): Add `MatrixVar` extractor for [Matrix URIs](https://www.w3.org/DesignIssues/MatrixURIs.html)

### http4s-async-http-client

* [#3859](https://github.com/http4s/http4s/pull/3859): Add `AsyncHttpClient.apply` method that takes an already constructed async-http-client. This is useful for keeping a handle on bespoke of the client, such as its stats. Adds a functional `AsyncHttpClientStats` wrapper around the native stats class.

## Internals

These changes should be transparent, but are mentioned for completeness.

### Dotty preparations

* [#3798](https://github.com/http4s/http4s/pull/3798): Parenthesize some arguments to lambda functions.

### Build

* [#3868](https://github.com/http4s/http4s/pull/3868), [#3870](https://github.com/http4s/http4s/pull/3870): Start building with sbt-github-actions.

## Dependency updates

* discipline-1.1.2
* dropwizard-metrics-4.1.15
* jackson-databind-2.11.3
* jawn-1.0.1
* netty-4.1.54.Final
* okio-2.9.0
* tomcat-9.0.40

~~# v0.21.10 (2020-11-20)~~

Cursed release, accidentally tagged from main.
Proceed directly to 0.21.11.

# v1.0.0-M6 (2020-11-11)

## Breaking changes

* [#3758](https://github.com/http4s/http4s/pull/3758): Refactor query param infix operators for deprecations in Scala 2.13. Not source breaking.
* [#3366](https://github.com/http4s/http4s/pull/3366): Add `Method` and `Uri` to `UnexpectedStatus` exception to improve client error handling. Not source breaking in most common usages.

# v0.21.9 (2020-11-11)

## Bugfixes

* [#3757](https://github.com/http4s/http4s/pull/3757): Restore mixin forwarders in `Http4sDsl` for binary compatibility back to v0.21.0.  These were removed in v0.21.6 by [#3492](https://github.com/http4s/http4s/pull/3492), but not caught by an older version of MiMa.
* [#3752](https://github.com/http4s/http4s/pull/3752): Fix rendering of absolute `Uri`s with no scheme.  They were missing the `//`.
* [#3810](https://github.com/http4s/http4s/pull/3810): In okhttp-client, render the request body synchronously on an okhttp-managed thread. There was a race condition that could truncate bodies.

## Enhancements

* [#3609](https://github.com/http4s/http4s/pull/3609): Introduce `Forwarded` header
* [#3789](https://github.com/http4s/http4s/pull/3789): In Ember, apply `Transfer-Encoding: chunked` in the absence of contrary information
* [#3815](https://github.com/http4s/http4s/pull/3815): Add `Show`, `Hash`, and `Order` instances to `QueryParamKey` and `QueryParamValue`
* [#3820](https://github.com/http4s/http4s/pull/3820): In jetty-client, eliminate uninformative request logging of failures

## Dotty preparations

Dotty support remains [in progress](https://github.com/http4s/http4s/projects/5), though many http4s features can be used now in compatibility mode.

* [#3767](https://github.com/http4s/http4s/pull/3767): Name "unbound placeholders."
* [#3757](https://github.com/http4s/http4s/pull/3757): Replace `@silent` annotations with `@nowarn`.

## Dependency updates

* blaze-0.14.14
* discipline-specs2-1.1.1
* dropwizard-metrics-4.1.14
* fs2-2.4.5
* jetty-9.4.34.v20201102
* log4s-1.9.0
* scalacheck-1.15.1

# v1.0.0-M5 (2020-10-16)

## Bugfixes

* [#3714](https://github.com/http4s/http4s/pull/3638): Use correct prefix when composing with `Router`
* [#3738](https://github.com/http4s/http4s/pull/3738): In `PrometheusExportService`, correctly match the `/metrics` endpoint

## Breaking changes

* [#3649](https://github.com/http4s/http4s/pull/3649): Make `QueryParam` a subclass of `QueryParamLike`
* [#3440](https://github.com/http4s/http4s/pull/3440): Simplify `Method` model. Drop `PermitsBody`, `NoBody`, and `Semantics` mixins. No longer a case class.

## Enhancements

* [#3638](https://github.com/http4s/http4s/pull/3638): Model `Access-Control-Expose-Headers`
* [#3735](https://github.com/http4s/http4s/pull/3735): Add `preferGzipped` parameter to `WebjarServiceBuilder`

## Dependency updates

* argonaut-6.3.1

# v0.21.8 (2020-10-16)

## Security

* [GHSA-8hxh-r6f7-jf45](https://github.com/http4s/http4s/security/advisories/GHSA-8hxh-r6f7-jf45): The version of Netty used by async-http-client is affected by [CVE-2020-11612](https://app.snyk.io/vuln/SNYK-JAVA-IONETTY-564897).  A server we connect to with http4s-async-http-client could theoretically respond with a large or malicious compressed stream and exhaust memory in the client JVM. This does not affect any release in the 1.x series.

## Bugfixes

* [#3666](https://github.com/http4s/http4s/pull/3666): In CSRF middleware, always use the `onFailure` handler instead of a hardcoded 403 response
* [#3716](https://github.com/http4s/http4s/pull/3716): Fail in `Method.fromString` when a token is succeeded by non-token characters.
* [#3743](https://github.com/http4s/http4s/pull/3743): Fix `ListSep` parser according to RFC.

## Enhancements

* [#3605](https://github.com/http4s/http4s/pull/3605): Improve header parsing in Ember
* [#3634](https://github.com/http4s/http4s/pull/3634): Query parameter codecs for `LocalDate` and `ZonedDate`
* [#3659](https://github.com/http4s/http4s/pull/3659): Make requests to mock client cancelable
* [#3701](https://github.com/http4s/http4s/pull/3701): In `matchHeader`, only parse headers with matching names. This improves parsing laziness.
* [#3641](https://github.com/http4s/http4s/pull/3641): Add `FormDataDecoder` to decode `UrlForm` to case classes via `QueryParamDecoder`

## Documentation

* [#3693](https://github.com/http4s/http4s/pull/3693): Fix some typos
* [#3703](https://github.com/http4s/http4s/pull/3703): Fix non-compiling example in streaming.md
* [#3670](https://github.com/http4s/http4s/pull/3670): Add scaladocs for various headers, including RFC links
* [#3692](https://github.com/http4s/http4s/pull/3692): Mention partial unification is no longer needed in Scala 2.13
* [#3710](https://github.com/http4s/http4s/pull/3710): Add docs for `OptionalValidatingQueryParamDecoderMatcher`
* [#3712](https://github.com/http4s/http4s/pull/3712): Add integrations.md with feature comparison of backends

## Miscellaneous

* [#3742](https://github.com/http4s/http4s/pull/3742): Drop JDK14 tests for JDK15

## Dependency updates

* dropwizard-metrics-4.1.13
* cats-2.2.0
* cats-effect-2.2.0
* fs2-2.4.4
* jetty-9.4.32.v20200930
* json4s-3.6.10
* netty-4.1.53.Final (async-http-client transitive dependency)
* okhttp-4.9.0
* play-json-2.9.1
* scalafix-0.9.21
* scalatags-0.9.2
* tomcat-9.0.39

# v1.0.0-M4 (2020-08-09)

This milestone merges the changes in 0.21.7.
It is not binary compatible with 1.0.0-M3

## Breaking changes

* [#3577](https://github.com/http4s/http4s/pull/3577): Add a model of the `Max-Forwards` header.
* [#3567](https://github.com/http4s/http4s/pull/3577): Add a model of the `Content-Language` header.
* [#3555](https://github.com/http4s/http4s/pull/3555): Support for UTF-8 basic authentication, per [RFC7617](https://tools.ietf.org/html/rfc7617). Attempt to decode Basic auth credentials as UTF-8, falling back to ISO-8859-1. Provide a charset to `BasicCredentials` that allows encoding with an arbitrary charset, defaulting to UTF-8. 
* [#3583](https://github.com/http4s/http4s/pull/3583): Allow configuration of `CirceInstances` to permit duplicate keys
* [#3587](https://github.com/http4s/http4s/pull/3587): Model `Access-Control-Allow-Headers` header

## Documentation

* [#3571](https://github.com/http4s/http4s/pull/3571): Fix comments in deprecated `AgentToken`, `AgentComment`, and `AgentProduct`.

## Dependency updates

* dropwizard-metrics-4.1.12

# v0.21.7 (2020-08-08)

## Bugfixes

* [#3548](https://github.com/http4s/http4s/pull/3548): Fixes `IllegalStateException` when a path matches a directory in `ResourceService`
* [#3546](https://github.com/http4s/http4s/pull/3546): In ember, encode headers as ISO-8859-1. Includes performance improvements
* [#3550](https://github.com/http4s/http4s/pull/3550): Don't attempt to decompress empty response bodies in `GZip` client middleware
* [#3598](https://github.com/http4s/http4s/pull/3598): Fix connection keep-alives in ember-client
* [#3594](https://github.com/http4s/http4s/pull/3594): Handle `FileNotFoundException` in `StaticFile.fromURL` by returning a 404 response
* [#3625](https://github.com/http4s/http4s/pull/3625): Close `URLConnection` in `StaticFile.fromURL` when the resource is not expired
* [#3624](https://github.com/http4s/http4s/pull/3624): Use client with the http4s defaults instead of a the Jetty defaults in `JettyClientBuilder#resource` and `JettyClientBuilder#stream`

## Enhancements

* [#3552](https://github.com/http4s/http4s/pull/3552): Add `liftKleisli` operation to `Client.` This is useful for integration with [natchez](https://github.com/tpolecat/natchez).
* [#3566](https://github.com/http4s/http4s/pull/3566): Expose `RetryPolicy.isErrorOrRetriablestatus`
* [#3558](https://github.com/http4s/http4s/pull/3558): Add `httpRoutes` and `httpApp` convenience constructors to `HSTS` middleware
* [#3559](https://github.com/http4s/http4s/pull/3559): Add `httpRoutes` and `httpApp` convenience constructors to `HttpsRedirect` middleware
* [#3623](https://github.com/http4s/http4s/pull/3623): Add `configure` method to allow more configurations of async-http-client
* [#3607](https://github.com/http4s/http4s/pull/3607): Add request key to the connection manager debug logs in blaze-client
* [#3602](https://github.com/http4s/http4s/pull/3602): Support trailer headers in Ember.
* [#3603](https://github.com/http4s/http4s/pull/3603): Enable connection reuse in ember-server.
* [#3601](https://github.com/http4s/http4s/pull/3601): Improve ember-client by adding `keep-alive`, a `Date` header if not present, and a configurable `User-Agent` header if not present.

## Refactoring

* [#3547](https://github.com/http4s/http4s/pull/3547): Refactor the ember request parser

## Documentation

* [#3545](https://github.com/http4s/http4s/pull/3545): Refresh the getting started guide to match the current template.
* [#3595](https://github.com/http4s/http4s/pull/3595): Show handling of `Year.of` exceptions in DSL tutorial

## Dependency upgrades

* cats-effect-2.1.4
* dropwizard-metrics-4.1.11
* jetty-9.4.31.v20200723
* okhttp-4.8.1
* tomcat-9.0.37

# v1.0.0-M3 (2020-06-27)

This milestone merges the changes in 0.21.6.
It is binary compatible with 1.0.0-M2.

# v0.21.6 (2020-06-27)

## Bugfixes

* [#3538](https://github.com/http4s/http4s/pull/3538): In ember, fix request and response parser to recognize chunked transfer encoding. In chunked messages, bodies were incorrectly empty.

## Enhancements

* [#3492](https://github.com/http4s/http4s/pull/3538): Split the request extractors in the server DSL into `org.http4s.dsl.request`. This leaner DSL does not deal with bodies, and does not require an `F[_]` parameter. Use of the existing `http4s-dsl` is unaffected.

## Dependency updates

* blaze-0.14.13

# v1.0.0-M2 (2020-06-25)

This is the first milestone release in the 1.x series.
It is not binary compatible with prior releases.

## Where is M1?

Unpublished. The release build from the tag failed, and the fix required a new tag.

## Breaking changes

* [#3174](https://github.com/http4s/http4s/pull/3174): Drop http4s-prometheus dependency on http4s-dsl
* [#2615](https://github.com/http4s/http4s/pull/2615): Model the `Server` header
* [#3206](https://github.com/http4s/http4s/pull/2615): Model the `Content-Location` header
* [#3264](https://github.com/http4s/http4s/pull/3264): Remove unused `EntityEncoder` argument in `PlayInstances`.
* [#3257](https://github.com/http4s/http4s/pull/3257): Make `SameSite` cookie attribute optional
* [#3291](https://github.com/http4s/http4s/pull/3291): Remove unused `F[_]` parameter from `Server`
* [#3241](https://github.com/http4s/http4s/pull/3241): Port all macros to blackbox in anticipation of Dotty support
* [#3323](https://github.com/http4s/http4s/pull/3323): Drop deprecated `ArbitraryInstances#charsetRangesNoQuality`
* [#3322](https://github.com/http4s/http4s/pull/3322): Drop deprecated `getAs` and `prepAs` methods from `Client`
* [#3371](https://github.com/http4s/http4s/pull/3271): In http4s-metrics, add `rootCause` field to `TerminationType.Abnormal` and `TerminationType.Error`.  Add `TerminationType.Canceled`
* [#3335](https://github.com/http4s/http4s/pull/3335): Remove unused `Bracket` instance in `Client#translate`
* [#3390](https://github.com/http4s/http4s/pull/3390): Replace `org.http4s.util.CaseInsensitiveString` with `org.typelevel.ci.CIString`
* [#3221](https://github.com/http4s/http4s/pull/3221): Implement a `Uri.Path` type to replace the type alias for `String`
* [#3450](https://github.com/http4s/http4s/pull/3450): Model `Accept-Patch` header as a `NonEmptyList[MediaType]`
* [#3463](https://github.com/http4s/http4s/pull/3450): Model `Access-Control-Allow-Credentials` header as a nullary case class.
* [#3325](https://github.com/http4s/http4s/pull/3325): Add a WebSocket builder with a `Pipe[F, WebSocketFrame, WebSocketFrame]` to unify sending and receiving.
* [#3373](https://github.com/http4s/http4s/pull/3373): Parameterize `ClassLoader` for `ResourceService` and `WebjarService`. Changes the `CacheStrategy`'s `uriPath` argument to `Uri.Path`.
* [#3460](https://github.com/http4s/http4s/pull/3460): Remove deprecated `Service` and related aliases
* [#3529](https://github.com/http4s/http4s/pull/3529): Refresh the `MediaType`s constants from the IANA registry. Not source breaking, but shifts constants in a binary breaking way.

## Enhancements

* [#3320](https://github.com/http4s/http4s/pull/3320): Reimplement `Media#as` with `F.rethrow`

## Deprecations

* [#3359](https://github.com/http4s/http4s/pull/3359): Deprecate the `org.http4s.util.execution` package.
* [#3422](https://github.com/http4s/http4s/pull/3359): Deprecate `BlazeClientBuilder#withSslContextOption`.

# Documentation

* [#3374](https://github.com/http4s/http4s/pull/3374): Add a deployment tutorial, including for GraalVM. See also #[3416](https://github.com/http4s/http4s/pull/3416).
* [#3410](https://github.com/http4s/http4s/pull/3410): Suggest a global execution context for the argument to `BlazeClientBuilder`

## Internal refactoring

* [#3386](https://github.com/http4s/http4s/pull/3386): Drop internal argonaut parser in favor of jawn's
* [#3266](https://github.com/http4s/http4s/pull/3266): Replace `fs2.compress` with `fs2.compression`

## Dependency updates

* argonaut-6.3.0
* async-http-client-2.12.1
* blaze-http-0.14.13
* play-json-2.9.0
* simpleclient-0.9.0 (Prometheus)

~~# v1.0.0-M1 (2020-06-25)~~

Did not publish successfully from tag.

# v0.21.5 (2020-06-24)

This release is fully backward compatible with 0.21.4.

## New modules

* [#3372](https://github.com/http4s/http4s/pull/3372): `http4s-scalafix`: starting with this release, we have integrated Scalafix rules into the build.  All our Scalafix rules will be published as both snapshots and with core releases.  The http4s-scalafix version is equivalent to the output version of the scalafix rules.  The scalafix rules are intended to assist migrations with deprecations (within this series) and breaking changes (in the upcoming push to 1.0).

## Bugfixes

* [#3476](https://github.com/http4s/http4s/pull/3476): Fix crash of `GZip` client middleware on responses to `HEAD` requests
* [#3488](https://github.com/http4s/http4s/pull/3488): Don't call `toString` on input of `ResponseLogger` on cancellation. The input is usually a `Request`. We filter a set of default sensitive headers in `Request#toString`, but custom headers can also be sensitive and could previously be leaked by this middleware.
* [#3521](https://github.com/http4s/http4s/pull/3521): In async-http-client, raise errors into response body stream when thrown after we've begun streaming. Previously, these errors were logged, but the response body was truncated with no value indicating failure.
* [#3520](https://github.com/http4s/http4s/pull/3520): When adding a query parameter to a `Uri` with a blank query string (i.e., the URI ends in '?'), don't prepend it with a `'&'` character. This is important in OAuth1 signing.
* [#3518](https://github.com/http4s/http4s/pull/3518): Fix `Cogen[ContentCoding]` in the testing arbitraries to respect the case-insensitivity of the coding field.
* [#3501](https://github.com/http4s/http4s/pull/3501): Explicitly use `Locale.ENGLISH` when comparing two `ContentCoding`'s coding fields. This only matters if your default locale has different casing semantics than English for HTTP token characters.

## Deprecations

* [#3441](https://github.com/http4s/http4s/pull/3441): Deprecate `org.http4s.util.threads`, which is not related to HTTP
* [#3442](https://github.com/http4s/http4s/pull/3442): Deprecate `org.http4s.util.hashLower`, which is not related to HTTP
* [#3466](https://github.com/http4s/http4s/pull/3466): Deprecate `util.decode`, which may loop infinitely on certain malformed input.  Deprecate `Media#bodyAsText` and `EntityDecoder.decodeString`, which may loop infinitely for charsets other than UTF-8.  The latter two methods are replaced by `Media#bodyText` and `EntityDecoder.decodeText`.
* [#3372](https://github.com/http4s/http4s/pull/3372): Deprecate `Client.fetch(request)(f)` in favor of `Client#run(request).use(f)`. This is to highlight the dangers of using `F.pure` or similar as `f`, which gives access to the body after the client may have recycled the connection.  For training and code reviewing purposes, it's easier to be careful with `Resource#use` than convenience methods like `fetch` that are `use` in disguise. This change can be fixed with our new http4s-scalafix.

## Enhancements

* [#3286](https://github.com/http4s/http4s/pull/3286): Add `httpRoutes` constructor for `Autoslash middleware`
* [#3382](https://github.com/http4s/http4s/pull/3382): Use more efficient String compiler in `EntityDecoder[F, String]`
* [#3439](https://github.com/http4s/http4s/pull/3439): Add `Hash[Method]` instance. See also [#3490](https://github.com/http4s/http4s/pull/3490).
* [#3438](https://github.com/http4s/http4s/pull/3438): Add `PRI` method
* [#3474](https://github.com/http4s/http4s/pull/3474): Add `httpApp` and `httpRoutes` constructors for `HeaderEcho` middleware
* [#3473](https://github.com/http4s/http4s/pull/3473): Add `httpApp` and `httpRoutes` constructors for `ErrorHandling` middleware
* [#3472](https://github.com/http4s/http4s/pull/3472): Add `httpApp` and `httpRoutes` constructors for `EntityLimiter` middleware
* [#3487](https://github.com/http4s/http4s/pull/3487): Add new `RequestID` middleware.
* [#3515](https://github.com/http4s/http4s/pull/3472): Add `httpApp` and `httpRoutes` constructors for `ErrorAction` middleware
* [#3513](https://github.com/http4s/http4s/pull/3513): Add `httpRoutes` constructor for `DefaultHead`. Note that `httpApp` is not relevant.
* [#3497](https://github.com/http4s/http4s/pull/3497): Add `logBodyText` functions to `Logger` middleware to customize the logging of the bodies

## Documentation

* [#3358](https://github.com/http4s/http4s/pull/3358): Replaced tut with mdoc
* [#3421](https://github.com/http4s/http4s/pull/3421): New deployment tutorial, including GraalVM
* [#3404](https://github.com/http4s/http4s/pull/3404): Drop reference to http4s-argonaut61, which is unsupported.
* [#3465](https://github.com/http4s/http4s/pull/3465): Update sbt version used in `sbt new` command
* [#3489](https://github.com/http4s/http4s/pull/3489): Remove obsolete scaladoc about `Canceled` in blaze internals

## Internals

* [#3478](https://github.com/http4s/http4s/pull/3478): Refactor `logMessage` in client and server logging middlewares

## Dependency updates

* scala-2.13.2
* boopickle-1.3.3
* fs2-2.4.2
* metrics-4.1.9 (Dropwizard)
* jetty-9.4.30
* json4s-3.6.9
* log4cats-1.1.1
* okhttp-4.7.2
* scalafix-0.9.17
* scalatags-0.9.1
* tomcat-9.0.36

# v0.21.4 (2020-04-28)

This release is fully backward compatible with 0.21.3.

## Bugfixes

* [#3338](https://github.com/http4s/http4s/pull/3338): Avoid incorrectly responding with an empty body in http4s-async-http-client

## Enhancements

* [#3303](https://github.com/http4s/http4s/pull/3303): In blaze, cache `Date` header value 
* [#3350](https://github.com/http4s/http4s/pull/3350): Use stable host address in `ConnectionFailure` message. Makes code more portable post-JDK11.

## Deprecation

* [#3361](https://github.com/http4s/http4s/pull/3361): Deprecate the `org.http4s.util.execution` package.

## Documentation

* [#3279](https://github.com/http4s/http4s/pull/3279): Improve Prometheus middleware usage example

## Dependency updates

* fs2-2.3.0
* okhttp-4.5.0
* scalafix-0.9.12
* scala-xml-1.3.0
* specs2-4.9.3

# v0.20.23 (2020-04-28)

This release restores backward compatibility with the 0.20 series.
This is the final planned release in the 0.20 series.

## Compatibility

* [#3362](https://github.com/http4s/http4s/pull/3362): Restores binary compatibility in http4s-jetty back to 0.20.21.

# v0.20.22 (2020-04-28)

This release is backward compatible with 0.20, except for http4s-jetty.
This incompatibility will be corrected in 0.20.23.

## Breaking changes

* [#3333](https://github.com/http4s/http4s/pull/3333): Add Http2c support to jetty-server. This accidentally broke binary compatibility, and will be patched in v0.20.23.

## Bugfixes

* [#3326](https://github.com/http4s/http4s/pull/3326): In `WebjarService`, do not use OS-specific directory separators
* [#3331](https://github.com/http4s/http4s/pull/3326): In `FileService`, serve index.html if request points to directory

## Enhancements

* [#3327](https://github.com/http4s/http4s/pull/3327): Add `httpRoutes` and `httpApp` convenience constructors to `Date` middleware
* [#3381](https://github.com/http4s/http4s/pull/3327): Add `httpRoutes` and `httpApp` convenience constructors to `CORS` middleware
* [#3298](https://github.com/http4s/http4s/pull/3298): In `Logger` client and server middlewares, detect any media types ending in `+json` as non-binary

## Deprecations

* [#3330](https://github.com/http4s/http4s/pull/3330): Deprecate `BlazeServerBuilder#apply()` in favor of passing an `ExecutionContext` explicitly.  Formerly, `ExecutionContext.global` was referenced by the default builder, and would spin up its thread pool even if the app never used the global execution context.
* [#3361](https://github.com/http4s/http4s/pull/3361): Deprecate `org.http4s.util.bug`, which is for internal use only.

## Backports

These appeared in previous releases, but have been backported to 0.20.x

* [#2591](https://github.com/http4s/http4s/pull/2591): Change literal interpolator macros to use unsafe methods to avoid triggering Wartremover's EitherProjectionPartial warning
* [#3115](https://github.com/http4s/http4s/pull/3115): Drop UTF-8 BOM when decoding
* [#3148](https://github.com/http4s/http4s/pull/3148): Add `HttpRoutes.strict`
* [#3185](https://github.com/http4s/http4s/pull/3185): In blaze, recover `EOF` on `bodyEncoder.write` to close connection
* [#3196](https://github.com/http4s/http4s/pull/3196): Add convenience functions to `Caching` middleware

## Build improvements

* Start testing on JDK14

## Dependency updates

* blaze-0.14.12
* metrics-4.1.6
* jetty-9.4.28.v20200408
* scala-2.12.11
* tomcat-9.0.34

# v0.21.3 (2020-04-02)

This release is fully backward compatible with 0.21.2.

# Bugfixes

* [#3243](https://github.com/http4s/http4s/pull/3243): Write ember-client request to socket before reading response

## Enhancements

* [#3196](https://github.com/http4s/http4s/pull/3196): Add convenience functions to `Caching` middleware. 
* [#3155](https://github.com/http4s/http4s/pull/3155): Internal `j.u.c.CompletionStage` conversions.

## Dependency updates

* cats-2.1.1
* okhttp-4.4.1

# v0.20.21 (2020-04-02)

This release is fully backward compatible with 0.20.20.

## Dependency updates

* argonaut-6.2.5
* jetty-9.4.27.v20200227
* metrics-4.1.5 (Dropwizard)
* tomcat-9.0.33

# v0.21.2 (2020-03-24)

This release is fully backward compatible with 0.21.1.

## Security fixes
* [GHSA-66q9-f7ff-mmx6](https://github.com/http4s/http4s/security/advisories/GHSA-66q9-f7ff-mmx6): Fixes a local file inclusion vulnerability in `FileService`, `ResourceService`, and `WebjarService`.
  * Request paths with `.`, `..`, or empty segments will now return a 400 in all three services.  Combinations of these could formerly be used to escape the configured roots and expose arbitrary local resources.
  * Request path segments are now percent-decoded to support resources with reserved characters in the name.

## Bug fixes

* [#3261](https://github.com/http4s/http4s/pull/3261): In async-http-client, fixed connection release when body isn't run, as well as thread affinity.

## Enhancements

* [#3253](https://github.com/http4s/http4s/pull/3253): Preparation for Dotty support. Should be invisible to end users, but calling out because it touches a lot.

# v0.20.20 (2020-03-24)

This release is fully backward compatible with 0.20.19.

## Security fixes
* [GHSA-66q9-f7ff-mmx6](https://github.com/http4s/http4s/security/advisories/GHSA-66q9-f7ff-mmx6): Fixes a local file inclusion vulnerability in `FileService`, `ResourceService`, and `WebjarService`.
  * Request paths with `.`, `..`, or empty segments will now return a 400 in all three services.  Combinations of these could formerly be used to escape the configured roots and expose arbitrary local resources.
  * Request path segments are now percent-decoded to support resources with reserved characters in the name.

## Enhancements

* [#3167](https://github.com/http4s/http4s/pull/3167): Add `MetricsOps.classifierFMethodWithOptionallyExcludedPath`.name.

# v0.18.26 (2020-03-24)

This release is fully backward compatible with 0.18.25.

## Security fixes
* [GHSA-66q9-f7ff-mmx6](https://github.com/http4s/http4s/security/advisories/GHSA-66q9-f7ff-mmx6): Fixes a local file inclusion vulnerability in `FileService`, `ResourceService`, and `WebjarService`.
  * Request paths with `.`, `..`, or empty segments will now return a 400 in all three services.  Combinations of these could formerly be used to escape the configured roots and expose arbitrary local resources.
  * Request path segments are now percent-decoded to support resources with reserved characters in the name.

# v0.21.1 (2020-02-13)

This release is fully backward compatible with v0.21.0, and includes all the changes from v0.20.18.

## Bug fixes

* [#3192](https://github.com/http4s/http4s/pull/3192): Parse `SameSite` cookie attribute and values case insensitively.

## Enhancements

* [#3185](https://github.com/http4s/http4s/pull/3185): In blaze-server, recover `EOF` to close the connection instead of catching it. This reduces log noise in Cats Effect implementations that wrap uncaught exceptions.

## Dependency updates

* jawn-fs2-1.0.0: We accidentally released v0.21.0 against an RC of jawn-fs2. This is fully compatible.

# v0.20.19 (2020-02-13)

This release is fully backward compatible with 0.20.18.

## Bugfixes

* [#3199](https://github.com/http4s/http4s/pull/3199): When `Uri#withPath` is called without a slash and an authority is defined, add a slash to separate them.

## Enhancements

* [#3199](https://github.com/http4s/http4s/pull/3199): 
  * New `addSegment` alias for `Uri#/`
  * New `Uri#addPath` function, which splits the path segments and adds each, URL-encoded.

# v0.20.18 (2020-02-13)

This release is fully backward compatible with 0.20.17.

## Bugfixes

* [#3178](https://github.com/http4s/http4s/pull/3178): In `TomcatBuilder`, use the correct values for the `clientAuth` connector attribute.
* [#3184](https://github.com/http4s/http4s/pull/3184): 
  * Parse cookie attribute names case insensitively.
  * Preserve multiple extended cookie attributes, delimited by a `';'`
  * Support cookie domains with a leading `'.'`

## Enhancements

* [#3190](https://github.com/http4s/http4s/pull/3190): Remove reflection from initialization of `HttpHeaderParser`. This allows modeled headers to be parsed when running on Graal. The change is fully transparent on the JVM.

## Dependency updates

* argonaut-6.2.4
* async-http-client-2.10.5
* tomcat-9.0.31

# v0.21.0 (2020-02-09)

This release is fully compatible with 0.21.0-RC4.  Future releases in the 0.21.x series will maintain binary compatibility with this release.  All users on the 0.20.x or earlier are strongly encouraged to upgrade.

## Dependency updates

* argonaut-6.2.4
* circe-0.13.0

# v0.21.0-RC5 (2020-02-08)

This release is binary compatible with 0.21.0-RC4.

We announced this as built on circe-0.13.0.  That was not correct, but is fixed in 0.21.0.

## Enhancements

* [#3148](https://github.com/http4s/http4s/pull/3148): Add `HttpRoutes.strict` and `ContextRoutes.strict` for routes that require only an `Applicative`, at the cost of evaluating `combineK`ed routes strictly.

## Dependency updates

* async-http-client-2.10.5
* cats-effect-2.1.1
* scalatags-0.8.5

# v0.21.0-RC4 (2020-02-04)

This release is binary incompatible with 0.21.0-RC2, but is source compatible.

## Breaking changes

### Binary

* [#3145](https://github.com/http4s/http4s/pull/3145): Relax constraints from `Effect` to `Sync` in `resourceService`, `fileService`, and `webjarService`.

# v0.21.0-RC3 (2020-02-03)

This release is binary incompatible with 0.21.0-RC2, but should be source compatible, with deprecations.

## Breaking changes

### Binary

* [#3126](https://github.com/http4s/http4s/pull/3126): Remove unnecessary `Applicative` constraints from http4s-circe
* [#3124](https://github.com/http4s/http4s/pull/3124): Relax constraints from `Effect` to `Sync` in `FileService`.
* [#3136](https://github.com/http4s/http4s/pull/3136): In `WebSocketBuilder`, add `filterPingPongs` parameter, default true.  When false, `send` and `receive` will see pings and pongs sent by the client.  The server still responds automatically to pings.  This change should be transparent to existing users.
* [#3138](https://github.com/http4s/http4s/pull/3124): Remove unnecessary `Applicative` constraints on `EntityEncoder` instances in several modules.

### Semantic
  
* [#3139](https://github.com/http4s/http4s/pull/3139): Changes `Router` to find the longest matching prefix by path segments rather than character-by-character.  This is arguably a bug fix.  The old behavior could cause unexpected matches, is inconsistent with the servlet mappings that inspired `Router`, and is unlikely to have been intentionally depended on.

### Deprecation

* [#3134](https://github.com/http4s/http4s/pull/3132): Deprecate `JettyBuilder#withSSLContext` in favor of new methods in favor of new `withSslContext*` methods.
* [#3132](https://github.com/http4s/http4s/pull/3132): Deprecate `BlazeServerBuilder#withSSLContext` and `BlazeServerBuilder#withSSL` in favor of new `withSslContext*` methods.
* [#3140](https://github.com/http4s/http4s/pull/3140): Deprecate `JettyBuilder#withSSL`, to match `BlazeServerBuilder`. It's still necessary in Tomcat, which doesn't take a `ServletContext`.  Deprecate `SSLConfig`, `KeyStoreBits`, and `SSLContextBits`, which had already been removed from public API.

## Bugfixes

* [#3140](https://github.com/http4s/http4s/pull/3140): In `TomcatBuilder`, fix mapping of `SSLClientAuthMode` to Tomcat's connector API.

## Enhancements

* [#3134](https://github.com/http4s/http4s/pull/3132): In `JettyBuilder`, add `withSslContext` and `withSslContextAndParameters` to permit full control of `SSLParameters`.  Add `withoutSsl`.
* [#3132](https://github.com/http4s/http4s/pull/3132): In `BlazeBuilder`, add `withSslContext` and `withSslContextAndParameters` to permit full control of `SSLParameters`.  Add `withoutSsl`.

## Dependency updates

* cats-effect-2.1.0
* fs2-2.2.2

# v0.21.0-RC2 (2020-01-27)

## Breaking changes

### Binary and source

* [#3110](https://github.com/http4s/http4s/pull/3110): Change `MessageFailure#toHttpResponse` to return a `Response[F]` instead of an `F[Response[F]]`, and relax constraints accordingly. Drops the `inHttpResponse` method.
* [#3107](https://github.com/http4s/http4s/pull/3107): Add `covary[F[_]]` method to `Media` types.  Should not break your source unless you have your own `Media` subclass, which you shouldn't.

### Binary only

* [#3098](https://github.com/http4s/http4s/pull/3098): Update `MimeDB` from IANA registry. 

### Deprecation

* [#3087](https://github.com/http4s/http4s/pull/3087): Deprecate the public http4s-testing module.  This was mostly Specs2 matchers, the majority of which block threads.  This is not to be confused with http4s-laws, which depends only on Discipline and is still maintained.

## Bugfixes

* [#3105](https://github.com/http4s/http4s/pull/3105): Fix "cannot have more than one pending write request" error in blaze-server web sockets.
* [#3115](https://github.com/http4s/http4s/pull/3115): Handle BOM at the head of a chunk in `decode`.

## Enhancements

* [#3106](https://github.com/http4s/http4s/pull/3106): Interrupt response body in `DefaultHead` middleware. This optimization saves us from draining a potentially large response body that, because `HEAD` is a safe method, should not have side effects.
* [#3095](https://github.com/http4s/http4s/pull/3095): Add `Request#asCurl` method to render a request as a curl command.  Renders the method, URI, and headers, but not yet the body.

# v0.20.17 (2020-01-25)

This release is fully compatible with 0.20.16.

## Bugfixes

* [#3105](https://github.com/http4s/http4s/pull/3105): Fix "cannot have more than one pending write request" error in blaze-server web sockets.

## Dependency updates

* simpleclient-0.8.1 (Prometheus)
  
# v0.18.25 (2020-01-21)

## Bug fixes
* [#3093](https://github.com/http4s/http4s/pull/3093): Backport [#3086](https://github.com/http4s/http4s/pull/3086): Fix connection leak in blaze-client pool manager when the next request in the queue is expired.

# v0.21.0-RC1 (2020-01-21)

## Breaking changes

* [#3012](https://github.com/http4s/http4s/pull/3012): Use `HttpApp` instead of `HttpRoutes` in `Http4sServlet`. The servlet builders themselves retain compatibility.
* [#3078](https://github.com/http4s/http4s/pull/3078): Wrap Java exceptions in `ConnectionFailure` when a blaze-client fails to establish a connection. This preserves information about which host could not be connected to.
* [#3062](https://github.com/http4s/http4s/pull/3062): http4s' JSON support is now built on jawn-1.0.0, which is a binary break from jawn-0.14.x.  This comes with a bump to circe-0.13.  Most circe-0.13 modules are binary compatible with circe-0.12, but note that circe-parser is not.
* [#3055](https://github.com/http4s/http4s/pull/3055): Add fs2-io's TLS support to ember-client.  The `sslContext: Option[(ExecutionContext, SSLContext)]` argument is replaced by a `tlsContext: Option[TLSContext]`.`

## Enhancements

* [#3004](https://github.com/http4s/http4s/pull/3004): Add `classloader` argument to `StaticFile.fromResource` 
* [#3007](https://github.com/http4s/http4s/pull/3007): Add `classloader` argument to `TomcatBuilder`
* [#3008](https://github.com/http4s/http4s/pull/3008): Consistently use `collection.Seq` across Scala versions in DSL
* [#3031](https://github.com/http4s/http4s/pull/3031): Relax `Router.apply` constraint from `Sync` to `Monad`
* [#2821](https://github.com/http4s/http4s/pull/2821): Add `Media` supertype of `Message` and `Part`, so multipart parts can use `EntityDecoder`s
* [#3021](https://github.com/http4s/http4s/pull/3021): Relax `Throttle.apply` constraint from `Sync` to `Monad`. Add a `mapK` operation to `TokenBucket`.
* [#3056](https://github.com/http4s/http4s/pull/3056): Add `streamJsonArrayEncoder*` operations to circe support, to encode a `Stream` of `A` to a JSON array, given an encoder for `A`.
* [#3053](https://github.com/http4s/http4s/pull/3053): Remove unneeded `Functor[G]` constraint on `HeaderEcho.apply`.
* [#3054](https://github.com/http4s/http4s/pull/3054): Add `SameSite` cookie support
* [#2518](https://github.com/http4s/http4s/pull/2518): Add `status` methods to `Client` that take a `String` or `Uri`
* [#3069](https://github.com/http4s/http4s/pull/3069): Add `ContextMiddleware.const` function
* [#3070](https://github.com/http4s/http4s/pull/3070): Add `NonEmptyTraverse` instance to `ContextRequest`
* [#3060](https://github.com/http4s/http4s/pull/3060): Stop mixing context bounds and implicits in `CirceInstances`.
* [#3024](https://github.com/http4s/http4s/pull/3024): Add `withQueryParams` and `withMultiValueQueryParams` to `QueryOps`
* [#3092](https://github.com/http4s/http4s/pull/3092): Add TLS support to ember-server via fs2-io.

## Dependency updates

* cats-2.1.0
* circe-0.13.0-RC1
* fs2-2.2.0
* jawn-1.0.0
* jawn-fs2-1.0.0-RC2
* okhttp-4.3.1
* play-json-2.8.1
* scalacheck-1.14.3
* scalatags-0.8.4
* specs2-4.8.3

# v0.20.16 (2020-01-21)

## Bugfixes

* [#3086](https://github.com/http4s/http4s/pull/3086): Fix connection leak in blaze-client pool manager when the next request in the queue is expired.

## Breaking changes

* [#3053](https://github.com/http4s/http4s/pull/3053): Deprecate `HttpDate.now`, which is not referentially transparent. Prefer `HttpDate.current`.

## Enhancements

* [#3049](https://github.com/http4s/http4s/pull/3049): Add new `Date` server middleware
* [#3051](https://github.com/http4s/http4s/pull/3051): Add `HttpDate.current` convenience constructor, based on `Clock`.
* [#3052](https://github.com/http4s/http4s/pull/3052): Add `Caching` server middleware.
* [#3065](https://github.com/http4s/http4s/pull/3065): Add `ErrorAction` server middleware
* [#3082](https://github.com/http4s/http4s/pull/3082): Wrap `UnresolvedAddressException` in blaze in an `UnresolvedAddressException` subtype that contains the address that could not resolve to aid diagnostics.  This is a conservative change.  See [#3078](https://github.com/http4s/http4s/pull/3078) for the wrapper forthcoming in http4s-0.21.

## Documentation

* [#3017](https://github.com/http4s/http4s/pull/3017): Correct the documentation in `Timeout.apply`
* [#3020](https://github.com/http4s/http4s/pull/3020): Update scaladoc to compiling example code on OptionalMultiQueryParamDecoderMatcher

## Dependency updates

* async-http-client-2.10.4
* jetty-9.4.26.v20200117
* metrics-4.1.2 (Dropwizard)
* log4s-1.8.2
* okhttp-3.14.6
* simpleclient-0.8.0 (Prometheus)
* tomcat-9.0.30

# v0.20.15 (2019-11-27)

## Enhancements

* [#2966](https://github.com/http4s/http4s/pull/2966): Add `HttpsRedirect` middleware
* [#2965](https://github.com/http4s/http4s/pull/2965): Add `Request#addCookies` method
* [#2887](https://github.com/http4s/http4s/pull/2887): Support realm in the `OAuth1` header

## Bug fixes

* [#2916](https://github.com/http4s/http4s/pull/2916): Ensure that `Metrics` only decrements active requests once
* [#2889](https://github.com/http4s/http4s/pull/2889): In `Logger`, log the prelude if `logBody` and `logHeaders` are false

# v0.20.14 (2019-11-26)

## Bug fixes

* [#2909](https://github.com/http4s/http4s/pull/2909): Properly propagate streamed errors in jetty-client
* The blaze upgrade fixes the "SSL Handshake WRAP produced 0 bytes" error on JDK 11.

## Enhancements

* [#2911](https://github.com/http4s/http4s/pull/2911): Add missing bincompat syntax to `org.http4s.implicits`.

## Dependency updates

* blaze-0.14.11
* circe-0.11.2
* jawn-0.14.3
* jetty-9.4.24.v20191120
* tomcat-9.0.29

# v0.20.13 (2019-11-05)

## Bug fixes

* [#2946](https://github.com/http4s/http4s/pull/2946): Restore binary compatibility of private `UrlCodingUtils`. [#2930](https://github.com/http4s/http4s/pull/2930) caused a breakage in rho.
* [#2922](https://github.com/http4s/http4s/pull/2922): Handle Content-Length longer that Int.MaxValue in chunked uploads
* [#2941](https://github.com/http4s/http4s/pull/2941): Fix for `BlockingHttp4sServlet` with shifted IO.
* [#2953](https://github.com/http4s/http4s/pull/2953): Fix connection info in servlet backend.  The local and remote addresses were reversed.
* [#2942](https://github.com/http4s/http4s/pull/2942): Fix `Request.addcookie` to consolidate all `Cookie` headers into one.
* [#2957](https://github.com/http4s/http4s/pull/2957): Shift the write to Blocker in `BlockingServletIo`

## Enhancements

* [#2948](https://github.com/http4s/http4s/pull/2948): Add all missing `ContentCoding`s from the IANA registry.

## Dependency updates

* blaze-0.14.9

# v0.20.12 (2019-10-31)

## Enhancements

* [#2930](https://github.com/http4s/http4s/pull/2830): Move private `UrlCodingUtils` to the `Uri` companion object, make public

## Dependency updates

* jawn-0.14.2
* jetty-9.4.22
* json4s-0.14.2
* metrics-4.1.1
* okhttp-3.14.4
* play-json-2.7.4
* tomcat-9.0.27
* twirl-1.4.2

# v0.21.0-M5 (2019-09-19)

## Breaking changes

* [#2815](https://github.com/http4s/http4s/pull/2815): Allow `Allow` header to specify an empty set of methods.
* [#2832](https://github.com/http4s/http4s/pull/2836): Add natural transformation to `ResponseGenerator` to allow the `F` and `G` to work in unison. Relevant for http4s-directives.

## Enhancements

* [#2836](https://github.com/http4s/http4s/pull/2836): Add `additionalSocketOptions` to ember configs
* [#2869](https://github.com/http4s/http4s/pull/2869): Add JsonDebugErrorHandler middleware
* [#2830](https://github.com/http4s/http4s/pull/2830): Add encoder and decoder helpers to `Uri` companion

## Documentation

* [#2733](https://github.com/http4s/http4s/pull/2733): Add CSRF documentation

## Dependency updates

* async-http-client-2.10.2
* cats-2.0.0
* cats-effect-2.0.0
* circe-0.12.1
* fs2-2.0.0
* keypool-2.0.0
* log4cats-core-1.0.0
* okhttp-4.2.0
* jawn-fs2-0.15.0
* tomcat-9.0.24
* vault-2.0.0

# v0.20.11 (2019-09-19)

## Breaking changes

* [#2792](https://github.com/http4s/http4s/pull/2792): Drop support for Scala 2.13.0-M5. Users of Scala 2.13 should be on a stable release of Scala on the http4s-0.21 release series.
* [#2800](https://github.com/http4s/http4s/pull/2800): Revert [#2785](https://github.com/http4s/http4s/pull/2785), using `F[A]` instead of `G[A]` in `EntityResponseGenerator`, which broke directives.

## Bug fixes

* [#2807](https://github.com/http4s/http4s/pull/2807): In jetty-client, don't follow redirects with the internal client, which throws an exception in the http4s wrapper.

## Enhancements

* [#2817](https://github.com/http4s/http4s/pull/2817): In jetty-client, disable internal client's default `Content-Type` to prevent default `application/octet-stream` for empty bodies.

## Dependency updates

* jetty-9.4.20

# v0.21.0-M4 (2019-08-14)

## Dependency updates

* cats-core-2.0.0-RC1
* cats-effect-2.0.0-RC1
* circe-0.12.0-RC1
* discipline-1.0.0
* keypool-0.2.0-RC1
* log4cats-1.0.0-RC1
* vault-2.0.0-RC1

# v0.20.10 (2019-08-14)

## Breaking changes

* [#2785](https://github.com/http4s/http4s/pull/2785): Use `F[A]` instead of `G[A]` in the DSL's `EntityResponseGenerator`. This change is binary compatible, but not source compatible for users of `Http4sDsl2` where `F` is not `G`. This is uncommon.

## Bug fixes

* [#2778](https://github.com/http4s/http4s/pull/2778): Don't truncate signing keys in CSRF middleware to 20 bytes, which causes a loss of entropy.

## Enhancements

* [#2776](https://github.com/http4s/http4s/pull/2776): Add `MaxActiveRequest` middleware
* [#2724](https://github.com/http4s/http4s/pull/2724): Add `QueryParamEncoder[Instant]` and `QueryParamDecoder[Instant]`. Introduce `QueryParamCodec` for convenience.
* [#2777](https://github.com/http4s/http4s/pull/2777): Handle invalid `Content-Range` requests with a 416 response and `Accept-Range` header.

# v0.20.9 (2019-08-07)

## Bug fixes

* [#2761](https://github.com/http4s/http4s/pull/2761): In blaze-client, don't add `ResponseHeaderTimeoutStage` when `responseHeaderTimeout` is infinite. This prevents an `IllegalArgumentException` when debug logging is turned on.
* [#2762](https://github.com/http4s/http4s/pull/2762): Fix text in warnings when blaze-client timeouts are questionably ordered.

# v0.21.0-M3 (2019-08-02)

## Breaking changes

* [#2572](https://github.com/http4s/http4s/pull/2572): Make `Http1Stage` private to `org.http4s`, which we highly doubt anybody extended directly anyway.

## Bug fixes

* [#2727](https://github.com/http4s/http4s/pull/2727): Fix `UserInfo` with `+` sign

## Enhancements

* [#2623](https://github.com/http4s/http4s/pull/2623): Propagate cookies in `FollowRedirect` client middleware

## Documentation

* [#2717](https://github.com/http4s/http4s/pull/2717): Update quickstart for v0.21
* [#2734](https://github.com/http4s/http4s/pull/2734): Add missing comma in code sample
* [#2740](https://github.com/http4s/http4s/pull/2740): Clarify `Method` imports for client DSL

## Internals

* [#2747](https://github.com/http4s/http4s/pull/2717): Create .mergify.yml

## Dependency upgrades

* better-monadic-for-0.3.1
* cats-effect-2.0.0-M5
* log4cats-0.4.0-M2
* okhttp-4.0.1

# v0.20.8 (2019-08-02)

## Enhancements

* [#2550](https://github.com/http4s/http4s/pull/2550): Adjust default timeouts and add warnings about misconfiguration

## Dependency updates

* blaze-0.14.8
* cats-effect-1.4.0

# v0.20.7 (2019-07-30)

## Bug fixes
* [#2728](https://github.com/http4s/http4s/pull/2728): Preserve division of `request.uri.path` into `scriptName` and `pathInfo` when calling `withPathInfo`.
* [#2737](https://github.com/http4s/http4s/pull/2737): Fix deadlock in blaze-server web socket shutdown.

## Enhancements
* [#2736](https://github.com/http4s/http4s/pull/2736): Implement a `connectTimeout` in blaze-client, defaulted to 10 seconds.  Prevents indefinite hangs on non-responsive hosts.

## Documentation
* [#2741](https://github.com/http4s/http4s/pull/2741): Improve docs surrounding auth middleware and fall through.

## Dependency upgrades
- blaze-0.14.7
- tomcat-9.0.22

# v0.21.0-M2 (2019-07-09)

This release drops support for Scala 2.11 and adds the `http4s-ember-server` and `http4s-ember-client` backends.  Ember is new and experimental, but we intend for it to become the reference implementation.  Notably, it only requires a `Concurrent` constraint.

## Bugfixes
* [#2691](https://github.com/http4s/http4s/pull/2691): Fix deadlock in client by releasing current connection before retrying in `Retry` client middleware.  The constraint is upgraded to `Concurrent`.
* [#2693](https://github.com/http4s/http4s/pull/2693): Fix deadlock in client by releasing current connection before retrying in `FollowRedirect` client middleware.  The constraint is upgraded to `Concurrent`.
* [#2671](https://github.com/http4s/http4s/pull/2671): Upgrade `Uri.UserInfo` to a case class with username and password, fixing encoding issues. This is for RFC 3986 compliance, where it's deprecated for security reasons. Please don't use this.
* [#2704](https://github.com/http4s/http4s/pull/2704): Remove unused `Sync` constraint on `Part.formData`.

## Breaking changes
* [#2654](https://github.com/http4s/http4s/pull/2654): Extract an http4s-laws module from http4s-testing, with no dependency on Specs2.  The arbitraries, laws, and tests are now laid out in a similar structure to cats and cats-effect.
* [#2665](https://github.com/http4s/http4s/pull/2665): Change `withBlock` to `withBlocker` in `OkHttpBuilder`
* [#2661](https://github.com/http4s/http4s/pull/2661): Move string contexts macros for literals from `org.http4s` to `org.http4s.implicits`
* [#2679](https://github.com/http4s/http4s/pull/2679): Replace `Uri.IPv4` with `Uri.Ipv4Address`, including an `ipv4` interpolator and interop with `Inet4Address`.
* [#2694](https://github.com/http4s/http4s/pull/2694): Drop Scala 2.11 support 
* [#2700](https://github.com/http4s/http4s/pull/2700): Replace `Uri.IPv6` with `Uri.Ipv6Address`, including an `ipv6` interpolator and interop with `Inet6Address`.

## Enhancements
* [#2656](https://github.com/http4s/http4s/pull/2656): Add `emap` and `emapValidatedNel` to `QueryParamDecoder`
* [#2696](https://github.com/http4s/http4s/pull/2696): Introduce `http4s-ember-server` and `http4s-ember-client`

## Documentation
* [#2658](https://github.com/http4s/http4s/pull/2658): Link to http4s-jdk-http-client
* [#2668](https://github.com/http4s/http4s/pull/2668): Clarify scaladoc for `Uri.Scheme`

## Internal
* [#2655](https://github.com/http4s/http4s/pull/2655): Tune JVM options for throughput

## Dependency updates
* async-http-client-2.10.1
* circe-0.12.0-M4
* json4s-3.6.7
* okhttp-4.0.0
* specs2-core-4.6.0

# v0.20.6 (2019-07-09)

## Bug fixes
* [#2705](https://github.com/http4s/http4s/pull/2705): Upgrades blaze to close `SSLEngine` when an `SSLStage` shuts down. This is useful in certain `SSLContext` implementations.  See [blaze#305](https://github.com/http4s/blaze/pull/305) for more.

## Dependency upgrades
- blaze-0.14.6

~~# v0.20.5 (2019-07-09)~~

Cursed release.  Sonatype staging repo closed in flight.

# v0.20.4 (2019-07-06)

## Bug fixes
* [#2687](https://github.com/http4s/http4s/pull/2687): Don't throw in `Uri.fromString` on invalid ports
* [#2695](https://github.com/http4s/http4s/pull/2695): Handle EOF in blaze-server web socket by shutting down stage

## Enhancements
* [#2673](https://github.com/http4s/http4s/pull/2673): Add `GZip` middleware for client

## Documentation
* [#2668](https://github.com/http4s/http4s/pull/2668): Clarifications in `Uri.Scheme` scaladoc

## Dependency upgrades
- blaze-0.14.5
- jetty-9.14.19.v20190610 (for client)

# v0.21.0-M1 (2019-06-17)

## Breaking changes
* [#2565](https://github.com/http4s/http4s/pull/2565): Change constraint on server `Metrics` from `Effect` to `Sync`
* [#2551](https://github.com/http4s/http4s/pull/2551): Refactor `AuthMiddleware` to not require `Choice` constraint
* [#2614](https://github.com/http4s/http4s/pull/2614): Relax various `ResponseGenerator` constraints from `Monad` to `Applicative` in http4s-dsl.
* [#2613](https://github.com/http4s/http4s/pull/2613): Rename implicit `http4sKleisliResponseSyntax` and its parameter name.
* [#2624](https://github.com/http4s/http4s/pull/2624): In `BlazeServerBuilder`, don't depend on laziness of `SSLContext`. `None` now disables the secure context. The default argument tries to load `Some(SSLContext.getDefault())`, but falls back to `None` in case of failure.
* [#2493](https://github.com/http4s/http4s/pull/2493): Scala 2.13 support and related upgrades
  * Scala 2.13.0-M5 is dropped.
  * All modules are supported on 2.11, 2.12, and 2.13 again.
  * Use cats-effect-2.0's new `Blocker` in place of `ExecutionContext` where appropriate

## Enhancements
* [#2591](https://github.com/http4s/http4s/pull/2590): Add `MediaType.unsafeParse` and `QValue.unsafeFromString`. 
* [#2548](https://github.com/http4s/http4s/pull/2548): Add `Client#translate`
* [#2622](https://github.com/http4s/http4s/pull/2622): Add `Header#renderedLength`

## Docs
* [#2569](https://github.com/http4s/http4s/pull/2569): Fix typo in CORS scaladoc
* [#2608](https://github.com/http4s/http4s/pull/2608): Replace `Uri.uri` with `uri` in tuts
* [#2626](https://github.com/http4s/http4s/pull/2626): Fix typos in root package and DSL docs
* [#2635](https://github.com/http4s/http4s/pull/2635): Remove obsolete scaladoc from client
* [#2645](https://github.com/http4s/http4s/pull/2645): Fix string literal in router example in static file docs

## Internal
* [#2563](https://github.com/http4s/http4s/pull/2563): Refactor `EntityDecoder#decode`
* [#2553](https://github.com/http4s/http4s/pull/2553): Refactor `Timeout`
* [#2564](https://github.com/http4s/http4s/pull/2564): Refactor boopickle and circe decoders
* [#2580](https://github.com/http4s/http4s/pull/2580): Refactor server `RequestLogger`
* [#2581](https://github.com/http4s/http4s/pull/2581): Remove redundant braces in various types
* [#2539](https://github.com/http4s/http4s/pull/2539): Narrow cats imports
* [#2582](https://github.com/http4s/http4s/pull/2582): Refactor `DefaultHead`
* [#2590](https://github.com/http4s/http4s/pull/2590): Refactor `GZip`
* [#2591](https://github.com/http4s/http4s/pull/2590): Refactor literal macros to not use `.get`
* [#2596](https://github.com/http4s/http4s/pull/2596): Refactor `MimeLoader`
* [#2542](https://github.com/http4s/http4s/pull/2542): Refactor `WebjarService`
* [#2555](https://github.com/http4s/http4s/pull/2555): Refactor `FileService`
* [#2597](https://github.com/http4s/http4s/pull/2597): Optimize internal hex encoding
* [#2599](https://github.com/http4s/http4s/pull/2599): Refactor `ChunkAggregator`
* [#2574](https://github.com/http4s/http4s/pull/2574): Refactor `FollowRedirect`
* [#2648](https://github.com/http4s/http4s/pull/2648): Move `mimedb-generator` from a project to an internal SBT plugin. Run with `core/generateMimeDb`.

## Dependency updates
* cats-2.0.0-M4
* cats-effect-2.0.0-M4
* circe-0.12.0-M3
* discipline-0.12.0-M3
* fs2-1.1.0-M1
* jawn-0.14.2
* jawn-fs2-0.15.0-M1
* json4s-3.6.6
* log4s-1.8.2
* parboiled-2.0.1 (internal fork)
* play-json-2.7.4
* sbt-doctest-0.9.5 (tests only)
* sbt-native-packager-1.3.22 (examples only)
* sbt-site-1.4.0 (docs only)
* sbt-tpolecat-0.1.6 (compile time only)
* scalacheck-1.14.0
* scalatags-0.7.0 (2.12 and 2.13 only)
* scalaxml-1.2.0
* specs2-4.5.1 
* mockito-core-2.28.2 (tests only)
* tut-0.6.12 (docs only)
* twirl-1.4.2
* vault-2.0.0-M2

# v0.20.3 (2019-06-12)

## Bug fixes
* [#2638](https://github.com/http4s/http4s/pull/2638): Fix leaking sensitive headers in server RequestLogger

# v0.18.24 (2019-06-12)

## Bug fixes
* [#2639](https://github.com/http4s/http4s/pull/2639): Fix leaking sensitive headers in server RequestLogger

## Dependency updates
- cats-1.6.1
- jetty-9.4.19.v20190610
- tomcat-9.0.21

# v0.20.2 (2019-06-12)

## Bug fixes
* [#2604](https://github.com/http4s/http4s/pull/2604): Defer creation of `SSLContext.getDefault()` in blaze-client
* [#2611](https://github.com/http4s/http4s/pull/2611): Raise errors with `getResource()` into effect in `StaticFile`

## Enhancements
* [#2567](https://github.com/http4s/http4s/pull/2567): Add `mapK` to `AuthedRequest`.  Deprecate `AuthedService` in favor of `AuthedRoutes`.

## Internals
* [#2579](https://github.com/http4s/http4s/pull/2579): Skip Travis CI on tags

## Dependency updates
* blaze-0.14.4
* cats-core-1.6.1
* cats-effect-1.3.1
* fs2-1.0.5 (except Scala 2.13.0-M5)
* okhttp-3.14.2
* tomcat-9.0.21

# v0.20.1 (2019-05-16)

Users of blaze-client are strongly urged to upgrade.  This patch fixes a bug and passes new tests, but we still lack 100% confidence in it.  The async-http-client backend has proven stable for a large number of users.

## Bug fixes
* [#2562](https://github.com/http4s/http4s/pull/2562): Fix issue in `PoolManager` that causes hung requests in blaze-client.
* [#2571](https://github.com/http4s/http4s/pull/2571): Honor `If-None-Match` request header in `StaticFile`

## Enhancements
* [#2532](https://github.com/http4s/http4s/pull/2532): Add queue limit to log message when client wait queue is full
* [#2535](https://github.com/http4s/http4s/pull/2535): Add `translate` to `HttpRoutes` and `HttpApp`

## Documentation
* [#2533](https://github.com/http4s/http4s/pull/2533): Fix link to Metrics middleware
* [#2538](https://github.com/http4s/http4s/pull/2538): Add @MartinSnyder's presentation, update giter8 instructions
* [#2559](https://github.com/http4s/http4s/pull/2559): Add @gvolpe's presentation and http4s-tracer

## Internals
* [#2525](https://github.com/http4s/http4s/pull/2525): Pointful implementation of `AuthMiddleware.noSpider`
* [#2534](https://github.com/http4s/http4s/pull/2534): Build with xenial and openjdk8 on Travis CI
* [#2530](https://github.com/http4s/http4s/pull/2530): Refactoring of `authentication.challenged`
* [#2531](https://github.com/http4s/http4s/pull/2531): Refactoring of `PushSupport`
* [#2543](https://github.com/http4s/http4s/pull/2543): Rename maintenance branches to `series/x.y`
* [#2549](https://github.com/http4s/http4s/pull/2549): Remove workarounds in `BlazeClient` for [typelevel/cats-effect#487](https://github.com/typelevel/cats-effect/issues/487)
* [#2575](https://github.com/http4s/http4s/pull/2575): Fix the Travis CI release pipeline

## Dependency updates
* blaze-0.14.2
* cats-effect-1.3.0
* jetty-server-9.4.18.v20190429
* metrics-core-4.1.0
* sbt-native-packager-1.3.21 (examples only)
* tomcat-9.0.20

# v0.20.0 (2019-04-22)

## Announcements

### blaze-client stability

We are declaring this a stable release, though we acknowledge a handful of lingering issues with the blaze-client.  Users who have trouble with the blaze backend are invited to try the async-http-client, okhttp, or jetty-client backends instead.

### Scala 2.13 compatibility

When our dependencies are published for Scala 2.13.0-RC1, we will publish for it and drop support for Scala 2.13.0-M5.  We know it's out there, and we're as anxious as you.

### cats-2 and http4s-0.21

Cats 2.0 is expected soon, and a Cats Effect 2.0 is under discussion.  These will be binary compatible with their 1.x versions, with the exception of their laws modules.  We intend to publish http4s-0.21 on these when they are available in order to provide a compatible stack for our own laws.

### EOL of 0.18

This marks the end of active support for the 0.18 series.  Further releases in that series will require a pull request and an accompanying tale of woe.

## Breaking changes
* [#2506](https://github.com/http4s/http4s/pull/2506): Raise `DecodeFailure` with `MonadError` in `Message#as` rather than relying on effect to catch in `fold`. Requires a new `MonadError` constraint.

## Bugfixes
* [#2502](https://github.com/http4s/http4s/pull/2502): Stop relying on undefined behavior of `fold` to catch errors in client.

## Enhancements
* [#2508](https://github.com/http4s/http4s/pull/2508): Add `mediaType` String context macro for validating literals.  Provide the same for `uri` and `qValue`, deprecating `Uri.uri` and `QValue.q`.
* [#2520](https://github.com/http4s/http4s/pull/2520): Parameterize `selectorThreadFactory` for blaze server.  This allows setting the priority for selector threads.

## Documentation
* [#2488](https://github.com/http4s/http4s/pull/2488): Fix bad link in changelog
* [#2494](https://github.com/http4s/http4s/pull/2494): Add note on queue usage to `BlazeWebSocketExample`
* [#2509](https://github.com/http4s/http4s/pull/2509): Add Formation as adopter
* [#2516](https://github.com/http4s/http4s/pull/2516): Drop redundant `enableWebSockets` in blaze example.

## Internals
* [#2521](https://github.com/http4s/http4s/pull/2521): Add utility conversion for `java.util.concurrent.CompletableFuture` to `F[_]: Concurrent`

## Dependency updates
* blaze-0.14.0
* jetty-9.4.16.v20190411
* kind-projector-0.10.0 (build only)
* okhttp-3.14.1
* mockito-core-2.27.0 (test only)
* sbt-jmh-0.3.6 (benchmarks only)
* tomcat-9.0.19
* tut-plugin-0.6.11 (docs only)

# v0.20.0-RC1 (2019-04-03)

## Breaking changes
* [#2471](https://github.com/http4s/http4s/pull/2471): `Headers` is no longer an `Iterable[Header]`
* [#2393](https://github.com/http4s/http4s/pull/2393): Several changes related to 2.13 support:
  * Replace `Seq` with `List` on:
    * `` `Accept-Ranges.`.rangeUnits``
    * ``CacheDirective.`no-cache`.fieldNames``
    * `CacheDirective.private.fieldNames`
    * `LanguageTag.subTags`
    * `MediaType.fileExtensions`
    * `` `User-Agent`.other``
  * Replace `Seq` with `immutable.Seq` on:
    * `Query#multiParams.values`
    * `Query#params.values`
    * `Uri#multipParams.values`
  * `Query` is no longer a `Seq[Query.KeyValue]`
  * `RequestCookieJar` is no longer an `Iterable[RequestCookie]`.

## Enhancements
* [#2466](https://github.com/http4s/http4s/pull/2466): Provide better message for `WaitQueueFullFailure`
* [#2479](https://github.com/http4s/http4s/pull/2479): Refresh `MimeDb` from the IANA registry
* [#2393](https://github.com/http4s/http4s/pull/2393): Scala 2.13.0-M5 support
  * All modules except http4s-boopickle
  * `Monoid[Headers]` instance

## Bugfixes
* [#2470](https://github.com/http4s/http4s/pull/2470): Don't wait indefinitely if a request timeout happens while borrowing a connection in blaze-client.

## Documentation
* [#2469](https://github.com/http4s/http4s/pull/2469): Add scala-steward to adopters
* [#2472](https://github.com/http4s/http4s/pull/2472): Add http4s-chatserver demo
* [#2478](https://github.com/http4s/http4s/pull/2478): Better scaladoc for `HttpApp`
* [#2480](https://github.com/http4s/http4s/pull/2480): Enhance documentation of static rendering

## Other
* [#2474](https://github.com/http4s/http4s/pull/2474): Skip another blaze test that fails only on CI

## Dependency upgrades
* argonaut-6.2.3
* blaze-0.14.0-RC1
* sbt-jmh-0.3.5 (benchmarks only)
* sbt-native-packager (example only)
* scalatags-0.6.8

# v0.20.0-M7 (2019-03-20)

## Bugfixes
* [#2450](https://github.com/http4s/http4s/pull/2450): Fix `CirceInstances.builder` initialization, which referenced unintialized eager vals.

## Enhancements
* [#2435](https://github.com/http4s/http4s/pull/2435): Log information about canceled requests in `ResponseLogger`
* [#2429](https://github.com/http4s/http4s/pull/2429): Add `httpRoutes` and `httpApp` convenience constructors to `ChunkAggregator`
* [#2446](https://github.com/http4s/http4s/pull/2446): Introduce `Http4sDsl2[F[_], G[_]]` trait to support `http4s-directives` library.  `Http4sDsl` extends it as `Http4sDsl[F, F]`.  This change should be invisible to http4s-dsl users.
* [#2444](https://github.com/http4s/http4s/pull/2444): New modeled headers for `If-Match` and `If-Unmodified-Since`
* [#2458](https://github.com/http4s/http4s/pull/2458): Building on bugfix in [#2453](https://github.com/http4s/http4s/pull/2453), don't clean up the stage if it's going to be shut down anyway

## Documentation
* [#2432](https://github.com/http4s/http4s/pull/2432): Fix Github URL in Scaladoc for tagged versions
* [#2440](https://github.com/http4s/http4s/pull/2440): Fix broken links in client documentation
* [#2447](https://github.com/http4s/http4s/pull/2447): Clarification of webjar path on static files
* [#2448](https://github.com/http4s/http4s/pull/2448): Update copyright year
* [#2454](https://github.com/http4s/http4s/pull/2454): Update `mountService` reference to `withHttpApp`
* [#2455](https://github.com/http4s/http4s/pull/2455): Remove dangling reference to `G` parameter in `HttpApp` scaladoc
* [#2460](https://github.com/http4s/http4s/pull/2460): Add `circuit-http4s` to adopters

## Other
* [#2464](https://github.com/http4s/http4s/pull/2464): Temporarily disable blaze tests that fail only on CI while running on CI.

## Dependency upgrades
* async-http-client-2.8.1
* fs2-1.0.4
* json4s-3.6.5
* okhttp-3.14.0
* play-json-2.7.2
* sbt-explicit-depenendencies-0.2.9 (build only)
* sbt-native-packager-1.3.19 (example only)

# v0.18.23 (2019-03-19)

## Bug fixes
* [#2453](https://github.com/http4s/http4s/pull/2453): Fix bug in blaze-client that unnecessarily recycled connections.

## Dependency upgrades
- jetty-9.4.15.v20190215
- log4s-1.7.0
- metrics-4.0.5
- mockito-2.25.1 (test only)
- scodec-bits-1.1.9
- tomcat-9.0.17

# v0.20.0-M6 (2019-02-16)

## Breaking changes
* [#2369](https://github.com/http4s/http4s/pull/2369): Make `log` operation on logging middlewares return an `F[Unit]` to support pure logging.
* [#2370](https://github.com/http4s/http4s/pull/2370): `Prometheus.apply` returns in `F[_]` to represent its effect on the collector registry.
* [#2398](https://github.com/http4s/http4s/pull/2398): Add media ranges to `jsonDecoderAdaptive` to support overriding the media type in an `EntityDecoder`
* [#2396](https://github.com/http4s/http4s/pull/2396): Parameterize `Logger` middlewares to work with any `Http[G, F]` instead of requiring `HttpApp[F]`.
* [#2318](https://github.com/http4s/http4s/pull/2318): Replace `AttributeMap` with `io.christopherdavenport.Vault`
* [#2414](https://github.com/http4s/http4s/pull/2414): Default to a no-op cookie store in async-http-client for more uniform behavior with other clients
* [#2419](https://github.com/http4s/http4s/pull/2419): Relax constraint on `Retry` middleware from `Effect` to `Sync`

## Bugfixes
* [#2421](https://github.com/http4s/http4s/pull/2421): Fix buggy use of `toString` in async-http-client when rendering URIs.

## Enhancements
* [#2364](https://github.com/http4s/http4s/pull/2364): Scalafix `allocate` to `allocated`
* [#2366](https://github.com/http4s/http4s/pull/2366): Add `chunkBufferMaxSize` parameter to `BlazeClientBuilder` and `BlazeServerBuilder`. Change default to 10kB.
* [#2316](https://github.com/http4s/http4s/pull/2316): Support custom error messages in circe, argonaut, and jawn.
* [#2403](https://github.com/http4s/http4s/pull/2403): Add `MemoryAllocationExports` to `PrometheusExportService`
* [#2355](https://github.com/http4s/http4s/pull/2355), [#2407](https://github.com/http4s/http4s/pull/2407): Add new `HttpMethodOverride` middleware
* [#2391](https://github.com/http4s/http4s/pull/2391): Add `Authorization` to `*` as a default allowed header in default CORS config
* [#2424](https://github.com/http4s/http4s/pull/2424): Include Chunked Transfer-Encoding header in Multipart Requests

## Documentation
* [#2378](https://github.com/http4s/http4s/pull/2378): Fix typo in `EntityDecoder` scaladoc
* [#2374](https://github.com/http4s/http4s/pull/2374): Include scheme in CORS examples
* [#2399](https://github.com/http4s/http4s/pull/2399): Link to @kubukoz' presentation
* [#2418](https://github.com/http4s/http4s/pull/2418): Fix typo in CORS documentation
* [#2420](https://github.com/http4s/http4s/pull/2420): Add Raster Foundry to adopters

## Internal
* [#2359](https://github.com/http4s/http4s/pull/2359): Remove code coverage checks
* [#2382](https://github.com/http4s/http4s/pull/2382): Refactor the blaze-server pipeline construction
* [#2401](https://github.com/http4s/http4s/pull/2401), [#2408](https://github.com/http4s/http4s/pull/2408), [#2409](https://github.com/http4s/http4s/pull/2409): Stop building with sbt-rig, deal with fallout
* [#2422](https://github.com/http4s/http4s/pull/2422): Use Scala 2.12.8 and slash-syntax in SBT files

## Dependency upgrades
* async-http-client-2.7.0
* cats-1.6.0
* circe-0.11.1
* fs2-1.0.3
* jawn-fs2-0.14.2
* json4s-3.6.4
* log4s-1.7.0
* mockito-core-2.24.5 (tests only)
* okhttp-3.13.1
* parboiled-1.0.1 (http4s' internal fork)
* play-json-2.7.1
* sbt-build-info-0.9.0 (build only)
* sbt-native-packager-1.3.18 (examples only)
* sbt-updates-0.4.0 (build only)
* tomcat-9.0.6
* twirl-1.4.0

# v0.18.22 (2019-02-13)

## Enhancements
* [#2389](https://github.com/http4s/http4s/pull/2389): Add `RequestKey` to Logging when eviction is necessary

# v0.20.0-M5 (2019-01-12)

Consider the blaze beta and all other modules RC quality. Don't forget
there is a scalafix to assist migration from 0.18!

## Breaking changes
* [#2308](https://github.com/http4s/http4s/pull/2308): Change `allocate` to `allocated` on backend builders for consistency with `cats.effect.Resource#allocated`.
* [#2332](https://github.com/http4s/http4s/pull/2332): Make double slashes behave more reasonably in the DSL.
* [#2351](https://github.com/http4s/http4s/pull/2351): Change `clientAuthMode` on server builders from `Boolean` to sum type `SSLClientAuthMode`

## Enhancements
* [#2309](https://github.com/http4s/http4s/pull/2308): Specialize `TimeoutException` to `WaitQueueTimeoutException` in client pool manager.  Do not retry this by default in `Retry` middleware.
* [#2342](https://github.com/http4s/http4s/pull/2342): Add `expectOption` and `expectOptionOr` which behave like `expect` and `expectOr` respectively, but return `None` on `404` and `410` responses and `Some[A]` on other successful responses.  Other status codes still raise an error.
* [#2328](https://github.com/http4s/http4s/pull/2328): Add a `SecureSession` attribute to server requests to expose the SSL session ID, the cipher suite, the key size, and a list of X509 certificates.

## Documentation
* [#2337](https://github.com/http4s/http4s/pull/2337): Use `tut:silent` on imports in docs
* [#2336](https://github.com/http4s/http4s/pull/2336): Add example of building a server from a `Resource`

## Internal
* [#2310](https://github.com/http4s/http4s/pull/2310): Use max of 16 cores in `-Ybackend-parallelism`
* [#2332](https://github.com/http4s/http4s/pull/2332): Don't make `F` evidence parameter a val in jetty-client `ResponseListener`.

## Dependency upgrades
* blaze-0.14.0-M2
* circe-0.11.0
* jawn-0.14.1
* jawn-fs2-0.14.1
* json4s-3.6.3
* metrics-4.0.5
* okhttp-3.12.1
* play-json-2.6.13
* scalafix-0.9.1 (scalafix only)
* tomcat-9.0.14

# v0.20.0-M4 (2018-12-05)

## Bugfixes
* [#2283](https://github.com/http4s/http4s/pull/2283): Fix client metrics bug that decremented active requests and recorded time before the resource was released.
* [#2288](https://github.com/http4s/http4s/pull/2288): Stop leaking `IdleTimeoutStage`s in the blaze client.  They were not always removed properly, leading to multiple timeout stages remaining in a connection's blaze pipeline.
* [#2281](https://github.com/http4s/http4s/pull/2281): Fix `ClassCastException` on `decode` of an empty `Chunk`
* [#2305](https://github.com/http4s/http4s/pull/2305): Correctly shut down the blaze-client

## Enhancements
* [#2275](https://github.com/http4s/http4s/pull/2275): Set default prefix for Prometheus and Dropwizard metrics backends.
* [#2276](https://github.com/http4s/http4s/pull/2276): Make scalafix Github based instead of binary based
* [#2285](https://github.com/http4s/http4s/pull/2285): Finish deprecating `BlazeServer` in favor of `BlazeServerBuilder`.  The former's internals are now expressed in terms of the latter.
* [#2286](https://github.com/http4s/http4s/pull/2286): Improvements to scalafix
  * Fix `withEntitywithEntity` bug in migration
  * Migration to `BlazeServerBuilder`
  * Fix `MessageSyntax#withBody`
  * Import `ResponseCookie` instead of an alias to the old `Cookie`

# Documentation
* [#2297](https://github.com/http4s/http4s/pull/2297): Remove appveyor badge

## Dependency upgrades
* cats-1.5.0
* cats-effect-1.1.0
* jetty-9.4.14.v20181114
* kind-projector-0.9.9 (internal)
* mockito-2.23.4 (tests only)
* okhttp-3.12.0
* play-json-2.6.11
* simpleclient-0.6.0 (Prometheus)
* sbt-1.2.7 (build only)
* sbt-native-packager-1.3.15 (examples only)
* tut-0.6.10 (docs only)

# v0.20.0-M3 (2018-11-13)

## Breaking changes
* [#2228](https://github.com/http4s/http4s/pull/2228): Support more attributes for the response cookie in `CSRF` middleware. Configuration is now done through a builder, similar to backends.
* [#2269](https://github.com/http4s/http4s/pull/2269): In the client DSL, move the body parameter ahead of the `Uri`. This works around an ambiguous overload that previously made it impossible to call `(Uri, Header)` on methods that take a body.
* [#2262](https://github.com/http4s/http4s/pull/2262): Replace `Seq` with `Chain` in `UrlForm`.
* [#2197](https://github.com/http4s/http4s/pull/2262): Require `Signal` rather than `SignallingRef` in `serveWhile`

## Bugfixes
* [#2260](https://github.com/http4s/http4s/pull/2260): Fix leak in blaze-client on a canceled connection
* [#2258](https://github.com/http4s/http4s/pull/2258): Fix deadlocks in the blaze-client pool manager under cancellation and certain other failures.

## Enhancements
* [#2266](https://github.com/http4s/http4s/pull/2266): Support flag query parameters (i.e., parameters with no value) in the DSL with `FlagQueryParamMatcher`.
* [#2240](https://github.com/http4s/http4s/pull/2240): Add `.resource`, `.stream`. and `.allocate` constructors to all server and client builders.
* [#2242](https://github.com/http4s/http4s/pull/2242): Support setting socket channel options on blaze-server.
* [#2270](https://github.com/http4s/http4s/pull/2270): Refresh `MimeDB` from the IANA registry.

## Internal
* [#2250](https://github.com/http4s/http4s/pull/2250): Ignore http4s updates in scalafix-inputs
* [#2267](https://github.com/http4s/http4s/pull/2267): Drop appveyor continuous integration
* [#2256](https://github.com/http4s/http4s/pull/2256): Bump base version of scalafix to 0.18.21.
* [#2271](https://github.com/http4s/http4s/pull/2271): Fix compilation error introduced between [#2228](https://github.com/http4s/http4s/pull/2228) and [#2262](https://github.com/http4s/http4s/pull/2262).

## Documentation
* [#2255](https://github.com/http4s/http4s/pull/2255): Improve scalafix docs

## Dependency upgrades
* blaze-0.14.0-M11
* tomcat-9.0.13

# v0.20.0-M2 (2018-11-05)

## Bug fixes
* [#2239](https://github.com/http4s/http4s/pull/2239): Fix hang when `.allocate` on a client builder fails

## Breaking changes
* [#2207](https://github.com/http4s/http4s/pull/2207): Remove `PathNormalizer`. The functionality is now on `Uri.removeDotSegments`.
* [#2210](https://github.com/http4s/http4s/pull/2210): Streamline instances:
  * `Http4s`, `Http4sInstances`, and `Http4sFunctions` are deprecated
  * Move instances `F[A]` for cats type classes `F` into companions of `A`
  * `Http4sDsl` no longer mixes in `UriFunctions`
  * `EntityEncoderInstances` and `EntityDecoderInstances` are removed. The instances moved to the companion objects.
* [#2243](https://github.com/http4s/http4s/pull/2243): Cleanup `ServerBuilder` defaults and traits
  * Make `ServerBuilder` private.  The public server builders (e.g., `BlazeServerBuilder`) remain, but they no longer implement a public interface.
  * Remove `IdleTimeoutSupport`, `AsyncTimeout`, `SSLKeyStoreSupport`, `SSLContextSupport`, and `WebSocketSupport` traits. The properties remain on the public server builders.
  * Deprecated defaults on those support companion objects, in favor of `org.http4s.server.defaults`.
* [#2063](https://github.com/http4s/http4s/pull/2063): Cancel request whenever a blaze server connection is shutdown.
* [#2234](https://github.com/http4s/http4s/pull/2234): Clean up `Message` trait
  * Remove deprecated `EffectMessageSyntax`, `EffectRequestSyntax`, `EffectResponseSyntax` traits and associated objects
  * Remove `MessageOps`, `RequestOps`, and `ResponseOps` and put the removed methods, sans unneeded implicit parameters, directly in the classes
  * Deprecate `replaceAllHeaders`, pointing to `withHeaders` instead.
  * Deprecate `withType`, which takes a `MediaType` and just wraps it in a `Content-Type`
  * Add `withoutAttribute` and `withoutTrailerHeaders` to complement the with variants
  * Correct `filterHeaders`' scaladoc comment, which described the opposite of the behavior
  * Fix bug in `withoutContentType`

## Enhancements
* [#2205](https://github.com/http4s/http4s/pull/2205): Add new `ResponseTiming` middleware, which adds a header to the Response as opposed to full `MetricsOps`.
* [#2222](https://github.com/http4s/http4s/pull/2222): Add `shutdownTimeout` property to `JettyBuilder`.  Shutdown of the server waits for existing connections to complete for up to this duration before a hard shutdown with a `TimeoutException`.
* [#2227](https://github.com/http4s/http4s/pull/2227): Add `withMaxHeaderLength` setter to `BlazeClientBuilder`
* [#2230](https://github.com/http4s/http4s/pull/2230): `DefaultServerErrorHandler` only handles `NonFatal` `Throwable`s, instead of all `Throwable`s that aren't `VirtualMachineError`s
* [#2237](https://github.com/http4s/http4s/pull/2237): Support parsing cookies with trailing semi-colons. This is invalid per spec, but seen often in the wild.
* [#1687](https://github.com/http4s/http4s/pull/1687): Add a modeled `Link` header.
* [#2244](https://github.com/http4s/http4s/pull/2244): Refactor blaze-server idle timeout
  * Quiet `Abnormal NIO1HeadStage termination\njava.util.concurrent.TimeoutException: Timeout of 30 seconds triggered. Killing pipeline.` error logging, even on idling persistent connections.  This is reduced to a debug log.
  * Use a `TickWheelExecutor` resource per blaze-server instead of a global that does not shut down when the server does.

## Bug fixes
* [#2239](https://github.com/http4s/http4s/pull/2239): Fix hang when `.allocate` on a client builder fails
* [#2214](https://github.com/http4s/http4s/pull/2214): Add a scalafix from http4s-0.18.20 to 0.20.0-M2.  See [upgrading](https://http4s.org/v0.20/upgrading/) for instructions.
* [#2241](https://github.com/http4s/http4s/pull/2241): Restrict internal `IdleTimeoutStage` to a `FiniteDuration`.  Fixes an exception when converting to milliseconds when debug logging.

## Documentation
* [#2223](https://github.com/http4s/http4s/pull/2223): Fix color of EOL label on v0.19
* [#2226](https://github.com/http4s/http4s/pull/2226): Correct erroneous `Resource` in 0.19.0-M3 changelog

## Internal
* [#2219](https://github.com/http4s/http4s/pull/2219): Allow test failures on openjdk11 until we can fix the SSL issue
* [#2221](https://github.com/http4s/http4s/pull/2194): Don't grant MiMa exceptions for 0.19.1, which will never be

## Dependency upgrades
* async-http-client-2.6.0
* blaze-0.14.0-M10
* circe-0.10.1
* json4s-3.6.2
* sbt-native-packager-1.3.12 (examples only)
* tut-0.6.9 (docs only)

# v0.20.0-M1 (2018-10-27)

Due to the inadvertent release of 0.19.0, we have opened a new minor version.  The stable release with MiMa enforcement will be v0.20.0.

## Breaking changes
* [#2159](https://github.com/http4s/http4s/pull/2159): Add a `responseHeaderTimeout` property to `BlazeServerBuilder`. Responses that timeout are completed with `Response.timeout`, which defaults to 503 Service Unavailable.  `BlazeServerBuilder` now requires a `Timer[F]`.
* [#2177](https://github.com/http4s/http4s/pull/2177): Deprecate `org.http4s.syntax.async`, which was not directly relevant to HTTP.
* [#2131](https://github.com/http4s/http4s/pull/2131): Refactor server metrics
  * `http4s-server-metrics` module merged into `http4s-dropwizard-metrics`
  * `http4s-prometheus-server-metrics` module merged into `http4s-prometheus-metrics`
  * The `org.http4s.server.middleware.metrics.Metrics` middleware now takes a `MetricsOps`, implemented by Dropwizard, Prometheus, or your custom interpreter.
* [#2180](https://github.com/http4s/http4s/pull/2180): Change default response on `Timeout` middlware to `503 Service Unavailable`

## Enhancements
* [#2159](https://github.com/http4s/http4s/pull/2159): Set default client request timeout to 1 minute
* [#2163](https://github.com/http4s/http4s/pull/2163): Add `mapK` to `Request` and `Response`
* [#2168](https://github.com/http4s/http4s/pull/2168): Add `allocate` to client builders
* [#2174](https://github.com/http4s/http4s/pull/2159): Refactor the blaze-client timeout architecture.
  * A `TickWheelExecutor` is now allocated per client, instead of globally.
  * Request rendering and response parsing is now canceled more aggressively on timeout.
* [#2184](https://github.com/http4s/http4s/pull/2184): Receive response concurrently with sending request in blaze client. This reduces waste when the server is not interested in the entire request body.
* [#2190](https://github.com/http4s/http4s/pull/2190): Add `channelOptions` to blaze-client to customize socket options.

## Bug fixes
* [#2166](https://github.com/http4s/http4s/pull/2166): Fix request timeout calculation in blaze-client to resolve "Client response header timeout after 0 millseconds" error.
* [#2189](https://github.com/http4s/http4s/pull/2189): Manage the `TickWheelTimer` as a resource instead of an `F[A, F[Unit]]`. This prevents a leak in (extremely unlikely) cases of cancellation.

## Internal
* [#2179](https://github.com/http4s/http4s/pull/2179): Method to silence expected exceptions in tests
* [#2194](https://github.com/http4s/http4s/pull/2194): Remove ill-conceived, zero-timeout unit tests
* [#2199](https://github.com/http4s/http4s/pull/2199): Make client test sizes proportional to the number of processors for greater Travis stability

## Dependency upgrades
* alpn-boot-8.1.13.v20181017 (examples only)
* blaze-0.14.0-M9
* sbt-native-packager-1.3.11 (examples only)

# v0.18.21 (2018-11-05)

## Bug fixes
* [#2231](https://github.com/http4s/http4s/pull/2231): Fix off-by-one error that lets blaze-client wait queue grow one past its limit

# v0.18.20 (2018-10-18)

## Bug fixes
* [#2181](https://github.com/http4s/http4s/pull/2181): Honor `redactHeadersWhen` in client `RequestLogger` middleware

## Enhancements
* [#2178](https://github.com/http4s/http4s/pull/2178): Redact sensitive headers by default in `Retry` middleware. Add `retryWithRedactedHeaders` function that parameterizes the headers predicate.

## Documentation
* [#2147](https://github.com/http4s/http4s/pull/2147): Fix link to v0.19 docs

## Internal
* [#2130](https://github.com/http4s/http4s/pull/2130): Build with scala-2.12.7 and sbt-1.2.3

# ~~v0.19.0 (2018-10-05)~~

This release is identical to v0.19.0-M4.  We mistagged it.  Please proceed to the 0.20 series.

# v0.19.0-M4 (2018-10-05)

## Breaking changes
* [#2137](https://github.com/http4s/http4s/pull/2137): Remove `ExecutionContext` argument to jetty-client in favor of the `ContextShift[F]`.
* [#2070](https://github.com/http4s/http4s/pull/2070): Give `AbitraryInstances` unique names with `http4sTesting` prefix.
* [#2136](https://github.com/http4s/http4s/pull/2136): Add `stream` method to `Client` interface. Deprecate `streaming`, which is just a `flatMap` of `Stream`.
* [#2143](https://github.com/http4s/http4s/pull/2143): WebSocket model improvements:
  * The `org.http4s.websocket` package in unified in http4s-core
  * Drop http4s-websocket module dependency
  * All frames use an immutable `scodec.bits.ByteVector` instead of an `Array[Byte]`.
  * Frames moved from `WebSocketBits` to the `WebSocketFrame` companion
  * Rename all instances of `Websocket*` to `WebSocket*` for consistency
* [#2094](https://github.com/http4s/http4s/pull/2094): Metrics unification
  * Add a `MetricsOps` algebra to http4s-core to be implemented by any metrics backend.
  * Create new `Metrics` middleware in http4s-client based on `MetricsOps`
  * Replace http4s-dropwizard-client-metrics and http4s-proemtheus-client-metrics modules with http4s-dropwizard-metrics and http4s-prometheus-metrics to implement `MetricsOps`.

## Enhancements
* [#2149](https://github.com/http4s/http4s/pull/2134): Refresh `MimeDB` constants from the public registry
* [#2151](https://github.com/http4s/http4s/pull/2151): Changed default response timeout code from 500 to 503

## Documentation updates
* [#2134](https://github.com/http4s/http4s/pull/2134): Add Cats Friendly badge to readme
* [#2139](https://github.com/http4s/http4s/pull/2139): Reinstate example projects
* [#2145](https://github.com/http4s/http4s/pull/2145): Fix deprecated calls to `Client#streaming`

## Internal
* [#2126](https://github.com/http4s/http4s/pull/2126): Delete obsolete `bin` directory
* [#2127](https://github.com/http4s/http4s/pull/2127): Remove MiMa exceptions for new modules
* [#2128](https://github.com/http4s/http4s/pull/2128): Don't run `dependencyUpdates` on load
* [#2129](https://github.com/http4s/http4s/pull/2129): Build with sbt-1.2.3 and scala-2.12.7
* [#2133](https://github.com/http4s/http4s/pull/2133): Build with kind-projector-0.9.8
* [#2146](https://github.com/http4s/http4s/pull/2146): Remove all use of `OutboundCommand` in blaze integration

## Dependency upgrades
* async-http-client-2.5.4
* blaze-0.14.0-M5
* fs2-1.0.0
* jawn-0.13.0
* scala-xml-1.1.1

# v0.19.0-M3 (2018-09-27)

## Breaking changes
* [#2081](https://github.com/http4s/http4s/pull/2081): Remove `OkHttp` code redundant with `OkHttpBuilder`.
* [#2092](https://github.com/http4s/http4s/pull/2092): Remove `ExecutionContext` and `Timer` implicits from async-http-client. Threads are managed by the `ContextShift`.
* [#2115](https://github.com/http4s/http4s/pull/2115): Refactoring of `Server` and `ServerBuilder`:
  * Removed `Server#shutdown`, `Server#shutdownNow`, `Server#onShutdown`, and `Server#awaitShutdown`.  `Server` lifecycles are managed as a `fs2.Stream` or a `cats.effect.Resource`.
  * `ServerBuilder#start` replaced by `Server#resource`, which shuts down the `Server` after use.
  * Added a `ServerBuilder#stream` to construct a `Stream` from a `Resource`.
* [#2118](https://github.com/http4s/http4s/pull/2118): Finalize various case classes.
* [#2102](https://github.com/http4s/http4s/pull/2102): Refactoring of `Client` and some builders:
  * `Client` is no longer a case class.  Construct a new `Client` backend or middleware with `Client.apply(run: Request[F] => Resource[F, Response[F]])` for any `F` with a `Bracket[Throwable, F]`.
  * Removed `DisposableResponse[F]` in favor of `Resource[F, Response[F]]`.
  * Removed `Client#open` in favor of `Client#run`.
  * Removed `Client#shutdown` in favor of `cats.effect.Resource` or `fs2.Stream`.
  * Removed `AsyncHttpClient.apply`. It was not referentially transparent, and no longer possible. Use `AsyncHttpClient.resource` instead.
  * Removed deprecated `blaze.Http1Client.apply`

## Enhancements
* [#2042](https://github.com/http4s/http4s/pull/2042): New `Throttle` server middleware
* [#2036](https://github.com/http4s/http4s/pull/2036): New `http4s-jetty-client` backend, with HTTP/2 support
* [#2080](https://github.com/http4s/http4s/pull/2080): Make `Http4sMatchers` polymorphic on their effect type
* [#2082](https://github.com/http4s/http4s/pull/2082): Structured parser for the `Origin` header
* [#2061](https://github.com/http4s/http4s/pull/2061): Send `Disconnect` event on EOF in blaze-server for faster cleanup of mid stages
* [#2093](https://github.com/http4s/http4s/pull/2093): Track redirects in the `FollowRedirect` client middleware
* [#2109](https://github.com/http4s/http4s/pull/2109): Add `→` as a synonym for `->` in http4s-dsl
* [#2100](https://github.com/http4s/http4s/pull/2100): Tighten up module dependencies
  * http4s-testing only depends on specs2-matchers instead of specs2-core
  * http4s-prometheus-server-metrics depends on simpleclient_common instead of simpleclient

## Bugfixes
* [#2069](https://github.com/http4s/http4s/pull/2069): Add proper `withMaxTotalConnections` method to `BlazeClientBuilder` in place of misnamed `withIdleTimeout` overload.
* [#2106](https://github.com/http4s/http4s/pull/2106): Add the servlet timeout listener before the response has a chance to complete the `AsyncContext`

## Documentation updates
* [#2076](https://github.com/http4s/http4s/pull/2076): Align coloring of legend and table for milestone on versoins page
* [#2077](https://github.com/http4s/http4s/pull/2077): Replace Typelevel Code of Conduct with Scala Code of Conduct
* [#2083](https://github.com/http4s/http4s/pull/2083): Fix link to 0.19 on the website
* [#2100](https://github.com/http4s/http4s/pull/2100): Correct `re-start` to `reStart` in docs

## Internal
* [#2105](https://github.com/http4s/http4s/pull/2105): Test on OpenJDK 11
* [#2113](https://github.com/http4s/http4s/pull/2113): Check for unused compile dependencies in build
* [#2115](https://github.com/http4s/http4s/pull/2115): Stop testing on Oracle JDK 10
* [#2079](https://github.com/http4s/http4s/pull/2079): Use `readRange`, as contributed to fs2
* [#2123](https://github.com/http4s/http4s/pull/2123): Remove unmaintained `load-test` module

## Dependency upgrades
* cats-1.4.0
* circe-0.10.0
* fs2-1.0.0-RC1
* jawn-fs2-0.13.0-RC1
* play-json-3.6.10 for Scala 2.11.x
* tomcat-9.0.12

# v0.18.19 (2018-09-27)

## Bug fixes
* [#2101](https://github.com/http4s/http4s/pull/2101): `haveHeaders` checks by equality, not reference
* [#2117](https://github.com/http4s/http4s/pull/2117): Handle unsuccessful responses in `JavaNetClient`

## Internal
* [#2116](https://github.com/http4s/http4s/pull/2116): Test against OpenJDK 11. Retire Oracle JDK 10.

# v0.18.18 (2018-09-18)

## Bug fixes
* [#2048](https://github.com/http4s/http4s/pull/2048): Correct misleading logging in `Retry` middleware
* [#2078](https://github.com/http4s/http4s/pull/2078): Replace generic exception on full wait queue with new `WaitQueueFullFailure`

## Enhancements
* [#2078](https://github.com/http4s/http4s/pull/2078): Replace generic exception on full wait queue with new `WaitQueueFullFailure`
* [#2095](https://github.com/http4s/http4s/pull/2095): Add `Monoid[UrlForm]` instance

## Dependency upgrades
* cats-1.4.0
* fs2-0.10.6
* jetty-9.4.12.v20180830
* tomcat-9.0.12

# v0.19.0-M2 (2018-09-07)

## Breaking changes
* [#1802](https://github.com/http4s/http4s/pull/1802): Race servlet requests against the `AsyncContext.timeout`. `JettyBuilder` and `TomcatBuilder` now require a `ConcurrentEffect` instance.
* [#1934](https://github.com/http4s/http4s/pull/1934): Refactoring of `ConnectionManager`.  Now requires a `Concurrent` instance, which ripples to a `ConcurrentEffect` in blaze-client builders
* [#2023](https://github.com/http4s/http4s/pull/2023): Don't overwrite existing `Vary` headers from `CORS`
* [#2030](https://github.com/http4s/http4s/pull/2023): Restrict `MethodNotAllowed` response generator in DSL
* [#2032](https://github.com/http4s/http4s/pull/2032): Eliminate mutable `Status` registry. IANA-registered `Status`es are still cached, but `register` is no longer public.
* [#2026](https://github.com/http4s/http4s/pull/2026): `CSRF` enhancements
  * CSRF tokens represented with a newtype
  * CSRF token signatures are encoded hexadecimal strings, making them URI-safe.
  * Added a `headerCheck: Request[F] => Boolean` parameter
  * Added an `onFailure: Response[F]` parameter, which defaults to a `403`. This was formerly a hardcoded `401`.
* [#1993](https://github.com/http4s/http4s/pull/2026): Massive changes from cats-effect and fs2 upgrades
  * `Timer` added to `AsyncHttpClient`
  * Dropwizard `Metrics` middleware now takes a `Clock` rather than a `Timer`
  * Client builders renamed and refactored for consistency and to support binary compatible evolution after 1.0:
    * `BlazeClientBuilder` replaces `Http1Client`, `BlazeClient`, and `BlazeClientConfig`
    * Removed deprecated `SimpleHttp1Client`
    * `JavaNetClient` renamed to `JavaNetClientBuilder`, which now has a `resource` and `stream`
    * `OkHttp` renamed to `OkHttpBuilder`.  The client now created from an `OkHttpClient` instance instead of an `F[OkHttpClient.Builder]`. A default client can be created as a `Resource` through `OkHttp.default`.
  * Fallout from removal of `fs2.Segment`
    * `EntityDecoder.collectBinary` now decodes a `Chunk`
    * `EntityDecoder.binaryChunk` deprecated
    * `SegmentWriter` is removed
    * Changes to:
      * `ChunkWriter`s in blaze rewritten
      * `Logger` middlewares
      * `MemoryCache`
  * Blocking I/O now requires a blocking `ExecutionContext` and a `ContextShift`:
    * `EntityDecoder`s:
      * `EntityDecoder.binFile`
      * `EntityDecoder.textFile`
      * `MultipartDecoder.mixedMultipart`
    * `EntityEncoder`s (no longer implicit):
      * `File`
      * `Path`
      * `InputStream`
      * `Reader`
    * Multipart:
      * `MultipartParser.parseStreamedFile`
      * `MultipartParser.parseToPartsStreamedFile`
      * `Part.fileData`
    * Static resources:
      * `StaticFile.fromString`
      * `StaticFile.fromResource`
      * `StaticFile.fromURL`
      * `StaticFile.fromFile`
      * `FileService.Config`
      * `ResourceService.Config`
      * `WebjarService.Config`
    * `OkHttpBuilder`
    * Servlets:
      * `BlockingHttp4sServlet`
      * `BlockingServletIo`
  * Servlet backend changes:
    * `Http4sServlet` no longer shift onto an `ExecutionContext` by default.  Accordingly, `ServerBuilder` no longer has a `withExecutionContext`.
    * Jetty and Tomcat builders use their native executor types instead of shifting onto an `ExecutionContext`.  Accordingly, `ServletBuilder#withExecutionContext` is removed.
    * `AsyncHttp4sServlet` and `ServletContextSyntax` now default to non-blocking I/O.  No startup check is made against the servlet version, which failed classloading on an older servlet container.  Neither takes an `ExeuctionContext` parameter anymore.
  * Removed deprecated `StreamApp` aliases. `fs2.StreamApp` is removed and replaced by `cats.effect.IOApp`, `monix.eval.TaskApp`, or similar.
  * Removed deprecated `ServerApp`.
  * `EntityLimiter` middleware now requires an `ApplicativeError`
* [#2054](https://github.com/http4s/http4s/pull/2054): blaze-server builder changes
  * `BlazeBuilder` deprecated for `BlazeServerBuilder`
  * `BlazeServerBuidler` has a single `withHttpApp(HttpApp)` in place of zero-to-many calls `mountService(HttpRoutes)`.
    * This change makes it possible to mount an `HttpApp` wrapped in a `Logger` middleware, which only supports `HttpApp`
    * Call `.orNotFound`, from `org.http4s.implicits._`, to cap an `HttpRoutes` as `HttpApp`
    * Use `Router` to combine multiple `HttpRoutes` into a single `HttpRoutes` by prefix
    * This interface will see more changes before 0.19.0 to promote long-term binary compatibility

## Enhancements
* [#1953](https://github.com/http4s/http4s/pull/1953): Add `UUIDVar` path extractor
* [#1963](https://github.com/http4s/http4s/pull/1963): Throw `ConnectException` rather than `IOException` on blaze-client connection failures
* [#1961](https://github.com/http4s/http4s/pull/1961): New `http4s-prometheus-client-metrics` module
* [#1974](https://github.com/http4s/http4s/pull/1974): New `http4s-client-metrics` module for Dropwizard Metrics
* [#1973](https://github.com/http4s/http4s/pull/1973): Add `onClose` handler to `WebSocketBuilder`
* [#2024](https://github.com/http4s/http4s/pull/2024): Add `HeaderEcho` server middleware
* [#2062](https://github.com/http4s/http4s/pull/2062): Eliminate "unhandled inbund command: Disconnected"` warnings in blaze-server

## Bugfixes
* [#2027](https://github.com/http4s/http4s/pull/2024): Miscellaneous websocket fixes
  * Stop sending frames even after closed
  * Avoid deadlock on small threadpools
  * Send `Close` frame in response to `Close` frame

## Documentation updates
* [#1935](https://github.com/http4s/http4s/pull/1953): Make `http4sVersion` lowercase
* [#1943](https://github.com/http4s/http4s/pull/1943): Make the imports in the Client documentation silent
* [#1944](https://github.com/http4s/http4s/pull/1944): Upgrade to cryptobits-1.2
* [#1971](https://github.com/http4s/http4s/pull/1971): Minor corrections to DSL tut
* [#1972](https://github.com/http4s/http4s/pull/1972): Add `UUIDVar` to DSL tut
* [#2034](https://github.com/http4s/http4s/pull/1958): Add branch to quickstart instructions
* [#2035](https://github.com/http4s/http4s/pull/2035): Add Christopher Davenport to community staff
* [#2060](https://github.com/http4s/http4s/pull/2060): Guide to setting up IntelliJ for contributors

## Internal
* [#1966](https://github.com/http4s/http4s/pull/1966): Use scalafmt directly from IntelliJ
* [#1968](https://github.com/http4s/http4s/pull/1968): Build with sbt-1.2.1
* [#1996](https://github.com/http4s/http4s/pull/1996): Internal refactoring of `JettyBuilder`
* [#2041](https://github.com/http4s/http4s/pull/2041): Simplify implementations of `RetryPolicy`
* [#2050](https://github.com/http4s/http4s/pull/2050): Replace test `ExecutionContext` in `Http4sWSStageSpec`
* [#2052](https://github.com/http4s/http4s/pull/2050): Introduce expiring `TestScheduler` to avoid leaking threads on tests

## Dependency upgrades
* async-http-client-2.5.2
* blaze-0.14.0-M4
* cats-1.3.1
* cats-effect-1.0.0
* circe-0.10.0-M2
* fs2-1.0.0-M5
* jawn-0.13.0
* jawn-fs2-0.13.0-M4
* json4s-3.6.0

# v0.18.17 (2018-09-04)
* Accumulate errors in `OptionalMultiQueryParamDecoderMatcher` [#2000](https://github.com/http4s/pull/2000)
* New http4s-scalatags module [#2002](https://github.com/http4s/pull/2002)
* Resubmit bodies in `Retry` middleware where allowed by policy [#2001](https://github.com/http4s/pull/2001)
* Dependency upgrades:
  * play-json-3.6.10 (for Scala 2.12)
  * tomcat-9.0.11

# v0.18.16 (2018-08-14)
* Fix regression for `AutoSlash` when nested in a `Router` [#1948](https://github.com/http4s/http4s/pull/1948)
* Respect `redactHeadersWhen` in `Logger` middleware [#1952](https://github.com/http4s/http4s/pull/1952)
* Capture `BufferPoolsExports` in prometheus server middleware [#1977](https://github.com/http4s/http4s/pull/1977)
* Make `Referer` header extractable [#1984](https://github.com/http4s/http4s/pull/1984)
* Log server startup banner in a single call to prevent interspersion [#1985](https://github.com/http4s/http4s/pull/1985)
* Add support module for play-json [#1946](https://github.com/http4s/http4s/pull/1946)
* Introduce `TranslateUri` middleware, which checks the prefix of the service it's translating against the request. Deprecated `URITranslation`, which chopped the prefix length without checking for a match. [#1964](https://github.com/http4s/http4s/pull/1964)
* Dependency upgrades:
  * cats-1.2.0
  * metrics-4.0.3
  * okhttp-3.11.0
  * prometheus-client-0.5.0
  * scodec-bits-1.1.6

# v0.18.15 (2018-07-05)
* Bugfix for `AutoSlash` Middleware in Router [#1937](https://github.com/http4s/http4s/pull/1937)
* Add `StaticHeaders` middleware that appends static headers to a service [#1939](https://github.com/http4s/http4s/pull/1939)

# v0.19.0-M1 (2018-07-04)
* Add accumulating version of circe `EntityDecoder` [#1647](https://github.com/http4/http4s/1647)
* Add ETag support to `StaticFile` [#1652](https://github.com/http4s/http4s/pull/1652)
* Reintroduce the option for fallthrough for authenticated services [#1670]((https://github.com/http4s/http4s/pull/1670)
* Separate `Cookie` into `RequestCookie` and `ResponseCookie` [#1676](https://github.com/http4s/http4s/pull/1676)
* Add `Eq[Uri]` instance [#1688](https://github.com/http4s/http4s/pull/1688)
* Deprecate `Message#withBody` in favor of `Message#withEntity`.  The latter returns a `Message[F]` rather than an `F[Message[F]]`. [#1694](https://github.com/http4s/http4s/pull/1694)
* Myriad new `Arbitrary` and `Cogen` instances [#1677](https://github.com/http4s/http4s/pull/1677)
* Add non-deprecated `LocationResponseGenerator` functions [#1715](https://github.com/http4s/http4s/pull/1715)
* Relax constraint on `Router` from `Sync` to `Monad` [#1723](https://github.com/http4s/http4s/pull/1723)
* Drop scodec-bits dependency [#1732](https://github.com/http4s/http4s/pull/1732)
* Add `Show[ETag]` instance [#1749](https://github.com/http4s/http4s/pull/1749)
* Replace `fs2.Scheduler` with `cats.effect.Timer` in `Retry` [#1754](https://github.com/http4s/http4s/pull/1754)
* Remove `Sync` constraint from `EntityEncoder[Multipart]` [#1762](https://github.com/http4s/http4s/pull/1762)
* Generate `MediaType`s from [MimeDB](https://github.com/jshttp/mime-db) [#1770](https://github.com/http4s/http4s/pull/1770)
  * Continue phasing out `Renderable` with `MediaRange` and `MediaType`.
  * Media types are now namespaced by main type.  This reduces backticks.  For example, `` MediaType.`text/plain` `` is replaced by `MediaType.text.plain`.
* Remove `Registry`. [#1770](https://github.com/http4s/http4s/pull/1770)
* Deprecate `HttpService`: [#1693](https://github.com/http4s/http4s/pull/1693)
  * Introduces an `Http[F[_], G[_]]` type alias
  * `HttpService` is replaced by `HttpRoutes`, which is an `Http[OptionT[F, ?], ?]`.  `HttpRoutes.of` replaces `HttpService` constructor from `PartialFunction`s.
  * `HttpApp` is an `Http[F, F]`, representing a total HTTP function.
* Add `BlockingHttp4sServlet` for use in Google App Engine and Servlet 2.5 containers.  Rename `Http4sServlet` to `AsyncHttp4sServlet`. [#1830](https://github.com/http4s/http4s/pull/1830)
* Generalize `Logger` middleware to log with `String => Unit` instead of `logger.info(_)` [#1839](https://github.com/http4s/http4s/pull/1839)
* Generalize `AutoSlash` middleware to work on `Kleisli[F, Request[G], B]` given `MonoidK[F]` and `Functor[G]`. [#1885](https://github.com/http4s/http4s/pull/1885)
* Generalize `CORS` middleware to work on `Http[F, G]` given `Applicative[F]` and `Functor[G]`. [#1889](https://github.com/http4s/http4s/pull/1889)
* Generalize `ChunkAggegator` middleware to work on `Kleisli[F, A, Response[G]]` given `G ~> F`, `FlatMap[F]`, and `Sync[G]`. [#1886](https://github.com/http4s/http4s/pull/1886)
* Generalize `EntityLimiter` middleware to work on `Kleisli[F, Request[G], B]`. [#1892](https://github.com/http4s/http4s/pull/1892)
* Generalize `HSTS` middleware to work on `Kleisli[F, A, Response[G]]` given `Functor[F]` and `Functor[G]`. [#1893](https://github.com/http4s/http4s/pull/1893)
* Generalize `UrlFormLifter` middleware to work on `Kleisli[F, Request[G], Response[G]]` given `G ~> F`, `Sync[F]` and `Sync[G]`.  [#1894](https://github.com/http4s/http4s/pull/1894)
* Generalize `Timeout` middleware to work on `Kleisli[F, A, Response[G]]` given `Concurrent[F]` and `Timer[F]`. [#1899](https://github.com/http4s/http4s/pull/1899)
* Generalize `VirtualHost` middleware to work on `Kleisli[F, Request[G], Response[G]]` given `Applicative[F]`.  [#1902](https://github.com/http4s/http4s/pull/1902)
* Generalize `URITranslate` middleware to work on `Kleisli[F, Request[G], B]` given `Functor[G]`.  [#1895](https://github.com/http4s/http4s/pull/1895)
* Generalize `CSRF` middleware to work on `Kleisli[F, Request[G], Response[G]]` given `Sync[F]` and `Applicative[G]`.  [#1909](https://github.com/http4s/http4s/pull/1909)
* Generalize `ResponseLogger` middleware to work on `Kleisli[F, A, Response[F]]` given `Effect[F]`.  [#1916](https://github.com/http4s/http4s/pull/1916)
* Make `Logger`, `RequestLogger`, and `ResponseLogger` work on `HttpApp[F]` so a `Response` is guaranteed unless the service raises an error [#1916](https://github.com/http4s/http4s/pull/1916)
* Rename `RequestLogger.apply0` and `ResponseLogger.apply0` to `RequestLogger.apply` and `ResponseLogger.apply`.  [#1837](https://github.com/http4s/http4s/pull/1837)
* Move `org.http4s.server.ServerSoftware` to `org.http4s.ServerSoftware` [#1884](https://github.com/http4s/http4s/pull/1884)
* Fix `Uncompressible` and `NotBinary` flags in `MimeDB` generator. [#1900](https://github.com/http4s/http4s/pull/1884)
* Generalize `DefaultHead` middleware to work on `Http[F, G]` given `Functor[F]` and `MonoidK[F]` [#1903](https://github.com/http4s/http4s/pull/1903)
* Generalize `GZip` middleware to work on `Http[F, G]` given `Functor[F]` and `Functor[G]` [#1903](https://github.com/http4s/http4s/pull/1903)
* `jawnDecoder` takes a `RawFacade` instead of a `Facade`
* Change `BasicCredentials` extractor to return `(String, String)` [#1924](https://github.com/http4s/http4s/1925)
* `Effect` constraint relaxed to `Sync`:
  * `Logger.logMessage`
* `Effect` constraint relaxed to `Async`:
  * `JavaNetClient`
* `Effect` constraint changed to `Concurrent`:
  * `Logger` (client and server)
  * `RequestLogger` (client and server)
  * `ResponseLogger` (client and server)
  * `ServerBuilder#serve` (moved to abstract member of `ServerBuilder`)
* `Effect` constraint strengthened to `ConcurrentEffect`:
  * `AsyncHttpClient`
  * `BlazeBuilder`
  * `JettyBuilder`
  * `TomcatBuilder`
* Implicit `ExecutionContext` removed from:
  * `RequestLogger` (client and server)
  * `ResponseLogger` (client and server)
  * `ServerBuilder#serve`
  * `ArbitraryInstances.arbitraryEntityDecoder`
  * `ArbitraryInstances.cogenEntity`
  * `ArbitraryInstances.cogenEntityBody`
  * `ArbitraryInstances.cogenMessage`
  * `JavaNetClient`
* Implicit `Timer` added to:
  * `AsyncHttpClient`
  * `JavaNetClient.create`
* `Http4sWsStage` removed from public API
* Removed charset for argonaut instances [#1914](https://github.com/http4s/http4s/pull/1914)
* Dependency upgrades:
  * async-http-client-2.4.9
  * blaze-0.14.0-M3
  * cats-effect-1.0.0-RC2
  * circe-0.10.0-M1
  * fs2-1.0.0-M1
  * fs2-reactive-streams-0.6.0
  * jawn-0.12.1
  * jawn-fs2-0.13.0-M1
  * prometheus-0.4.0
  * scala-xml-1.1.0

# v0.18.14 (2018-07-03)
* Add `CirceEntityCodec` to provide an implicit `EntityEncoder` or `EntityDecoder` from an `Encoder` or `Decoder`, respectively. [#1917](https://github.com/http4s/http4s/pull/1917)
* Add a client backend based on `java.net.HttpURLConnection`.  Note that this client blocks and is primarily intended for use in a REPL. [#1882](https://github.com/http4s/http4s/pull/1882)
* Dependency upgrades:
  * jetty-9.4.11
  * tomcat-9.0.10
	
# v0.18.13 (2018-06-22)
* Downcase type in `MediaRange` generator [#1907](https://github.com/http4s/http4s/pull/1907)
* Fixed bug where `PoolManager` would try to dequeue from an empty queue [#1922](https://github.com/http4s/http4s/pull/1922)
* Dependency upgrades:
  * argonaut-6.2.2
  * fs2-0.10.5

# v0.18.12 (2018-05-28)
* Deprecated `Part.empty` [#1858](https://github.com/http4s/http4s/pull/1858)
* Log requests with an unconsumed body [#1861](https://github.com/http4s/http4s/pull/1861)
* Log requests when the service returns `None` or raises an error [#1875](https://github.com/http4s/http4s/pull/1875)
* Support streaming parsing of multipart and storing large parts as temp files [#1865](https://github.com/http4s/http4s/pull/1865)
* Add an OkHttp client, with HTTP/2 support [#1864](https://github.com/http4s/http4s/pull/1864)
* Add `Host` header to requests to `Client.fromHttpService` if the request URI is absolute [#1874](https://github.com/http4s/http4s/pull/1874)
* Log `"service returned None"` or `"service raised error"` in service `ResponseLogger` when the service does not produce a successful response [#1879](https://github.com/http4s/http4s/pull/1879)
* Dependency upgrades:
  * jetty-9.4.10.v20180503
  * json4s-3.5.4
  * tomcat-9.0.8

# v0.18.11 (2018-05-10)
* Prevent zero-padding of servlet input chunks [#1835](https://github.com/http4s/http4s/pull/1835)
* Fix deadlock in client loggers.  `RequestLogger.apply` and `ResponseLogger.apply` are each replaced by `apply0` to maintain binary compatibility. [#1837](https://github.com/http4s/http4s/pull/1837)
* New `http4s-boopickle` module supports entity codecs through `boopickle.Pickler` [#1826](https://github.com/http4s/http4s/pull/1826)
* Log as much of the response as is consumed in the client. Previously, failure to consume the entire body prevented any part of the body from being logged. [#1846](https://github.com/http4s/http4s/pull/1846)
* Dependency upgrades:
  * prometheus-client-java-0.4.0

# v0.18.10 (2018-05-03)
* Eliminate dependency on Macro Paradise and macro-compat [#1816](https://github.com/http4s/http4s/pull/1816)
* Add `Logging` middleware for client [#1820](https://github.com/http4s/http4s/pull/1820)
* Make blaze-client tick wheel executor lazy [#1822](https://github.com/http4s/http4s/pull/1822)
* Dependency upgrades:
  * cats-effect-0.10.1
  * fs2-0.10.4
  * specs2-4.1.0

# v0.18.9 (2018-04-17)
* Log any exceptions when writing the header in blaze-server for HTTP/1 [#1781](https://github.com/http4s/http4s/pull/1781)
* Drain the response body (thus running its finalizer) when there is an error writing a servlet header or body [#1782](https://github.com/http4s/http4s/pull/1782)
* Clean up logging of errors thrown by services. Prevents the possible swallowing of errors thrown during `renderResponse` in blaze-server and `Http4sServlet` [#1783](https://github.com/http4s/http4s/pull/1783)
* Fix `Uri.Scheme` parser for schemes beginning with `http` other than `https` [#1790](https://github.com/http4s/http4s/pull/1790)
* Fix blaze-client to reset the connection start time on each invocation of the `F[DisposableResponse]`. This fixes the "timeout after 0 milliseconds" error. [#1792](https://github.com/http4s/http4s/pull/1792)
* Depdency upgrades:
  * blaze-0.12.13
  * http4s-websocket-0.2.1
  * specs2-4.0.4
  * tomcat-9.0.7

# v0.18.8 (2018-04-11)
* Improved ScalaDoc for BlazeBuilder [#1775](https://github.com/http4s/http4s/pull/1775)
* Added a stream constructor for async-http-client [#1776](https://github.com/http4s/http4s/pull/1776)
* http4s-prometheus-server-metrics project created. Prometheus Metrics middleware implemented for metrics on http4s server. Exposes an HttpService ready to be scraped by Prometheus, as well pairing to a CollectorRegistry for custom metric registration. [#1778](https://github.com/http4s/http4s/pull/1778)

# v0.18.7 (2018-04-04)
* Multipart parser defaults to fields interpreted as utf-8. [#1767](https://github.com/http4s/http4s/pull/1767)

# v0.18.6 (2018-04-03)
* Fix parsing of multipart bodies across chunk boundaries. [#1764](https://github.com/http4s/http4s/pull/1764)

# v0.18.5 (2018-03-28)
* Add `&` extractor to http4s-dsl. [#1758](https://github.com/http4s/http4s/pull/1758)
* Deprecate `EntityEncoder[F, Future[A]]`.  The `EntityEncoder` is strict in its argument, which causes any side effect of the `Future` to execute immediately.  Wrap your `future` in `IO.fromFuture(IO(future))` instead. [#1759](https://github.com/http4s/http4s/pull/1759)
* Dependency upgrades:
  * circe-0.9.3

# v0.18.4 (2018-03-23)
* Deprecate old `Timeout` middleware methods in favor of new ones that use `FiniteDuration` and cancel timed out effects [#1725](https://github.com/http4s/http4s/pull/1725)
* Add `expectOr` methods to client for custom error handling on failed expects [#1726](https://github.com/http4s/http4s/pull/1726)
* Replace buffered multipart parser with a streaming version. Deprecate all uses of fs2-scodec. [#1727](https://github.com/http4s/http4s/pull/1727)
* Dependency upgrades:
  * blaze-0.12.2
  * fs2-0.10.3
  * log4s-1.6.1
  * jetty-9.4.9.v20180320

# v0.18.3 (2018-03-17)
* Remove duplicate logging in pool manager [#1683]((https://github.com/http4s/http4s/pull/1683)
* Add request/response specific properties to logging [#1709](https://github.com/http4s/http4s/pull/1709)
* Dependency upgrades:
  * async-http-client-2.0.39
  * cats-1.1.0
  * cats-effect-0.10
  * circe-0.9.2
  * discipline-0.9.0
  * jawn-fs2-0.12.2
  * log4s-1.5.0
  * twirl-1.3.15

# v0.18.2 (2018-03-09)
* Qualify reference to `identity` in `uriLiteral` macro [#1697](https://github.com/http4s/http4s/pull/1697)
* Make `Retry` use the correct duration units [#1698](https://github.com/http4s/http4s/pull/1698)
* Dependency upgrades:
  * tomcat-9.0.6

# v0.18.1 (2018-02-27)
* Fix the rendering of trailer headers in blaze [#1629](https://github.com/http4s/http4s/pull/1629)
* Fix race condition between shutdown and parsing in Http1SeverStage [#1675](https://github.com/http4s/http4s/pull/1675)
* Don't use filter in `Arbitrary[``Content-Length``]` [#1678](https://github.com/http4s/http4s/pull/1678)
* Opt-in fallthrough for authenticated services [#1681](https://github.com/http4s/http4s/pull/1681)
* Dependency upgrades:
  * cats-effect-0.9
  * fs2-0.10.2
  * fs2-reactive-streams-0.5.1
  * jawn-fs2-0.12.1
  * specs2-4.0.3
  * tomcat-9.0.5
  * twirl-1.3.4

# v0.18.0 (2018-02-01)
* Add `filename` method to `Part`
* Dependency upgrades:
  * fs2-0.10.0
  * fs2-reactive-streams-0.5.0
  * jawn-fs2-0.12.0

# v0.18.0-M9 (2018-01-26)
* Emit Exit Codes On Server Shutdown [#1638](https://github.com/http4s/http4s/pull/1638) [#1637](https://github.com/http4s/http4s/pull/1637)
* Register Termination Signal and Frame in Http4sWSStage [#1631](https://github.com/http4s/http4s/pull/1631)
* Trailer Headers Are Now Being Emitted Properly [#1629](https://github.com/http4s/http4s/pull/1629)
* Dependency Upgrades:
   * alpn-boot-8.1.12.v20180117
   * circe-0.9.1
   * fs2-0.10.0-RC2
   * fs2-reactive-streams-0.3.0
   * jawn-fs2-0.12.0-M7
   * metrics-4.0.2
   * tomcat-9.0.4

# v0.18.0-M8 (2018-01-05)
* Dependency Upgrades:
   * argonaut-6.2.1
   * circe-0.9.0
   * fs2-0.10.0-M11
   * fs2-reactive-streams-0.2.8
   * jawn-fs2-0.12.0-M6
   * cats-1.0.1
   * cats-effect-0.8

# v0.18.0-M7 (2017-12-23)
* Relax various typeclass constraints from `Effect` to `Sync` or `Async`. [#1587](https://github.com/http4s/http4s/pull/1587)
* Operate on `Segment` instead of `Chunk` [#1588](https://github.com/http4s/http4s/pull/1588)
   * `EntityDecoder.collectBinary` and `EntityDecoder.binary` now
     return `Segment[Byte, Unit]` instead of `Chunk[Byte]`.
   * Add `EntityDecoder.binaryChunk`.
   * Add `EntityEncoder.segmentEncoder`.
   * `http4sMonoidForChunk` replaced by `http4sMonoidForSegment`.
* Add new generators for core RFC 2616 types. [#1593](https://github.com/http4s/http4s/pull/1593)
* Undo obsolete copying of bytes in `StaticFile.fromURL`. [#1202](https://github.com/http4s/http4s/pull/1202)
* Optimize conversion of `Chunk.Bytes` and `ByteVectorChunk` to `ByteBuffer. [#1602](https://github.com/http4s/http4s/pull/1602)
* Rename `read` to `send` and `write` to `receive` in websocket model. [#1603](https://github.com/http4s/http4s/pull/1603)
* Remove `MediaRange` mutable `Registry` and add `HttpCodec[MediaRange]` instance [#1597](https://github.com/http4s/http4s/pull/1597)
* Remove `Monoid[Segment[A, Unit]]` instance, which is now provided by fs2. [#1609](https://github.com/http4s/http4s/pull/1609)
* Introduce `WebSocketBuilder` to build `WebSocket` responses.  Allows headers (e.g., `Sec-WebSocket-Protocol`) on a successful handshake, as well as customization of the response to failed handshakes. [#1607](https://github.com/http4s/http4s/pull/1607)
* Don't catch exceptions thrown by `EntityDecoder.decodeBy`. Complain loudly in logs about exceptions thrown by `HttpService` rather than raised in `F`. [#1592](https://github.com/http4s/http4s/pull/1592)
* Make `abnormal-terminations` and `service-errors` Metrics names plural. [#1611](https://github.com/http4s/http4s/pull/1611)
* Refactor blaze client creation. [#1523](https://github.com/http4s/http4s/pull/1523)
   * `Http1Client.apply` returns `F[Client[F]]`
   * `Http1Client.stream` returns `Stream[F, Client[F]]`, bracketed to shut down the client.
   * `PooledHttp1Client` constructor is deprecated, replaced by the above.
   * `SimpleHttp1Client` is deprecated with no direct equivalent.  Use `Http1Client`.
* Improve client timeout and wait queue handling
   * `requestTimeout` and `responseHeadersTimeout` begin from the submission of the request.  This includes time spent in the wait queue of the pool. [#1570](https://github.com/http4s/http4s/pull/1570)
   * When a connection is `invalidate`d, try to unblock a waiting request under the same key.  Previously, the wait queue would only be checked on recycled connections.
   * When the connection pool is closed, allow connections in the wait queue to complete.
* Changes to Metrics middleware. [#1612](https://github.com/http4s/http4s/pull/1612)
   * Decrement the active requests gauge when no request matches
   * Don't count non-matching requests as 4xx in case they're composed with other services.
   * Don't count failed requests as 5xx in case they're recovered elsewhere.  They still get recorded as `service-error`s.
* Dependency upgrades:
   * async-http-client-2.0.38
   * cats-1.0.0.RC2
   * circe-0.9.0-M3
   * fs2-0.10.0-M10
   * fs2-jawn-0.12.0-M5
   * fs2-reactive-streams-0.2.7
   * scala-2.10.7 and scala-2.11.12

# v0.18.0-M6 (2017-12-08)
* Tested on Java 9.
* `Message.withContentType` now takes a `Content-Type` instead of an
  ``Option[`Content-Type`]``.  `withContentTypeOption` takes an `Option`,
  and `withoutContentType` clears it.
* `QValue` has an `HttpCodec` instance
* `AuthMiddleware` never falls through.  See
  [#1530](https://github.com/http4s/http4s/pull/1530) for more.
* `ContentCoding` is no longer a `Registry`, but has an `HttpCodec`
  instance.
* Render a banner on server startup.  Customize by calling
  `withBanner(List[String])` or `withoutBanner` on the
  `ServerBuilder`.
* Parameterize `isZippable` as a predicate of the `Response` in `GZip`
  middleware.
* Add constant for `application/vnd.api+json` MediaType.
* Limit memory consumption in `GZip` middleware
* Add `handleError`, `handleErrorWith`, `bimap`, `biflatMap`,
  `transform`, and `transformWith` to `EntityDecoder`.
* `org.http4s.util.StreamApp` and `org.http4s.util.ExitCode` are
  deprecated in favor of `fs2.StreamApp` and `fs2.StreamApp.ExitCode`,
  based on what was in http4s.
* Dependency upgrades:
  * fs2-0.10.0-M9
  * fs2-reactive-streams-0.2.6
  * jawn-fs2-0.12.0-M4
  * specs2-4.0.2

# v0.17.6 (2017-12-05)
* Fix `StaticFile` to serve files larger than `Int.MaxValue` bytes
* Dependency upgrades:
  * tomcat-8.5.24

# v0.16.6 (2017-12-04)
* Add a CSRF server middleware
* Fix `NullPointerException` when starting a Tomcat server related to `docBase`
* Log version info and server address on server startup
* Dependency upgrades:
  * jetty-9.4.8.v20171121
  * log4s-1.4.0
  * scalaz-7.2.17
  * twirl-1.3.13

# v0.18.0-M5 (2017-11-02)
* Introduced an `HttpCodec` type class that represents a type that can round
  trip to and from a `String`.  `Uri.Scheme` and `TransferCoding` are the first
  implementors, with more to follow.  Added an `HttpCodecLaws` to http4s-testing.
* `Uri.Scheme` is now its own type instead of a type alias.
* `TransferCoding` is no longer a case class. Its `coding` member is now a
  `String`, not a `CIString`. Its companion is no longer a
  `Registry`.
* Introduced `org.http4s.syntax.literals`, which contains a `StringContext` forAll
  safely constructing a `Uri.Scheme`.  More will follow.
* `org.http4s.util.StreamApp.ExitCode` moved to `org.http4s.util.ExitCode`
* Changed `AuthService[F[_], T]` to `AuthService[T, F[_]]` to support
  partial unification when combining services as a `SemigroupK`.
* Unseal the `MessageFailure` hierarchy. Previous versions of http4s had a
  `GenericParsingFailure`, `GenericDecodeFailure`, and
  `GenericMessageBodyFailure`. This was not compatible with the parameterized
  effect introduced in v0.18. Now, `MessageFailure` is unsealed, so users
  wanting precise control over the default `toHttpResponse` can implement their
  own failure conditions.
* `MessageFailure` now has an `Option[Throwable]` cause.
* Removed `KleisliInstances`. The `SemigroupK[Kleisli[F, A, ?]]` is now provided
  by cats.  Users should no longer need to import `org.http4s.implicits._` to
  get `<+>` composition of `HttpService`s
* `NonEmptyList` extensions moved from `org.http4s.util.nonEmptyList` to
  `org.http4s.syntax.nonEmptyList`.
* There is a classpath difference in log4s version between blaze and http4s in this
  milestone that will be remedied in M6. We believe these warnings are safe.
* Dependency upgrades:
  * cats-1.0.0-RC1
  * fs2-0.10.0-M8
  * fs2-reactive-streams-0.2.5

# v0.18.0-M4 (2017-10-12)
* Syntax for building requests moved from `org.http4s.client._` to
  `org.http4s.client.dsl.Http4sClientDsl[F]`, with concrete type `IO`
  available as `org.http4s.client.dsl.io._`.  This is consistent with
  http4s-dsl for servers.
* Change `StreamApp` to return a `Stream[F, ExitCode]`. The first exit code
  returned by the stream is the exit code of the JVM. This allows custom exit
  codes, and eases dead code warnings in certain constructions that involved
  mapping over `Nothing`.
* `AuthMiddleware.apply` now takes an `Kleisli[OptionT[F, ?], Request[F], T]`
  instead of a `Kleisli[F, Request[F], T]`.
* Set `Content-Type` header on default `NotFound` response.
* Merges from v0.16.5 and v0.17.5.
* Remove mutable map that backs `Method` registry. All methods in the IANA
  registry are available through `Method.all`. Custom methods should be memoized
  by other means.
* Adds an `EntityDecoder[F, Array[Byte]]` and `EntityDecoder[F, Array[Char]]`
  for symmetry with provided `EntityEncoder` instances.
* Adds `Arbitrary` instances for `Headers`, `EntityBody[F]` (currently just
  single chunk), `Entity[F]`, and `EntityEncoder[F, A]`.
* Adds `EntityEncoderLaws` for `EntityEncoder`.
* Adds `EntityCodecLaws`.  "EntityCodec" is not a type in http4s, but these
  laws relate an `EntityEncoder[F, A]` to an `EntityDecoder[F, A]`.
* There is a classpath difference in log4s version between blaze and http4s in this
  milestone that will be remedied in M6. We believe these warnings are safe.

# v0.17.5 (2017-10-12)
* Merges only.

# v0.16.5 (2017-10-11)
* Correctly implement sanitization of dot segments in static file paths
  according to RFC 3986 5.2.4. Most importantly, this fixes an issue where `...`
  is reinterpreted as `..` and can escape the root of the static file service.

# v0.18.0-M3 (2017-10-04)
* Merges only.
* There is a classpath difference in log4s version between blaze and http4s in this
  milestone that will be remedied in M6. We believe these warnings are safe.

# v0.17.4 (2017-10-04)
* Fix reading of request body in non-blocking servlet backend. It was previously
  only reading the first byte of each chunk.
* Dependency upgrades:
  * fs2-reactive-streams-0.1.1

# v0.16.4 (2017-10-04)
* Backport removal `java.xml.bind` dependency from `GZip` middleware,
  to play more nicely with Java 9.
* Dependency upgrades:
  * metrics-core-3.2.5
  * tomcat-8.0.23
  * twirl-1.3.12

# v0.18.0-M2 (2017-10-03)
* Use http4s-dsl with any effect type by either:
    * extend `Http4sDsl[F]`
    * create an object that extends `Http4sDsl[F]`, and extend that.
    * `import org.http4s.dsl.io._` is still available for those who
      wish to specialize on `cats.effect.IO`
* Remove `Semigroup[F[MaybeResponse[F]]]` constraint from
  `BlazeBuilder`.
* Fix `AutoSlash` middleware when a service is mounted with a prefix.
* Publish internal http4s-parboiled2 as a separate module.  This does
  not add any new third-party dependencies, but unbreaks `sbt
  publishLocal`.
* Add `Request.from`, which respects `X-Fowarded-For` header.
* Make `F` in `EffectMessageSyntax` invariant
* Add `message.decodeJson[A]` syntax to replace awkward `message.as(implicitly,
  jsonOf[A])`. Brought into scope by importing one of the following, based on
  your JSON library of choice.
  * `import org.http4s.argonaut._`
  * `import org.http4s.circe._`
  * `import org.http4s.json4s.jackson._`
  * `import org.http4s.json4s.native._`
* `AsyncHttpClient.apply` no longer takes a `bufferSize`.  It is made
  irrelevant by fs2-reactive-streams.
* `MultipartParser.parse` no longer takes a `headerLimit`, which was unused.
* Add `maxWaitQueueLimit` (default 256) and `maxConnectionsPerRequestKey`
  (default 10) to `PooledHttp1Client`.
* Remove private implicit `ExecutionContext` from `StreamApp`. This had been
  known to cause diverging implicit resolution that was hard to debug.
* Shift execution of the routing of the `HttpService` to the `ExecutionContext`
  provided by the `JettyBuilder` or `TomcatBuilder`. Previously, it only shifted
  the response task and stream. This was a regression from v0.16.
* Add two utility execution contexts. These may be used to increase throughput
  as the server builder's `ExecutionContext`. Blocking calls on routing may
  decrease fairness or even deadlock your service, so use at your own risk:
  * `org.http4s.util.execution.direct`
  * `org.http4s.util.execution.trampoline`
* Deprecate `EffectRequestSyntax` and `EffectResponseSyntax`. These were
  previously used to provide methods such as `.putHeaders` and `.withBody`
  on types `F[Request]` and `F[Response]`.  As an alternative:
  * Call `.map` or `.flatMap` on `F[Request]` and `F[Response]` to get access
    to all the same methods.
  * Variadic headers have been added to all the status code generators in
    `Http4sDsl[F]` and method generators in `import org.http4s.client._`.
    For example:
    * `POST(uri, urlForm, Header("Authorization", "Bearer s3cr3t"))`
    * ``Ok("This will have an html content type!", `Content-Type`(`text/html`))``
* Restate `HttpService[F]` as a `Kleisli[OptionT[F, ?], Request[F], Response[F]]`.
* Similarly, `AuthedService[F]` as a `Kleisli[OptionT[F, ?], AuthedRequest[F], Response[F]]`.
* `MaybeResponse` is removed, because the optionality is now expressed through
  the `OptionT` in `HttpService`. Instead of composing `HttpService` via a
  `Semigroup`, compose via a `SemigroupK`. Import `org.http4s.implicits._` to
  get a `SemigroupK[HttpService]`, and chain services as `s1 <+> s2`. We hope to
  remove the need for `org.http4s.implicits._` in a future version of cats with
  [issue 1428](https://github.com/typelevel/cats/issues/1428).
* The `Service` type alias is deprecated in favor of `Kleisli`.  It used to represent
  a partial application of the first type parameter, but since version 0.18, it is
  identical to `Kleisli.
* `HttpService.lift`, `AuthedService.lift` are deprecated in favor of `Kleisli.apply`.
* Remove `java.xml.bind` dependency from `GZip` middleware to avoid an
  extra module dependency in Java 9.
* Upgraded dependencies:
    * jawn-fs2-0.12.0-M2
    * log4s-1.4.0
* There is a classpath difference in log4s version between blaze and http4s in this
  milestone that will be remedied in M6. We believe these warnings are safe.

# v0.17.3 (2017-10-02)
* Shift execution of HttpService to the `ExecutionContext` provided by the
  `BlazeBuilder` when using HTTP/2. Previously, it only shifted the response
  task and body stream.

# v0.16.3 (2017-09-29)
* Fix `java.io.IOException: An invalid argument was supplied` on blaze-client
  for Windows when writing an empty sequence of `ByteBuffer`s.
* Set encoding of `captureWriter` to UTF-8 instead of the platform default.
* Dependency upgrades:
  * blaze-0.12.9

# v0.17.2 (2017-09-25)
* Remove private implicit strategy from `StreamApp`. This had been known to
  cause diverging implicit resolution that was hard to debug.
* Shift execution of HttpService to the `ExecutionContext` provided by the
  `BlazeBuilder`. Previously, it only shifted the response stream. This was a
  regression from 0.16.
* Split off http4s-parboiled2 module as `"org.http4s" %% "parboiled"`. There are
  no externally visible changes, but this simplifies and speeds the http4s
  build.

# v0.16.2 (2017-09-25)
* Dependency patch upgrades:
  * async-http-client-2.0.37
  * blaze-0.12.8: changes default number of selector threads to
    from `2 * cores + 1` to `max(4, cores + 1)`.
  * jetty-9.4.7.v20170914
  * tomcat-8.5.21
  * twirl-1.3.7

# v0.17.1 (2017-09-17)
* Fix bug where metrics were not captured in `Metrics` middleware.
* Pass `redactHeadersWhen` argument from `Logger` to `RequestLogger`
  and `ResponseLogger`.

# v0.16.1 (2017-09-17)
* Publish our fork of parboiled2 as http4s-parboiled2 module.  It's
  the exact same internal code as was in http4s-core, with no external
  dependencies. By publishing an extra module, we enable a
  `publishLocal` workflow.
* Charset fixes:
  * Deprecate `CharsetRange.isSatisfiedBy` in favor of
    and ```Accept-Charset`.isSatisfiedBy`` in favor of
    ```Accept-Charset`.satisfiedBy``.
  * Fix definition of `satisfiedBy` to respect priority of
    ```Charset`.*``.
  * Add `CharsetRange.matches`.
* ContentCoding fixes:
  * Deprecate `ContentCoding.satisfiedBy` and
    `ContentCoding.satisfies` in favor of ```Accept-Encoding`.satisfiedBy``.
  * Deprecate ```Accept-Encoding`.preferred``, which has no reasonable
    interpretation in the presence of splats.
  * Add ```Accept-Language`.qValue``.
  * Fix definition of `satisfiedBy` to respect priority of
    `ContentCoding.*`.
  * Add `ContentCoding.matches` and `ContentCoding.registered`.
  * Add `Arbitrary[ContentCoding]` and ```Arbitrary[`Accept-Encoding`]``
    instances.
* LanguageTag fixes:
  * Deprecate `LanguageTag.satisfiedBy` and
    `LanguageTag.satisfies` in favor of ```Accept-Language`.satisfiedBy``.
  * Fix definition of `satisfiedBy` to respect priority of
    `LanguageTag.*` and matches of a partial set of subtags.
  * Add `LanguageTag.matches`.
  * Deprecate `LanguageTag.withQuality` in favor of new
    `LanguageTag.withQValue`.
  * Deprecate ```Accept-Language`.preferred``, which has no reasonable
    interpretation in the presence of splats.
  * Add ```Accept-Language`.qValue``.
  * Add `Arbitrary[LanguageTag]` and ```Arbitrary[`Accept-Language`]``
    instances.

# v0.17.0 (2017-09-01)
* Honor `Retry-After` header in `Retry` middleware.  The response will
  not be retried until the maximum of the backoff strategy and any
  time specified by the `Retry-After` header of the response.
* The `RetryPolicy.defaultRetriable` only works for methods guaranteed
  to not have a body.  In fs2, we can't introspect the stream to
  guarantee that it can be rerun.  To retry requests for idempotent
  request methods, use `RetryPolicy.unsafeRetriable`.  To retry
  requests regardless of method, use
  `RetryPolicy.recklesslyRetriable`.
* Fix `Logger` middleware to render JSON bodies as text, not as a hex
  dump.
* `MultipartParser.parse` returns a stream of `ByteVector` instead of
  a stream of `Byte`. This perserves chunking when parsing into the
  high-level `EntityDecoder[Multipart]`, and substantially improves
  performance on large files.  The high-level API is not affected.

# v0.16.0 (2017-09-01)
* `Retry` middleware takes a `RetryPolicy` instead of a backoff
  strategy.  A `RetryPolicy` is a function of the request, the
  response, and the number of attempts.  Wrap the previous `backoff`
  in `RetryPolicy {}` for compatible behavior.
* Expose a `Part.fileData` constructor that accepts an `EntityBody`.

# v0.17.0-RC3 (2017-08-29)
* In blaze-server, when doing chunked transfer encoding, flush the
  header as soon as it is available.  It previously buffered until the
  first chunk was available.

# v0.16.0-RC3 (2017-08-29)
* Add a `responseHeaderTimeout` property to `BlazeClientConfig`.  This
  measures the time between the completion of writing the request body
  to the reception of a complete response header.
* Upgraded dependencies:
    * async-http-client-2.0.35

# v0.18.0-M1 (2017-08-24)

This release is the product of a long period of parallel development
across different foundation libraries, making a detailed changelog
difficult.  This is a living document, so if any important points are
missed here, please send a PR.

The most important change in http4s-0.18 is that the effect type is
parameterized.  Where previous versions were specialized on
`scalaz.concurrent.Task` or `fs2.Task`, this version supports anything
with a `cats.effect.Effect` instance.  The easiest way to port an
existing service is to replace your `Task` with `cats.effect.IO`,
which has a similar API and is already available on your classpath.
If you prefer to bring your own effect, such as `monix.eval.Task` or
stick to `scalaz.concurrent.Task` or put a transformer on `IO`, that's
fine, too!

The parameterization chanages many core signatures throughout http4s:
- `Request` and `Response` become `Request[F[_]]` and
  `Response[F[_]]`.  The `F` is the effect type of the body (i.e.,
  `Stream[F, Byte]`), or what the body `.run`s to.
- `HttpService` becomes `HttpService[F[_]]`, so that the service
  returns an `F[Response[F]]`.  Instead of constructing with
  `HttpService { ... }`, we now declare the effect type of the
  service, like `HttpService[IO] { ... }`.  This determines the type
  of request and response handled by the service.
- `EntityEncoder[A]` and `EntityDecoder[A]` are now
  `EntityEncoder[F[_], A]` and `EntityDecoder[F[_], A]`, respectively.
  These act as a codec for `Request[F]` and `Response[F]`.  In practice,
  this change tends to be transparent in the DSL.
- The server builders now take an `F` parameter, which needs to match
  the services mounted to them.
- The client now takes an `F` parameter, which determines the requests
  and responses it handles.

Several dependencies are upgraded:
- cats-1.0.0.MF
- circe-0.9.0-M1
- fs2-0.10.0-M6
- fs2-reactive-streams-0.2.2
- jawn-fs2-0.12.0-M1

# v0.17.0-RC2 (2017-08-24)
* Remove `ServiceSyntax.orNotFound(a: A): Task[Response]` in favor of
  `ServiceSyntax.orNotFound: Service[Request, Response]`

# v0.16.0-RC2 (2017-08-24)
* Move http4s-blaze-core from `org.http4s.blaze` to
  `org.http4s.blazecore` to avoid a conflict with the non-http4s
  blaze-core module.
* Change `ServiceOps` to operate on a `Service[?, MaybeResponse]`.
  Give it an `orNotFound` that returns a `Service`.  The
  `orNotFound(a: A)` overload is left for compatibility with Scala
  2.10.
* Build with Lightbend compiler instead of Typelevel compiler so we
  don't expose `org.typelevel` dependencies that are incompatible with
  ntheir counterparts in `org.scala-lang`.
* Upgraded dependencies:
    * blaze-0.12.7 (fixes eviction notice in http4s-websocket)
    * twirl-1.3.4

# v0.17.0-RC1 (2017-08-16)
* Port `ChunkAggregator` to fs2
* Add logging middleware
* Standardize on `ExecutionContext` over `Strategy` and `ExecutorService`
* Implement `Age` header
* Fix `Client#toHttpService` to not dispose until the body is consumed
* Add a buffered implementation of `EntityDecoder[Multipart]`
* In async-http-client, don't use `ReactiveStreamsBodyGenerator` unless there is
  a body to transmit. This fixes an `IllegalStateException: unexpected message
  type`
* Add `HSTS` middleware
* Add option to serve pre-gzipped resources
* Add RequestLogging and ResponseLogging middlewares
* `StaticFile` options return `OptionT[Task, ?]`
* Set `Content-Length` or `Transfer-Encoding: chunked` header when serving
  from a URL
* Explicitly close `URLConnection``s if we are not reading the contents
* Upgrade to:
    * async-http-client-2.0.34
    * fs2-0.9.7
    * metrics-core-3.2.4
    * scodec-bits-1.1.5

# v0.16.0-RC1 (2017-08-16)
* Remove laziness from `ArbitraryInstances`
* Support an arbitrary predicate for CORS allowed origins
* Support `Access-Control-Expose-Headers` header for CORS
* Fix thread safety issue in `EntityDecoder[XML]`
* Support IPV6 headers in `X-Forwarded-For`
* Add `status` and `successful` methods to client
* Overload `client.fetchAs` and `client.streaming` to accept a `Task[Request]`
* Replace `Instant` with `HttpDate` to avoid silent truncation and constrain
  to dates that are legally renderable in HTTP.
* Fix bug in hash code of `CIString`
* Update `request.pathInfo` when changing `request.withUri`. To keep these
  values in sync, `request.copy` has been deprecated, but copy constructors
  based on `with` have been added.
* Remove `name` from `AttributeKey`.
* Add `withFragment` and `withoutFragment` to `Uri`
* Construct `Content-Length` with `fromLong` to ensure validity, and
  `unsafeFromLong` when you can assert that it's positive.
* Add missing instances to `QueryParamDecoder` and `QueryParamEncoder`.
* Add `response.cookies` method to get a list of cookies from `Set-Cookie`
  header.  `Set-Cookie` is no longer a `Header.Extractable`, as it does
  not adhere to the HTTP spec of being concatenable by commas without
  changing semantics.
* Make servlet `HttpSession` available as a request attribute in servlet
  backends
* Fix `Part.name` to return the name from the `Content-Disposition` header
  instead of the name _of_ the `Content-Disposition` header. Accordingly, it is
  no longer a `CIString`
* `Request.toString` and `Response.toString` now redact sensitive headers. A
  method to redact arbitrary headers is added to `Headers`.
* `Retry-After` is now modeled as a `Either[HttpDate, Long]` to reflect either
  an http-date or delta-seconds value.
* Look for index.html in `StaticFile` when rendering a directory instead of
  returning `401 Unauthorized`.
* Limit dates to a minimum of January 1, 1900, per RFC.
* Add `serviceErrorHandler` to `ServerBuilder` to allow pluggable error handlers
  when a server backend receives a failed task or a thrown Exception when
  invoking a service. The default calls `toHttpResponse` on `MessageFailure` and
  closes the connection with a `500 InternalServerError` on other non-fatal
  errors.  Fatal errors are left to the server.
* `FollowRedirect` does not propagate sensitive headers when redirecting to a
  different authority.
* Add Content-Length header to empty response generators
* Upgraded dependencies:
    * async-http-client-2.0.34
    * http4s-websocket-0.2.0
    * jetty-9.4.6.v20170531
    * json4s-3.5.3
    * log4s-1.3.6
    * metrics-core-3.2.3
    * scala-2.12.3-bin-typelevel-4
    * scalaz-7.2.15
    * tomcat-8.5.20

# v0.15.16 (2017-07-20)
* Backport rendering of details in `ParseFailure.getMessage`

# ~~v0.15.15 (2017-07-20)~~
* Oops. Same as v0.15.14.

# v0.15.14 (2017-07-10)
* Close parens in `Request.toString`
* Use "message" instead of "request" in message body failure messages
* Add `problem+json` media type
* Tolerate `[` and `]` in queries parsing URIs. These characters are parsed, but
  percent-encoded.

# v0.17.0-M3 (2017-05-27)
* Fix file corruption issue when serving static files from the classpath

# v0.16.0-M3 (2017-05-25)
* Fix `WebjarService` so it matches assets.
* `ServerApp` overrides `process` to leave a single abstract method
* Add gzip trailer in `GZip` middleware
* Upgraded dependencies:
    * circe-0.8.0
    * jetty-9.4.5.v20170502
    * scalaz-7.2.13
    * tomcat-8.5.15
* `ProcessApp` uses a `Process[Task, Nothing]` rather than a
  `Process[Task, Unit]`
* `Credentials` is split into `Credentials.AuthParams` for key-value pairs and
  `Credentials.Token` for legacy token-based schemes.  `OAuthBearerToken` is
  subsumed by `Credentials.Token`.  `BasicCredentials` no longer extends
  `Credentials`, but is extractable from one.  This model permits the
  definition of other arbitrary credential schemes.
* Add `fromSeq` constructor to `UrlForm`
* Allow `WebjarService` to pass on methods other than `GET`.  It previously
  threw a `MatchError`.

# v0.15.13 (2017-05-25)
* Patch-level upgrades to dependencies:
    * async-http-client-2.0.32
    * blaze-0.12.6 (fixes infinite loop in some SSL handshakes)
    * jetty-9.3.19.v20170502
    * json4s-3.5.2
    * tomcat-8.0.44

# v0.15.12 (2017-05-11)
* Fix GZip middleware to render a correct stream

# v0.17.0-M2 (2017-04-30)
* `Timeout` middleware takes an implicit `Scheduler` and
  `ExecutionContext`
* Bring back `http4s-async-client`, based on `fs2-reactive-stream`
* Restore support for WebSockets

# v0.16.0-M2 (2017-04-30)
* Upgraded dependencies:
    * argonaut-6.2
    * jetty-9.4.4.v20170414
    * tomcat-8.5.14
* Fix `ProcessApp` to terminate on process errors
* Set `secure` request attribute correctly in blaze server
* Exit with code `-1` when `ProcessApp` fails
* Make `ResourceService` respect `If-Modified-Since`
* Rename `ProcessApp.main` to `ProcessApp.process` to avoid overload confusio
* Avoid intermediate String allocation in Circe's `jsonEncoder`
* Adaptive EntityDecoder[Json] for circe: works directly from a ByteBuffer for
  small bodies, and incrementally through jawn for larger.
* Capture more context in detail message of parse errors

# v0.15.11 (2017-04-29)
* Upgrade to blaze-0.12.5 to pick up fix for `StackOverflowError` in
  SSL handshake

# v0.15.10 (2017-04-28)
* Patch-level upgrades to dependencies
* argonaut-6.2
* scalaz-7.2.12
* Allow preambles and epilogues in multipart bodies
* Limit multipart headers to 40 kilobytes to avoid unbounded buffering
  of long lines in a header
* Remove `' '` and `'?'` from alphabet for generated multipart
  boundaries, as these are not token characters and are known to cause
  trouble for some multipart implementations
* Fix multipart parsing for unlucky input chunk sizes

# v0.15.9 (2017-04-19)
* Terminate `ServerApp` even if the server fails to start
* Make `ResourceService` respect `If-Modified-Since`
* Patch-level upgrades to dependencies:
* async-http-client-2.0.31
* jetty-9.3.18.v20170406
* json4s-3.5.1
* log4s-1.3.4
* metrics-core-3.1.4
* scalacheck-1.13.5
* scalaz-7.1.13 or scalaz-7.2.11
* tomcat-8.0.43

# v0.17.0-M1 (2017-04-08)
* First release on cats and fs2
    * All scalaz types and typeclasses replaced by cats equivalengts
	* `scalaz.concurrent.Task` replaced by `fs2.Task`
	* `scalaz.stream.Process` replaced by `fs2.Stream`
* Roughly at feature parity with v0.16.0-M1. Notable exceptions:
	* Multipart not yet supported
	* Web sockets not yet supported
	* Client retry middleware can't check idempotence of requests
	* Utilties in `org.http4s.util.io` not yet ported

# v0.16.0-M1 (2017-04-08)
* Fix type of `AuthedService.empty`
* Eliminate `Fallthrough` typeclass.  An `HttpService` now returns
  `MaybeResponse`, which can be a `Response` or `Pass`.  There is a
  `Semigroup[MaybeResponse]` instance that allows `HttpService`s to be
  chained as a semigroup.  `service orElse anotherService` is
  deprecated in favor of `service |+| anotherService`.
* Support configuring blaze and Jetty servers with a custom
  `SSLContext`.
* Upgraded dependencies for various modules:
    * async-http-client-2.0.31
    * circe-0.7.1
    * jetty-9.4.3.v20170317
    * json4s-3.5.1
    * logback-1.2.1
    * log4s-1.3.4
    * metrics-3.2.0
    * scalacheck-1.13.5
    * tomcat-8.0.43
* Deprecate `EntityEncoder[ByteBuffer]` and
  `EntityEncoder[CharBuffer]`.
* Add `EntityDecoder[Unit]`.
* Move `ResponseClass`es into `Status`.
* Use `SSLContext.getDefault` by default in blaze-client.  Use
  `BlazeServerConfig.insecure` to ignore certificate validity.  But
  please don't.
* Move `CIString` syntax to `org.http4s.syntax`.
* Bundle an internal version of parboiled2.  This decouples core from
  shapeless, allowing applications to use their preferred version of
  shapeless.
* Rename `endpointAuthentication` to `checkEndpointAuthentication`.
* Add a `WebjarService` for serving files out of web jars.
* Implement `Retry-After` header.
* Stop building with `delambdafy` on Scala 2.11.
* Eliminate finalizer on `BlazeConnection`.
* Respond OK to CORS pre-flight requests even if the wrapped service
  does not return a successful response.  This is to allow `CORS`
  pre-flight checks of authenticated services.
* Deprecate `ServerApp` in favor of `org.http4s.util.ProcessApp`.  A
  `ProcessApp` is easier to compose all the resources a server needs via
  `Process.bracket`.
* Implement a `Referer` header.

# v0.15.8 (2017-04-06)
* Cache charset lookups to avoid synchronization.  Resolution of
  charsets is synchronized, with a cache size of two.  This avoids
  the synchronized call on the HTTP pool.
* Strip fragment from request target in blaze-client.  An HTTP request
  target should not include the fragment, and certain servers respond
  with a `400 Bad Request` in their presence.

# v0.15.7 (2017-03-09)
* Change default server and client executors to a minimum of four
  threads.
* Bring scofflaw async-http-client to justice for its brazen
  violations of Reactive Streams Rule 3.16, requesting of a null
  subscription.
* Destroy Tomcat instances after stopping, so they don't hold the port
* Deprecate `ArbitraryInstances.genCharsetRangeNoQuality`, which can
  cause deadlocks
* Patch-level upgrades to dependencies:
    * async-http-client-2.0.30
    * jetty-9.3.16.v20170120
    * logback-1.1.11
    * metrics-3.1.3
    * scala-xml-1.0.6
    * scalaz-7.2.9
    * tomcat-8.0.41
    * twirl-1.2.1

# v0.15.6 (2017-03-03)
* Log unhandled MessageFailures to `org.http4s.server.message-failures`

# v0.15.5 (2017-02-20)
* Allow services wrapped in CORS middleware to fall through
* Don't log message about invalid CORS headers when no `Origin` header present
* Soften log about invalid CORS headers from info to debug

# v0.15.4 (2017-02-12)
* Call `toHttpResponse` on tasks failed with `MessageFailure`s from
  `HttpService`, to get proper 4xx handling instead of an internal
  server error.

# v0.15.3 (2017-01-17)
* Dispose of redirect responses in `FollowRedirect`. Fixes client deadlock under heavy load
* Refrain from logging headers with potentially sensitive info in blaze-client
* Add `hashCode` and `equals` to `Headers`
* Make `challenge` in auth middlewares public to facilitate composing multiple auth mechanisms
* Fix blaze-client detection of stale connections

# v0.15.2 (2016-12-29)
* Add helpers to add cookies to requests

# v0.12.6 (2016-12-29)
* Backport rendering of details in `ParseFailure.getMessage`

# ~~v0.12.5 (2016-12-29)~~
* ~~Backport rendering of details in `ParseFailure.getMessage`~~ Oops.

# v0.15.1 (2016-12-20)
* Fix GZip middleware to fallthrough non-matching responses
* Fix UnsupportedOperationException in Arbitrary[Uri]
* Upgrade to Scala 2.12.1 and Scalaz 7.2.8

# v0.15.0 (2016-11-30)
* Add support for Scala 2.12
* Added `Client.fromHttpService` to assist with testing.
* Make all case classes final where possible, sealed where not.
* Codec for Server Sent Events (SSE)
* Added JSONP middleware
* Improve Expires header to more easily build the header and support parsing of the header
* Replce lazy `Raw.parsed` field with a simple null check
* Added support for Zipkin headers
* Eliminate response attribute for detecting fallthrough response.
  The fallthrough response must be `Response.fallthrough`.
* Encode URI path segments created with `/`
* Introduce `AuthedRequest` and `AuthedService` types.
* Replace `CharSequenceEncoder` with `CharBufferEncoder`, assuming
  that `CharBuffer` and `String` are the only `CharSequence`s one
  would want to encode.
* Remove `EnittyEncoder[Char]` and `EntityEncoder[Byte]`.  Send an
  array, buffer, or String if you want this.
* Add `DefaultHead` middleware for `HEAD` implementation.
* Decouple `http4s-server` from Dropwizard Metrics.  Metrics code is
  in the new `http4s-metrics` module.
* Allow custom scheduler for timeout middleware.
* Add parametric empty `EntityEncoder` and `EntityEncoder[Unit]`.
* Replace unlawful `Order[CharsetRange]` with `Equal[CharsetRange]`.
* Auth middlewares renamed `BasicAuth` and `DigestAuth`.
* `BasicAuth` passes client password to store instead of requesting
  password from store.
* Remove realm as an argument to the basic and digest auth stores.
* Basic and digest auth stores return a parameterized type instead of
  just a String username.
* Upgrade to argonaut-6.2-RC2, circe-0.6.1, json4s-3.5.0

# v0.14.11 (2016-10-25)
* Fix expansion of `uri` and `q` macros by qualifying with `_root_`

# v0.14.10 (2016-10-12)
* Include timeout type and duration in blaze client timeouts

# v0.14.9 (2016-10-09)
* Don't use `"null"` as query string in servlet backends for requests without a query string

# v0.14.8 (2016-10-04)
* Allow param names in UriTemplate to have encoded, reserved parameters
* Upgrade to blaze-0.12.1, to fix OutOfMemoryError with direct buffers
* Upgrade to Scalaz 7.1.10/7.2.6
* Upgrade to Jetty 9.3.12
* Upgrade to Tomcat 8.0.37

# v0.14.7 (2016-09-25)
* Retry middleware now only retries requests with idempotent methods
  and pure bodies and appropriate status codes
* Fix bug where redirects followed when an effectful chunk (i.e., `Await`) follows pure ones.
* Don't uppercase two hex digits after "%25" when percent encoding.
* Tolerate invalid percent-encodings when decoding.
* Omit scoverage dependencies from POM

# v0.14.6 (2016-09-11)
* Don't treat `Kill`ed responses (i.e., HEAD requests) as abnormal
  termination in metrics

# v0.14.5 (2016-09-02)
* Fix blaze-client handling of HEAD requests

# v0.14.4 (2016-08-29)
* Don't render trailing "/" for URIs with empty paths
* Avoid calling tail of empty list in `/:` extractor

# v0.14.3 (2016-08-24)
* Follow 301 and 302 responses to POST with a GET request.
* Follow all redirect responses to HEAD with a HEAD request.
* Fix bug where redirect response is disposed prematurely even if not followed.
* Fix bug where payload headers are sent from original request when
  following a redirect with a GET or HEAD.
* Return a failed task instead of throwing when a client callback
  throws an exception. Fixes a resource leak.
* Always render `Date` header in GMT.
* Fully support the three date formats specified by RFC 7231.
* Always specify peer information in blaze-client SSL engines
* Patch upgrades to latest async-http-client, jetty, scalaz, and scalaz-stream

# v0.14.2 (2016-08-10)
* Override `getMessage` in `UnexpectedStatus`

# v0.14.1 (2016-06-15)
* Added the possibility to specify custom responses to MessageFailures
* Address issue with Retry middleware leaking connections
* Fixed the status code for a semantically invalid request to `422 UnprocessableEntity`
* Rename `json` to `jsonDecoder` to reduce possibility of implicit shadowing
* Introduce the `ServerApp` trait
* Deprectate `onShutdown` and `awaitShutdown` in `Server`
* Support for multipart messages
* The Path extractor for Long now supports negative numbers
* Upgrade to scalaz-stream-0.8.2(a) for compatibility with scodec-bits-1.1
* Downgrade to argonaut-6.1 (latest stable release) now that it cross builds for scalaz-7.2
* Upgrade parboiled2 for compatibility with shapeless-2.3.x

# ~~v0.14.0 (2016-06-15)~~
* Recalled. Use v0.14.1 instead.

# v0.13.3 (2016-06-15)
* Address issue with Retry middleware leaking connections.
* Pass the reason string when setting the `Status` for a successful `ParseResult`.

# v0.13.2 (2016-04-13)
* Fixes the CanBuildFrom for RequestCookieJar to avoid duplicates.
* Update version of jawn-parser which contains a fix for Json decoding.

# v0.13.1 (2016-04-07)
* Remove implicit resolution of `DefaultExecutor` in blaze-client.

# v0.13.0 (2016-03-29)
* Add support for scalaz-7.2.x (use version 0.13.0a).
* Add a client backed based on async-http-client.
* Encode keys when rendering a query string.
* New entity decoder based on json4s' extract.
* Content-Length now accepts a Long.
* Upgrade to circe-0.3, json4s-3.3, and other patch releases.
* Fix deadlocks in blaze resulting from default executor on single-CPU machines.
* Refactor `DecodeFailure` into a new `RequestFailure` hierarchy.
* New methods for manipulating `UrlForm`.
* All parsed headers get a `parse` method to construct them from their value.
* Improve error message for unsupported media type decoding error.
* Introduce `BlazeClientConfig` class to simplify client construction.
* Unify client executor service semantics between blaze-client and async-http-client.
* Update default response message for UnsupportedMediaType failures.
* Add a `lenient` flag to blazee configuration to accept illegal characters in headers.
* Remove q-value from `MediaRange` and `MediaType`, replaced by `MediaRangeAndQValue`.
* Add `address` to `Server` trait.
* Lazily construct request body in Servlet NIO to support HTTP 100.
* Common operations pushed down to `MessageOps`.
* Fix loop in blaze-client when no connection can be established.
* Privatize most of the blaze internal types.
* Enable configuration of blaze server parser lengths.
* Add trailer support in blaze client.
* Provide an optional external executor to blaze clients.
* Fix Argonaut string interpolation

# v0.12.4 (2016-03-10)
* Fix bug on rejection of invalid URIs.
* Do not send `Transfer-Encoding` or `Content-Length` headers for 304 and others.
* Don't quote cookie values.

# v0.12.3 (2016-02-24)
* Upgrade to jawn-0.8.4 to fix decoding escaped characters in JSON.

# v0.12.2 (2016-02-22)
* ~~Upgrade to jawn-0.8.4 to fix decoding escaped characters in JSON.~~ Oops.

# v0.12.1 (2016-01-30)
* Encode keys as well as values when rendering a query.
* Don't encode '?' or '/' when encoding a query.

# v0.12.0 (2016-01-15)
* Refactor the client API for resource safety when not reading the entire body.
* Rewrite client connection pool to support maximum concurrent
  connections instead of maximum idle connections.
* Optimize body collection for better connection keep-alive rate.
* Move `Service` and `HttpService`, because a `Client` can be viewed as a `Service`.
* Remove custom `DateTime` in favor of `java.time.Instant`.
* Support status 451 Unavailable For Legal Reasons.
* Various blaze-client optimizations.
* Don't let Blaze `IdentityWriter` write more than Content-Length bytes.
* Remove `identity` `Transfer-Encoding`, which was removed in HTTP RFC errata.
* In blaze, `requireClose` is now the return value of `writeEnd`.
* Remove body from `Request.toString` and `Response.toString`.
* Move blaze parser into its own class.
* Trigger a disconnect if an ignored body is too long.
* Configurable thread factories for happier profiling.
* Fix possible deadlock in default client execution context.

# v0.11.3 (2015-12-28)
* Blaze upgrade to fix parsing HTTP responses without a reason phrase.
* Don't write more than Content-Length bytes in blaze.
* Fix infinite loop in non-blocking Servlet I/O.
* Never write a response body on HEAD requests to blaze.
* Add missing `'&'` between multivalued k/v pairs in `UrlFormCodec.encode`

# v0.11.2 (2015-12-04)
* Fix stack safety issue in async servlet I/O.
* Reduce noise from timeout exceptions in `ClientTimeoutStage`.
* Address file descriptor leaks in blaze-client.
* Fix `FollowRedirect` middleware for 303 responses.
* Support keep-alives for client requests with bodies.

# v0.11.1 (2015-11-29)
* Honor `connectorPoolSize` and `bufferSize` parameters in `BlazeBuilder`.
* Add convenient `ETag` header constructor.
* Wait for final chunk to be written before closing the async context in non-blocking servlet I/O.
* Upgrade to jawn-streamz-0.7.0 to use scalaz-stream-0.8 across the board.

# v0.11.0 (2015-11-20)
* Upgrade to scalaz-stream 0.8
* Add Circe JSON support module.
* Add ability to require content-type matching with EntityDecoders.
* Cleanup blaze-client internals.
* Handle empty static files.
* Add ability to disable endpoint authentication for the blaze client.
* Add charset encoding for Argonaut JSON EntityEncoder.

# v0.10.1 (2015-10-07)
* Processes render data in chunked encoding by default.
* Incorporate type name into error message of QueryParam.
* Comma separate Access-Control-Allow-Methods header values.
* Default FallThrough behavior inspects for the FallThrough.fallthroughKey.

# v0.10.0 (2015-09-03)
* Replace `PartialService` with the `Fallthrough` typeclass and `orElse` syntax.
* Rename `withHeaders` to `replaceAllHeaders`
* Set https endpoint identification algorithm when possible.
* Stack-safe `ProcessWriter` in blaze.
* Configureable number of connector threads and buffer size in blaze-server.

# v0.9.3 (2015-08-27)
* Trampoline recursive calls in blaze ProcessWriter.
* Handle server hangup and body termination correctly in blaze client.

# v0.9.2 (2015-08-26)
* Bump http4s-websockets to 1.0.3 to properly decode continuation opcode.
* Fix metrics incompatibility when using Jetty 9.3 backend.
* Preserve original headers when appending as opposed to quoting.

# v0.8.5 (2015-08-26)
* Preserve original headers when appending as opposed to quoting.
* Upgrade to jawn-0.8.3 to avoid transitive dependency on GPL2 jmh

# v0.9.1 (2015-08-19)
* Fix bug in servlet nio handler.

# v0.9.0 (2015-08-15)
* Require Java8.
* `StaticFile` uses the filename extension exclusively to determine media-type.
* Add `/` method to `Uri`.
* Add `UrlFormLifter` middleware to aggregate url-form parameters with the query parameters.
* Add local address information to the `Request` type.
* Add a Http method 'or' (`|`) extractor.
* Add `VirtualHost` middleware for serving multiple sites from one server.
* Add websocket configuration to the blaze server builder.
* Redefine default timeout status code to 500.
* Redefine the `Service` arrow result from `Task[Option[_]]` to `Task[_]`.
* Don't extend `AllInstances` with `Http4s` omnibus import object.
* Use UTF-8 as the default encoding for text bodies.
* Numerous bug fixes by numerous contributors!

# v0.8.4 (2015-07-13)
* Honor the buffer size parameter in gzip middleware.
* Handle service exceptions in servlet backends.
* Respect asyncTimeout in servlet backends.
* Fix prefix mounting bug in blaze-server.
* Do not apply CORS headers to unsuccessful OPTIONS requests.

# v0.8.3 (2015-07-02)
* Fix bug parsing IPv4 addresses found in URI construction.

# v0.8.2 (2015-06-22)
* Patch instrumented handler for Jetty to time async contexts correctly.
* Fix race condition with timeout registration and route execution in blaze client
* Replace `ConcurrentHashMap` with synchronized `HashMap` in `staticcontent` package.
* Fix static content from jars by avoiding `"//"` in path uris when serving static content.
* Quote MediaRange extensions.
* Upgrade to jawn-streamz-0.5.0 and blaze-0.8.2.
* Improve error handling in blaze-client.
* Respect the explicit default encoding passed to `decodeString`.

# v0.8.1 (2015-06-16)
* Authentication middleware integrated into the server package.
* Static content tools integrated into the server package.
* Rename HttpParser to HttpHeaderParser and allow registration and removal of header parsers.
* Make UrlForm EntityDecoder implicitly resolvable.
* Relax UrlForm parser strictness.
* Add 'follow redirect' support as a client middleware.
* Add server middleware for auto retrying uris of form '/foo/' as '/foo'.
* Numerous bug fixes.
* Numerous version bumps.

# ~~v0.8.0 (2015-06-16)~~
* Mistake.  Go straight to v0.8.1.

# v0.7.0 (2015-05-05)
* Add QueryParamMatcher to the dsl which returns a ValidationNel.
* Dsl can differentiate between '/foo/' and '/foo'.
* Added http2 support for blaze backend.
* Added a metrics middleware usable on all server backends.
* Websockets are now modeled by an scalaz.stream.Exchange.
* Add `User-Agent` and `Allow` header types and parsers.
* Allow providing a Host header to the blaze client.
* Upgrade to scalaz-stream-7.0a.
* Added a CORS middleware.
* Numerous bug fixes.
* Numerous version bumps.

# v0.6.5 (2015-03-29)
* Fix bug in Request URI on servlet backend with non-empty context or servlet paths.
* Allow provided Host header for Blaze requests.

# v0.6.4 (2015-03-15)
* Avoid loading javax.servlet.WriteListener when deploying to a servlet 3.0 container.

# ~~v0.6.3 (2015-03-15)~~
* Forgot to pull origin before releasing.  Use v0.6.4 instead.

# v0.6.2 (2015-02-27)
* Use the thread pool provided to the Jetty servlet builder.
* Avoid throwing exceptions when parsing headers.
* Make trailing slash insignificant in service prefixes on servlet containers.
* Fix mapping of servlet query and mount prefix.

# v0.6.1 (2015-02-04)
* Update to blaze-0.5.1
* Remove unneeded error message (90b2f76097215)
* GZip middleware will not throw an exception if the AcceptEncoding header is not gzip (ed1b2a0d68a8)

# v0.6.0 (2015-01-27)

## http4s-core
* Remove ResponseBuilder in favor of Response companion.
* Allow '';'' separators for query pairs.
* Make charset on Message an Option.
* Add a `flatMapR` method to EntityDecoder.
* Various enhancements to QueryParamEncoder and QueryParamDecoder.
* Make Query an IndexedSeq.
* Add parsers for Location and Proxy-Authenticate headers.
* Move EntityDecoder.apply to `Request.decode` and `Request.decodeWith`
* Move headers into `org.http4s.headers` package.
* Make UriTranslation respect scriptName/pathInfo split.
* New method to resolve relative Uris.
* Encode query and fragment of Uri.
* Codec and wrapper type for URL-form-encoded bodies.

## http4s-server
* Add SSL support to all server builders.

## http4s-blaze-server
* Add Date header to blaze-server responses.
* Close connection when error happens during body write in blaze-server.

## http4s-servlet
* Use asynchronous servlet I/O on Servlet 3.1 containers.
* ServletContext syntax for easy mounting in a WAR deployment.
* Support Dropwizard Metrics collection for servlet containers.

## http4s-jawn
* Empty strings are a JSON decoding error.

## http4s-argonaut
* Add codec instances for Argonaut's CodecJson.

## http4s-json4s
* Add codec instances for Json4s' Reader/Writer.

## http4s-twirl
* New module to support Twirl templates

## http4s-scala-xml
* Split scala-xml support into http4s-scala-xml module.
* Change inferred type of `scala.xml.Elem` to `application/xml`.

## http4s-client
* Support for signing oauth-1 requests in client.

## http4s-blaze-client
* Fix blaze-client when receiving HTTP1 response without Content-Length header.
* Change default blaze-client executor to variable size.
* Fix problem with blaze-client timeouts.

# v0.5.4 (2015-01-08)
* Upgrade to blaze 0.4.1 to fix header parsing issue in blaze http/1.x client and server.

# v0.5.3 (2015-01-05)
* Upgrade to argonaut-6.1-M5 to match jawn. [#157](https://github.com/http4s/http4s/issues/157)

# v0.5.2 (2015-01-02)
* Upgrade to jawn-0.7.2.  Old version of jawn was incompatible with argonaut. [#157]](https://github.com/http4s/http4s/issues/157)

# v0.5.1 (2014-12-23)
* Include context path in calculation of scriptName/pathInfo. [#140](https://github.com/http4s/http4s/issues/140)
* Fix bug in UriTemplate for query params with multiple keys.
* Fix StackOverflowError in query parser. [#147](https://github.com/http4s/http4s/issues/147)
* Allow ';' separators for query pairs.

# v0.5.0 (2014-12-11)
* Client syntax has evloved and now will include Accept headers when used with EntityDecoder
* Parse JSON with jawn-streamz.
* EntityDecoder now returns an EitherT to make decoding failure explicit.
* Renamed Writable to EntityEncoder
* New query param typeclasses for encoding and decoding query strings.
* Status equality now discards the reason phrase.
* Match AttributeKeys as singletons.
* Added async timeout listener to servlet backends.
* Start blaze server asynchronously.
* Support specifying timeout and executor in blaze-client.
* Use NIO for encoding files.

# v0.4.2 (2014-12-01)
* Fix whitespace parsing in Authorization header [#87](https://github.com/http4s/http4s/issues/87)

# v0.4.1 (2014-11-20)
* `Uri.query` and `Uri.fragment` are no longer decoded. [#75](https://github.com/http4s/http4s/issues/75)

# v0.4.0 (2014-11-18)

* Change HttpService form a `PartialFunction[Request,Task[Response]]`
  to `Service[Request, Response]`, a type that encapsulates a `Request => Task[Option[Response]]`
* Upgrade to scalaz-stream-0.6a
* Upgrade to blaze-0.3.0
* Drop scala-logging for log4s
* Refactor ServerBuilders into an immutable builder pattern.
* Add a way to control the thread pool used for execution of a Service
* Modernize the Renderable/Renderer framework
* Change Renderable append operator from ~ to <<
* Split out the websocket codec and types into a seperate package
* Added ReplyException, an experimental way to allow an Exception to encode
  a default Response on for EntityDecoder etc.
* Many bug fixes and slight enhancements

# v0.3.0 (2014-08-29)

* New client API with Blaze implementation
* Upgrade to scalaz-7.1.0 and scalaz-stream-0.5a
* JSON Writable support through Argonaut and json4s.
* Add EntityDecoders for parsing bodies.
* Moved request and response generators to http4s-dsl to be more flexible to
  other frameworks'' syntax needs.
* Phased out exception-throwing methods for the construction of various
  model objects in favor of disjunctions and macro-enforced literals.
* Refactored imports to match the structure followed by [scalaz](https://github.com/scalaz/scalaz).

# v0.2.0 (2014-07-15)

* Scala 2.11 support
* Spun off http4s-server module. http4s-core is neutral between server and
the future client.
* New builder for running Blaze, Jetty, and Tomcat servers.
* Configurable timeouts in each server backend.
* Replace Chunk with scodec.bits.ByteVector.
* Many enhancements and bugfixes to URI type.
* Drop joda-time dependency for slimmer date-time class.
* Capitalized method names in http4s-dsl.

# v0.1.0 (2014-04-15)

* Initial public release.<|MERGE_RESOLUTION|>--- conflicted
+++ resolved
@@ -8,11 +8,6 @@
 ordered chronologically, so each release contains all changes described below
 it.
 
-<<<<<<< HEAD
-# v1.0.0-M22 (2021-05-21)
-
-Functionally equivalent to v0.23.0-M1.  Keeps the 1.0 milestones current as we continue our roadmap.
-=======
 # v0.23.0-RC1
 
 Includes the changes of v0.22.0-RC1.
@@ -38,7 +33,10 @@
 ### Bugfixes
 
 * [#4873](https://github.com/http4s/http4s/pull/4873): Catch exceptions in `ParseResult.fromParser`. Don't throw when parsing a media range in the `Content-Type` parser.
->>>>>>> 1c396b37
+
+# v1.0.0-M22 (2021-05-21)
+
+Functionally equivalent to v0.23.0-M1.  Keeps the 1.0 milestones current as we continue our roadmap.
 
 # v0.23.0-M1 (2021-05-21)
 
