/*
 * Copyright 2013 http4s.org
 *
 * Licensed under the Apache License, Version 2.0 (the "License");
 * you may not use this file except in compliance with the License.
 * You may obtain a copy of the License at
 *
 *     http://www.apache.org/licenses/LICENSE-2.0
 *
 * Unless required by applicable law or agreed to in writing, software
 * distributed under the License is distributed on an "AS IS" BASIS,
 * WITHOUT WARRANTIES OR CONDITIONS OF ANY KIND, either express or implied.
 * See the License for the specific language governing permissions and
 * limitations under the License.
 */

package org.http4s
package servlet
package syntax

import cats.effect._
import cats.effect.std.Dispatcher
import org.http4s.server.DefaultServiceErrorHandler
import org.http4s.server.defaults
import org.http4s.syntax.all._

import javax.servlet.ServletContext
import javax.servlet.ServletRegistration

trait ServletContextSyntax {
  implicit def ToServletContextOps(self: ServletContext): ServletContextOps =
    new ServletContextOps(self)
}

final class ServletContextOps private[syntax] (val self: ServletContext) extends AnyVal {

  /** Wraps an [[HttpRoutes]] and mounts it as an [[AsyncHttp4sServlet]]
    *
    * Assumes non-blocking servlet IO is available, and thus requires at least Servlet 3.1.
    */
  def mountService[F[_]: Async](
      name: String,
      service: HttpRoutes[F],
      mapping: String = "/*",
<<<<<<< HEAD
      dispatcher: Dispatcher[F]): ServletRegistration.Dynamic =
    mountHttpApp(name, service.orNotFound, mapping, dispatcher)
=======
  ): ServletRegistration.Dynamic =
    mountHttpApp(name, service.orNotFound, mapping)
>>>>>>> 37f452b1

  def mountHttpApp[F[_]: Async](
      name: String,
      service: HttpApp[F],
      mapping: String = "/*",
<<<<<<< HEAD
      dispatcher: Dispatcher[F]): ServletRegistration.Dynamic = {
=======
  ): ServletRegistration.Dynamic = {
>>>>>>> 37f452b1
    val servlet = new AsyncHttp4sServlet(
      service = service,
      asyncTimeout = defaults.ResponseTimeout,
      servletIo = NonBlockingServletIo(DefaultChunkSize),
      serviceErrorHandler = DefaultServiceErrorHandler[F],
<<<<<<< HEAD
      dispatcher
=======
>>>>>>> 37f452b1
    )
    val reg = self.addServlet(name, servlet)
    reg.setLoadOnStartup(1)
    reg.setAsyncSupported(true)
    reg.addMapping(mapping)
    reg
  }
}

object servletContext extends ServletContextSyntax<|MERGE_RESOLUTION|>--- conflicted
+++ resolved
@@ -42,32 +42,22 @@
       name: String,
       service: HttpRoutes[F],
       mapping: String = "/*",
-<<<<<<< HEAD
-      dispatcher: Dispatcher[F]): ServletRegistration.Dynamic =
+      dispatcher: Dispatcher[F],
+  ): ServletRegistration.Dynamic =
     mountHttpApp(name, service.orNotFound, mapping, dispatcher)
-=======
-  ): ServletRegistration.Dynamic =
-    mountHttpApp(name, service.orNotFound, mapping)
->>>>>>> 37f452b1
 
   def mountHttpApp[F[_]: Async](
       name: String,
       service: HttpApp[F],
       mapping: String = "/*",
-<<<<<<< HEAD
-      dispatcher: Dispatcher[F]): ServletRegistration.Dynamic = {
-=======
+      dispatcher: Dispatcher[F],
   ): ServletRegistration.Dynamic = {
->>>>>>> 37f452b1
     val servlet = new AsyncHttp4sServlet(
       service = service,
       asyncTimeout = defaults.ResponseTimeout,
       servletIo = NonBlockingServletIo(DefaultChunkSize),
       serviceErrorHandler = DefaultServiceErrorHandler[F],
-<<<<<<< HEAD
-      dispatcher
-=======
->>>>>>> 37f452b1
+      dispatcher,
     )
     val reg = self.addServlet(name, servlet)
     reg.setLoadOnStartup(1)
