--- conflicted
+++ resolved
@@ -49,12 +49,8 @@
     }
     .orNotFound
 
-<<<<<<< HEAD
-  def servletServer: FunFixture[Int] =
+  val servletServer =
     ResourceFixture(Dispatcher[IO].flatMap(d => serverPortR(d)))
-=======
-  val servletServer = ResourceFixture[Int](serverPortR)
->>>>>>> 63748ef1
 
   def get(serverPort: Int, path: String): IO[String] =
     IO(
