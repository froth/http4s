# This file was automatically generated by sbt-github-actions using the
# githubWorkflowGenerate task. You should add and commit this file to
# your git repository. It goes without saying that you shouldn't edit
# this file by hand! Instead, if you wish to make changes, you should
# change your sbt build configuration to revise the workflow description
# to meet your needs, then regenerate this file.

name: Continuous Integration

on:
  pull_request:
    branches: ['**']
  push:
    branches: ['**']
    tags: [v*]

env:
  PGP_PASSPHRASE: ${{ secrets.PGP_PASSPHRASE }}
  SONATYPE_PASSWORD: ${{ secrets.SONATYPE_PASSWORD }}
  SONATYPE_CREDENTIAL_HOST: ${{ secrets.SONATYPE_CREDENTIAL_HOST }}
  SONATYPE_USERNAME: ${{ secrets.SONATYPE_USERNAME }}
  PGP_SECRET: ${{ secrets.PGP_SECRET }}
  GITHUB_TOKEN: ${{ secrets.GITHUB_TOKEN }}

jobs:
  build:
    name: Build and Test
    strategy:
      fail-fast: false
      matrix:
        os: [ubuntu-latest]
        scala: [3.1.1, 2.13.8]
        java: [temurin@8, temurin@11, temurin@17]
        project: [rootJS, rootJVM]
        exclude:
          - scala: 3.1.1
            java: temurin@11
          - scala: 3.1.1
            java: temurin@17
          - project: rootJS
            java: temurin@11
          - project: rootJS
            java: temurin@17
    runs-on: ${{ matrix.os }}
    steps:
      - name: Checkout current branch (full)
        uses: actions/checkout@v2
        with:
          fetch-depth: 0

      - name: Download Java (temurin@8)
        id: download-java-temurin-8
        if: matrix.java == 'temurin@8'
        uses: typelevel/download-java@v1
        with:
          distribution: temurin
          java-version: 8

      - name: Setup Java (temurin@8)
        if: matrix.java == 'temurin@8'
        uses: actions/setup-java@v2
        with:
          distribution: jdkfile
          java-version: 8
          jdkFile: ${{ steps.download-java-temurin-8.outputs.jdkFile }}

      - name: Download Java (temurin@11)
        id: download-java-temurin-11
        if: matrix.java == 'temurin@11'
        uses: typelevel/download-java@v1
        with:
          distribution: temurin
          java-version: 11

      - name: Setup Java (temurin@11)
        if: matrix.java == 'temurin@11'
        uses: actions/setup-java@v2
        with:
          distribution: jdkfile
          java-version: 11
          jdkFile: ${{ steps.download-java-temurin-11.outputs.jdkFile }}

      - name: Download Java (temurin@17)
        id: download-java-temurin-17
        if: matrix.java == 'temurin@17'
        uses: typelevel/download-java@v1
        with:
          distribution: temurin
          java-version: 17

      - name: Setup Java (temurin@17)
        if: matrix.java == 'temurin@17'
        uses: actions/setup-java@v2
        with:
          distribution: jdkfile
          java-version: 17
          jdkFile: ${{ steps.download-java-temurin-17.outputs.jdkFile }}

      - name: Cache sbt
        uses: actions/cache@v2
        with:
          path: |
            ~/.sbt
            ~/.ivy2/cache
            ~/.coursier/cache/v1
            ~/.cache/coursier/v1
            ~/AppData/Local/Coursier/Cache/v1
            ~/Library/Caches/Coursier/v1
          key: ${{ runner.os }}-sbt-cache-v2-${{ hashFiles('**/*.sbt') }}-${{ hashFiles('project/build.properties') }}

      - name: Check that workflows are up to date
        run: sbt 'project ${{ matrix.project }}' '++${{ matrix.scala }}' 'project /' githubWorkflowCheck

      - name: Check headers and formatting
        if: matrix.java == 'temurin@8'
        run: sbt 'project ${{ matrix.project }}' '++${{ matrix.scala }}' headerCheckAll scalafmtCheckAll 'project /' scalafmtSbtCheck

      - name: scalaJSLink
        if: matrix.project == 'rootJS'
        run: sbt 'project ${{ matrix.project }}' '++${{ matrix.scala }}' Test/scalaJSLinkerResult

      - name: Test
        run: sbt 'project ${{ matrix.project }}' '++${{ matrix.scala }}' test

      - name: Check binary compatibility
        if: matrix.java == 'temurin@8'
        run: sbt 'project ${{ matrix.project }}' '++${{ matrix.scala }}' mimaReportBinaryIssues

      - name: Generate API documentation
        if: matrix.java == 'temurin@8'
        run: sbt 'project ${{ matrix.project }}' '++${{ matrix.scala }}' doc

      - name: Check Scalafix rules
        if: matrix.scala != '3.1.1'
        run: sbt 'project ${{ matrix.project }}' '++${{ matrix.scala }}' '${{ matrix.ci }}' 'scalafixAll --check'

      - name: Check unused compile dependencies
        if: matrix.java == 'temurin@8'
        run: sbt 'project ${{ matrix.project }}' '++${{ matrix.scala }}' unusedCompileDependenciesTest

      - name: Make target directories
        if: github.event_name != 'pull_request' && (startsWith(github.ref, 'refs/tags/v') || github.ref == 'refs/heads/series/0.23')
        run: mkdir -p ember-core/js/target ember-server/js/target examples/ember-server-h2/target examples/ember/target examples/ember-client-h2/target blaze-client/target server/jvm/target examples/target scalafix-internal/input/target blaze-server/target scalafix-internal/tests/target scalatags/target target examples/docker/target twirl/target unidocs/target .js/target site/target laws/.jvm/target tests/jvm/target client/js/target tomcat-server/target prometheus-metrics/target scalafix-internal/output/target servlet/target examples/tomcat/target examples/jetty/target boopickle/.js/target testing/jvm/target core/js/target testing/js/target ember-server/jvm/target circe/.js/target okhttp-client/target laws/.js/target examples/blaze/target jawn/.js/target tests/js/target .jvm/target scalafix-internal/rules/target .native/target client/jvm/target blaze-core/target circe/.jvm/target dsl/.js/target examples/war/target jetty-client/target ember-client/jvm/target boopickle/.jvm/target play-json/target async-http-client/target core/jvm/target scala-xml/target dsl/.jvm/target dropwizard-metrics/target jetty-server/target node-serverless/target ember-core/jvm/target jawn/.jvm/target server/js/target ember-client/js/target bench/target project/target

      - name: Compress target directories
        if: github.event_name != 'pull_request' && (startsWith(github.ref, 'refs/tags/v') || github.ref == 'refs/heads/series/0.23')
        run: tar cf targets.tar ember-core/js/target ember-server/js/target examples/ember-server-h2/target examples/ember/target examples/ember-client-h2/target blaze-client/target server/jvm/target examples/target scalafix-internal/input/target blaze-server/target scalafix-internal/tests/target scalatags/target target examples/docker/target twirl/target unidocs/target .js/target site/target laws/.jvm/target tests/jvm/target client/js/target tomcat-server/target prometheus-metrics/target scalafix-internal/output/target servlet/target examples/tomcat/target examples/jetty/target boopickle/.js/target testing/jvm/target core/js/target testing/js/target ember-server/jvm/target circe/.js/target okhttp-client/target laws/.js/target examples/blaze/target jawn/.js/target tests/js/target .jvm/target scalafix-internal/rules/target .native/target client/jvm/target blaze-core/target circe/.jvm/target dsl/.js/target examples/war/target jetty-client/target ember-client/jvm/target boopickle/.jvm/target play-json/target async-http-client/target core/jvm/target scala-xml/target dsl/.jvm/target dropwizard-metrics/target jetty-server/target node-serverless/target ember-core/jvm/target jawn/.jvm/target server/js/target ember-client/js/target bench/target project/target

      - name: Upload target directories
        if: github.event_name != 'pull_request' && (startsWith(github.ref, 'refs/tags/v') || github.ref == 'refs/heads/series/0.23')
        uses: actions/upload-artifact@v2
        with:
          name: target-${{ matrix.os }}-${{ matrix.java }}-${{ matrix.scala }}-${{ matrix.project }}
          path: targets.tar

  publish:
    name: Publish Artifacts
    needs: [build]
    if: github.event_name != 'pull_request' && (startsWith(github.ref, 'refs/tags/v') || github.ref == 'refs/heads/series/0.23')
    strategy:
      matrix:
        os: [ubuntu-latest]
        scala: [2.13.8]
        java: [temurin@8]
    runs-on: ${{ matrix.os }}
    steps:
      - name: Checkout current branch (full)
        uses: actions/checkout@v2
        with:
          fetch-depth: 0

      - name: Download Java (temurin@8)
        id: download-java-temurin-8
        if: matrix.java == 'temurin@8'
        uses: typelevel/download-java@v1
        with:
          distribution: temurin
          java-version: 8

      - name: Setup Java (temurin@8)
        if: matrix.java == 'temurin@8'
        uses: actions/setup-java@v2
        with:
          distribution: jdkfile
          java-version: 8
          jdkFile: ${{ steps.download-java-temurin-8.outputs.jdkFile }}

      - name: Download Java (temurin@11)
        id: download-java-temurin-11
        if: matrix.java == 'temurin@11'
        uses: typelevel/download-java@v1
        with:
          distribution: temurin
          java-version: 11

      - name: Setup Java (temurin@11)
        if: matrix.java == 'temurin@11'
        uses: actions/setup-java@v2
        with:
          distribution: jdkfile
          java-version: 11
          jdkFile: ${{ steps.download-java-temurin-11.outputs.jdkFile }}

      - name: Download Java (temurin@17)
        id: download-java-temurin-17
        if: matrix.java == 'temurin@17'
        uses: typelevel/download-java@v1
        with:
          distribution: temurin
          java-version: 17

      - name: Setup Java (temurin@17)
        if: matrix.java == 'temurin@17'
        uses: actions/setup-java@v2
        with:
          distribution: jdkfile
          java-version: 17
          jdkFile: ${{ steps.download-java-temurin-17.outputs.jdkFile }}

      - name: Cache sbt
        uses: actions/cache@v2
        with:
          path: |
            ~/.sbt
            ~/.ivy2/cache
            ~/.coursier/cache/v1
            ~/.cache/coursier/v1
            ~/AppData/Local/Coursier/Cache/v1
            ~/Library/Caches/Coursier/v1
          key: ${{ runner.os }}-sbt-cache-v2-${{ hashFiles('**/*.sbt') }}-${{ hashFiles('project/build.properties') }}

      - name: Download target directories (3.1.1, rootJS)
        uses: actions/download-artifact@v2
        with:
          name: target-${{ matrix.os }}-${{ matrix.java }}-3.1.1-rootJS

      - name: Inflate target directories (3.1.1, rootJS)
        run: |
          tar xf targets.tar
          rm targets.tar

      - name: Download target directories (3.1.1, rootJVM)
        uses: actions/download-artifact@v2
        with:
          name: target-${{ matrix.os }}-${{ matrix.java }}-3.1.1-rootJVM

      - name: Inflate target directories (3.1.1, rootJVM)
        run: |
          tar xf targets.tar
          rm targets.tar

      - name: Download target directories (2.13.8, rootJS)
        uses: actions/download-artifact@v2
        with:
          name: target-${{ matrix.os }}-${{ matrix.java }}-2.13.8-rootJS

      - name: Inflate target directories (2.13.8, rootJS)
        run: |
          tar xf targets.tar
          rm targets.tar

      - name: Download target directories (2.13.8, rootJVM)
        uses: actions/download-artifact@v2
        with:
          name: target-${{ matrix.os }}-${{ matrix.java }}-2.13.8-rootJVM

      - name: Inflate target directories (2.13.8, rootJVM)
        run: |
          tar xf targets.tar
          rm targets.tar

      - name: Download target directories (2.13.8, rootJVM)
        uses: actions/download-artifact@v2
        with:
          name: target-${{ matrix.os }}-${{ matrix.java }}-2.13.8-rootJVM

      - name: Inflate target directories (2.13.8, rootJVM)
        run: |
          tar xf targets.tar
          rm targets.tar

      - name: Download target directories (2.13.8, rootJVM)
        uses: actions/download-artifact@v2
        with:
          name: target-${{ matrix.os }}-${{ matrix.java }}-2.13.8-rootJVM

      - name: Inflate target directories (2.13.8, rootJVM)
        run: |
          tar xf targets.tar
          rm targets.tar

      - name: Import signing key
        if: env.PGP_SECRET != '' && env.PGP_PASSPHRASE == ''
        run: echo $PGP_SECRET | base64 -di | gpg --import

      - name: Import signing key and strip passphrase
        if: env.PGP_SECRET != '' && env.PGP_PASSPHRASE != ''
        run: |
          echo "$PGP_SECRET" | base64 -di > /tmp/signing-key.gpg
          echo "$PGP_PASSPHRASE" | gpg --pinentry-mode loopback --passphrase-fd 0 --import /tmp/signing-key.gpg
          (echo "$PGP_PASSPHRASE"; echo; echo) | gpg --command-fd 0 --pinentry-mode loopback --change-passphrase $(gpg --list-secret-keys --with-colons 2> /dev/null | grep '^sec:' | cut --delimiter ':' --fields 5 | tail -n 1)

      - name: Publish
        run: sbt '++${{ matrix.scala }}' tlRelease

<<<<<<< HEAD
      - name: Publish website
        env:
          SSH_PRIVATE_KEY: ${{ secrets.SSH_PRIVATE_KEY }}
        run: |

          eval "$(ssh-agent -s)"
          echo "$SSH_PRIVATE_KEY" | ssh-add -
          git config --global user.name "GitHub Actions CI"
          git config --global user.email "ghactions@invalid"
          sbt ++2.13.8 website/laikaSite website/ghpagesPushSite

                

  website:
    name: Build website
    strategy:
      matrix:
        os: [ubuntu-latest]
        scala: [2.13.8]
        java: [temurin@17]
=======
  scalafix:
    name: Scalafix
    strategy:
      matrix:
        os: [ubuntu-latest]
        scala: [3.1.1, 2.12.15, 2.13.8]
        java: [temurin@8]
>>>>>>> cd3acf24
    runs-on: ${{ matrix.os }}
    steps:
      - name: Checkout current branch (full)
        uses: actions/checkout@v2
        with:
          fetch-depth: 0

      - name: Download Java (temurin@8)
        id: download-java-temurin-8
        if: matrix.java == 'temurin@8'
        uses: typelevel/download-java@v1
        with:
          distribution: temurin
          java-version: 8

<<<<<<< HEAD
  docs:
    name: Build docs
    strategy:
      matrix:
        os: [ubuntu-latest]
        scala: [2.13.8]
        java: [temurin@17]
    runs-on: ${{ matrix.os }}
    steps:
      - name: Checkout current branch (full)
        uses: actions/checkout@v2
=======
      - name: Setup Java (temurin@8)
        if: matrix.java == 'temurin@8'
        uses: actions/setup-java@v2
>>>>>>> cd3acf24
        with:
          distribution: jdkfile
          java-version: 8
          jdkFile: ${{ steps.download-java-temurin-8.outputs.jdkFile }}

      - name: Download Java (temurin@11)
        id: download-java-temurin-11
        if: matrix.java == 'temurin@11'
        uses: typelevel/download-java@v1
        with:
          distribution: temurin
          java-version: 11

      - name: Setup Java (temurin@11)
        if: matrix.java == 'temurin@11'
        uses: actions/setup-java@v2
        with:
          distribution: jdkfile
          java-version: 11
          jdkFile: ${{ steps.download-java-temurin-11.outputs.jdkFile }}

      - name: Download Java (temurin@17)
        id: download-java-temurin-17
        if: matrix.java == 'temurin@17'
        uses: typelevel/download-java@v1
        with:
          distribution: temurin
          java-version: 17

      - name: Setup Java (temurin@17)
        if: matrix.java == 'temurin@17'
        uses: actions/setup-java@v2
        with:
          distribution: jdkfile
          java-version: 17
          jdkFile: ${{ steps.download-java-temurin-17.outputs.jdkFile }}

      - name: Cache sbt
        uses: actions/cache@v2
        with:
          path: |
            ~/.sbt
            ~/.ivy2/cache
            ~/.coursier/cache/v1
            ~/.cache/coursier/v1
            ~/AppData/Local/Coursier/Cache/v1
            ~/Library/Caches/Coursier/v1
          key: ${{ runner.os }}-sbt-cache-v2-${{ hashFiles('**/*.sbt') }}-${{ hashFiles('project/build.properties') }}

      - name: Scalafix tests
        if: matrix.scala == '2.13.8'
        run: |
          cd scalafix
          sbt ci

  site:
    name: Generate Site
    strategy:
      matrix:
        os: [ubuntu-latest]
<<<<<<< HEAD
        scala: [3.1.1, 2.13.8]
=======
        scala: [2.13.8]
>>>>>>> cd3acf24
        java: [temurin@8]
    runs-on: ${{ matrix.os }}
    steps:
      - name: Checkout current branch (full)
        uses: actions/checkout@v2
        with:
          fetch-depth: 0

      - name: Download Java (temurin@8)
        id: download-java-temurin-8
        if: matrix.java == 'temurin@8'
        uses: typelevel/download-java@v1
        with:
          distribution: temurin
          java-version: 8

      - name: Setup Java (temurin@8)
        if: matrix.java == 'temurin@8'
        uses: actions/setup-java@v2
        with:
          distribution: jdkfile
          java-version: 8
          jdkFile: ${{ steps.download-java-temurin-8.outputs.jdkFile }}

      - name: Download Java (temurin@11)
        id: download-java-temurin-11
        if: matrix.java == 'temurin@11'
        uses: typelevel/download-java@v1
        with:
          distribution: temurin
          java-version: 11

      - name: Setup Java (temurin@11)
        if: matrix.java == 'temurin@11'
        uses: actions/setup-java@v2
        with:
          distribution: jdkfile
          java-version: 11
          jdkFile: ${{ steps.download-java-temurin-11.outputs.jdkFile }}

      - name: Download Java (temurin@17)
        id: download-java-temurin-17
        if: matrix.java == 'temurin@17'
        uses: typelevel/download-java@v1
        with:
          distribution: temurin
          java-version: 17

      - name: Setup Java (temurin@17)
        if: matrix.java == 'temurin@17'
        uses: actions/setup-java@v2
        with:
          distribution: jdkfile
          java-version: 17
          jdkFile: ${{ steps.download-java-temurin-17.outputs.jdkFile }}

      - name: Cache sbt
        uses: actions/cache@v2
        with:
          path: |
            ~/.sbt
            ~/.ivy2/cache
            ~/.coursier/cache/v1
            ~/.cache/coursier/v1
            ~/AppData/Local/Coursier/Cache/v1
            ~/Library/Caches/Coursier/v1
          key: ${{ runner.os }}-sbt-cache-v2-${{ hashFiles('**/*.sbt') }}-${{ hashFiles('project/build.properties') }}

      - name: Generate site
        run: sbt '++${{ matrix.scala }}' site/tlSite

      - name: Publish site
        if: github.event_name != 'pull_request' && github.ref == 'refs/heads/series/0.23'
        uses: peaceiris/actions-gh-pages@v3.8.0
        with:
          github_token: ${{ secrets.GITHUB_TOKEN }}
          publish_dir: site/target/docs/site
          keep_files: true<|MERGE_RESOLUTION|>--- conflicted
+++ resolved
@@ -303,36 +303,13 @@
       - name: Publish
         run: sbt '++${{ matrix.scala }}' tlRelease
 
-<<<<<<< HEAD
-      - name: Publish website
-        env:
-          SSH_PRIVATE_KEY: ${{ secrets.SSH_PRIVATE_KEY }}
-        run: |
-
-          eval "$(ssh-agent -s)"
-          echo "$SSH_PRIVATE_KEY" | ssh-add -
-          git config --global user.name "GitHub Actions CI"
-          git config --global user.email "ghactions@invalid"
-          sbt ++2.13.8 website/laikaSite website/ghpagesPushSite
-
-                
-
-  website:
-    name: Build website
-    strategy:
-      matrix:
-        os: [ubuntu-latest]
-        scala: [2.13.8]
-        java: [temurin@17]
-=======
   scalafix:
     name: Scalafix
     strategy:
       matrix:
         os: [ubuntu-latest]
-        scala: [3.1.1, 2.12.15, 2.13.8]
+        scala: [3.1.1, 2.13.8]
         java: [temurin@8]
->>>>>>> cd3acf24
     runs-on: ${{ matrix.os }}
     steps:
       - name: Checkout current branch (full)
@@ -348,23 +325,9 @@
           distribution: temurin
           java-version: 8
 
-<<<<<<< HEAD
-  docs:
-    name: Build docs
-    strategy:
-      matrix:
-        os: [ubuntu-latest]
-        scala: [2.13.8]
-        java: [temurin@17]
-    runs-on: ${{ matrix.os }}
-    steps:
-      - name: Checkout current branch (full)
-        uses: actions/checkout@v2
-=======
       - name: Setup Java (temurin@8)
         if: matrix.java == 'temurin@8'
         uses: actions/setup-java@v2
->>>>>>> cd3acf24
         with:
           distribution: jdkfile
           java-version: 8
@@ -425,11 +388,7 @@
     strategy:
       matrix:
         os: [ubuntu-latest]
-<<<<<<< HEAD
-        scala: [3.1.1, 2.13.8]
-=======
         scala: [2.13.8]
->>>>>>> cd3acf24
         java: [temurin@8]
     runs-on: ${{ matrix.os }}
     steps:
