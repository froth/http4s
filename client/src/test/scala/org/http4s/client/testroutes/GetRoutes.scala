--- conflicted
+++ resolved
@@ -12,13 +12,8 @@
   val getPaths: Map[String, Response] = {
     import org.http4s.headers._
     Map(
-<<<<<<< HEAD
-      "/simple" -> Response(Ok).withBody("simple path").unsafePerformSync,
-      "/chunked" -> Response(Ok).withBody(Process.emit("chunk1")).map(_.putHeaders(`Transfer-Encoding`(TransferCoding.chunked))).unsafePerformSync
-=======
-      SimplePath -> Response(Ok).withBody("simple path").run,
-      ChunkedPath -> Response(Ok).withBody(Process.emit("chunk1")).map(_.putHeaders(`Transfer-Encoding`(TransferCoding.chunked))).run
->>>>>>> fae38e0a
-    )
+      SimplePath -> Response(Ok).withBody("simple path"),
+      ChunkedPath -> Response(Ok).withBody(Process.emit("chunk1")).map(_.putHeaders(`Transfer-Encoding`(TransferCoding.chunked)))
+    ).mapValues(_.unsafePerformSync)
   }
 }