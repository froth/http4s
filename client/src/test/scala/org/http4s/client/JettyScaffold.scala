--- conflicted
+++ resolved
@@ -16,18 +16,11 @@
 
 package org.http4s.client
 
-<<<<<<< HEAD
-import cats.effect.concurrent.Ref
-import cats.effect.{IO, Resource, Sync}
-import cats.implicits._
-import java.net.{InetSocketAddress}
-import java.security.{KeyStore, Security}
-import javax.net.ssl.{KeyManagerFactory, SSLContext}
-import javax.servlet.http.HttpServlet
-=======
 import cats.effect.Resource
 import cats.effect.Sync
->>>>>>> a9cd8476
+import cats.effect.IO
+import cats.implicits._
+import cats.effect.concurrent.Ref
 import org.eclipse.jetty.server.{Server => JServer, _}
 import org.eclipse.jetty.servlet.ServletContextHandler
 import org.eclipse.jetty.servlet.ServletHolder
@@ -111,21 +104,15 @@
             server,
             new SslConnectionFactory(
               sslContextFactory,
-<<<<<<< HEAD
-              org.eclipse.jetty.http.HttpVersion.HTTP_1_1.asString()),
-            connectionFactory)
+              org.eclipse.jetty.http.HttpVersion.HTTP_1_1.asString(),
+            ),
+            connectionFactory,
+          )
         } else {
           val httpConfig = new HttpConfiguration()
           val connectionFactory = new CountingHttpConnectionFactory(httpConfig, connectionsCounter)
           new ServerConnector(server, connectionFactory)
         }
-=======
-              org.eclipse.jetty.http.HttpVersion.HTTP_1_1.asString(),
-            ),
-            connectionFactory,
-          )
-        } else new ServerConnector(server)
->>>>>>> a9cd8476
       connector.setPort(0)
       server.addConnector(connector)
       server.start()
