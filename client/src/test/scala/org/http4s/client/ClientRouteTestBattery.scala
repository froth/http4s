--- conflicted
+++ resolved
@@ -34,7 +34,6 @@
     }
   }
 
-<<<<<<< HEAD
   withResource(JettyScaffold[IO](1, false, testServlet)) { jetty =>
     withResource(clientResource) { client =>
       val address = jetty.addresses.head
@@ -46,22 +45,10 @@
             val port = address.getPort
             val req = Request[IO](uri = Uri.fromString(s"http://$name:$port$path").yolo)
             client
-              .fetch(req)(resp => IO(checkResponse(resp, expected)))
+              .fetch(req)(resp => checkResponse(resp, expected))
               .unsafeRunTimed(timeout)
               .get
           }
-=======
-  Fragments.foreach(GetRoutes.getPaths.toSeq) {
-    case (path, expected) =>
-      s"Execute GET: $path" in {
-        val name = address.getHostName
-        val port = address.getPort
-        val req = Request[IO](uri = Uri.fromString(s"http://$name:$port$path").yolo)
-        client
-          .fetch(req)(resp => checkResponse(resp, expected))
-          .unsafeRunTimed(timeout)
-          .get
->>>>>>> c2850952
       }
 
       name should {
@@ -110,22 +97,7 @@
     }
   }
 
-<<<<<<< HEAD
-  private def checkResponse(rec: Response[IO], expected: Response[IO]) = {
-=======
-  override def map(fs: => Fragments): Fragments =
-    super.map(
-      step {
-        jettyServ.startServers(testServlet)
-        address = jettyServ.addresses.head
-      } ^ fs ^ step {
-        client.shutdown.unsafeRunSync()
-        jettyServ.stopServers()
-      }
-    )
-
   private def checkResponse(rec: Response[IO], expected: Response[IO]): IO[Boolean] = {
->>>>>>> c2850952
     val hs = rec.headers.toSeq
     for {
       _ <- IO(rec.status must be_==(expected.status))
