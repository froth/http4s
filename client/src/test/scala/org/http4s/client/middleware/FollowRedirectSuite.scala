/*
 * Copyright 2014 http4s.org
 *
 * Licensed under the Apache License, Version 2.0 (the "License");
 * you may not use this file except in compliance with the License.
 * You may obtain a copy of the License at
 *
 *     http://www.apache.org/licenses/LICENSE-2.0
 *
 * Unless required by applicable law or agreed to in writing, software
 * distributed under the License is distributed on an "AS IS" BASIS,
 * WITHOUT WARRANTIES OR CONDITIONS OF ANY KIND, either express or implied.
 * See the License for the specific language governing permissions and
 * limitations under the License.
 */

package org.http4s
package client
package middleware

import cats.effect._
import cats.effect.concurrent.Semaphore
import cats.syntax.all._
import java.util.concurrent.atomic._
import org.http4s.client.dsl.Http4sClientDsl
import org.http4s.dsl.io._
import org.http4s.syntax.all._
import org.http4s.headers._
import org.typelevel.ci.CIString

class FollowRedirectSuite extends Http4sSuite with Http4sClientDsl[IO] {
  private val loopCounter = new AtomicInteger(0)

  val app = HttpRoutes
    .of[IO] {
      case GET -> Root / "loop" / i =>
        val iteration = i.toInt
        if (iteration < 3) {
          val uri = Uri.unsafeFromString(s"/loop/${iteration + 1}")
          MovedPermanently(Location(uri)).map(_.withEntity(iteration.toString))
        } else
          Ok(iteration.toString)

      case req @ _ -> Root / "ok" =>
        Ok(
          req.body,
          Header("X-Original-Method", req.method.toString),
          Header(
            "X-Original-Content-Length",
            req.headers.get(`Content-Length`).fold(0L)(_.length).toString),
          Header("X-Original-Authorization", req.headers.get(Authorization.name).fold("")(_.value))
        )

      case _ -> Root / "different-authority" =>
        TemporaryRedirect(Location(uri"http://www.example.com/ok"))
      case _ -> Root / status =>
        Response[IO](status = Status.fromInt(status.toInt).yolo)
          .putHeaders(Location(uri"/ok"))
          .pure[IO]
    }
    .orNotFound

  val defaultClient = Client.fromHttpApp(app)
  val client = FollowRedirect(3)(defaultClient)

  case class RedirectResponse(
      method: String,
      body: String
  )

<<<<<<< HEAD
  test("FollowRedirect should Strip payload headers when switching to GET") {
=======
  // test("FollowRedirect should ggfollow the proper strategy") {
  //   def doIt(
  //       method: Method,
  //       status: Status,
  //       body: String,
  //       pure: Boolean,
  //       response: Either[Throwable, RedirectResponse]
  //   ) = {
  //     val u = uri"http://localhost" / status.code.toString
  //     val req: Request[IO] = method match {
  //       case _: Method.PermitsBody if body.nonEmpty =>
  //         val bodyBytes = body.getBytes.toList
  //         Request[IO](
  //           method,
  //           u,
  //           body =
  //             if (pure) Stream.emits(bodyBytes)
  //             else Stream.emits(bodyBytes))
  //       case _ =>
  //         Request(method, u)
  //     }
  //     client
  //       .run(req)
  //       .use {
  //         case Ok(resp) =>
  //           val method = resp.headers.get("X-Original-Method".ci).fold("")(_.value)
  //           val body = resp.as[String]
  //           body.map(RedirectResponse(method, _))
  //         case resp =>
  //           IO.raiseError(UnexpectedStatus(resp.status))
  //       }
  //       .attempt
  //       .map {
  //         case Right(r) => r == response
  //         case _ => false
  //       }
  //       .assert
  //   }
  //
  //   "method" | "status" | "body" | "pure" | "response" |>
  //     GET ! MovedPermanently ! "" ! true ! Right(RedirectResponse("GET", "")) |
  //     HEAD ! MovedPermanently ! "" ! true ! Right(RedirectResponse("HEAD", "")) |
  //     POST ! MovedPermanently ! "foo" ! true ! Right(RedirectResponse("GET", "")) |
  //     POST ! MovedPermanently ! "foo" ! false ! Right(RedirectResponse("GET", "")) |
  //     PUT ! MovedPermanently ! "" ! true ! Right(RedirectResponse("PUT", "")) |
  //     PUT ! MovedPermanently ! "foo" ! true ! Right(RedirectResponse("PUT", "foo")) |
  //     PUT ! MovedPermanently ! "foo" ! false ! Left(UnexpectedStatus(MovedPermanently)) |
  //     GET ! Found ! "" ! true ! Right(RedirectResponse("GET", "")) |
  //     HEAD ! Found ! "" ! true ! Right(RedirectResponse("HEAD", "")) |
  //     POST ! Found ! "foo" ! true ! Right(RedirectResponse("GET", "")) |
  //     POST ! Found ! "foo" ! false ! Right(RedirectResponse("GET", "")) |
  //     PUT ! Found ! "" ! true ! Right(RedirectResponse("PUT", "")) |
  //     PUT ! Found ! "foo" ! true ! Right(RedirectResponse("PUT", "foo")) |
  //     PUT ! Found ! "foo" ! false ! Left(UnexpectedStatus(Found)) |
  //     GET ! SeeOther ! "" ! true ! Right(RedirectResponse("GET", "")) |
  //     HEAD ! SeeOther ! "" ! true ! Right(RedirectResponse("HEAD", "")) |
  //     POST ! SeeOther ! "foo" ! true ! Right(RedirectResponse("GET", "")) |
  //     POST ! SeeOther ! "foo" ! false ! Right(RedirectResponse("GET", "")) |
  //     PUT ! SeeOther ! "" ! true ! Right(RedirectResponse("GET", "")) |
  //     PUT ! SeeOther ! "foo" ! true ! Right(RedirectResponse("GET", "")) |
  //     PUT ! SeeOther ! "foo" ! false ! Right(RedirectResponse("GET", "")) |
  //     GET ! TemporaryRedirect ! "" ! true ! Right(RedirectResponse("GET", "")) |
  //     HEAD ! TemporaryRedirect ! "" ! true ! Right(RedirectResponse("HEAD", "")) |
  //     POST ! TemporaryRedirect ! "foo" ! true ! Right(RedirectResponse("POST", "foo")) |
  //     POST ! TemporaryRedirect ! "foo" ! false ! Left(UnexpectedStatus(TemporaryRedirect)) |
  //     PUT ! TemporaryRedirect ! "" ! true ! Right(RedirectResponse("PUT", "")) |
  //     PUT ! TemporaryRedirect ! "foo" ! true ! Right(RedirectResponse("PUT", "foo")) |
  //     PUT ! TemporaryRedirect ! "foo" ! false ! Left(UnexpectedStatus(TemporaryRedirect)) |
  //     GET ! PermanentRedirect ! "" ! true ! Right(RedirectResponse("GET", "")) |
  //     HEAD ! PermanentRedirect ! "" ! true ! Right(RedirectResponse("HEAD", "")) |
  //     POST ! PermanentRedirect ! "foo" ! true ! Right(RedirectResponse("POST", "foo")) |
  //     POST ! PermanentRedirect ! "foo" ! false ! Left(UnexpectedStatus(PermanentRedirect)) |
  //     PUT ! PermanentRedirect ! "" ! true ! Right(RedirectResponse("PUT", "")) |
  //     PUT ! PermanentRedirect ! "foo" ! true ! Right(RedirectResponse("PUT", "foo")) |
  //     PUT ! PermanentRedirect ! "foo" ! false ! Left(UnexpectedStatus(PermanentRedirect)) | {
  //       (method, status, body, pure, response) =>
  //         doIt(method, status, body, pure, response)
  //     }
  // } //.pendingUntilFixed

  test("FollowRedirect should ggStrip payload headers when switching to GET") {
>>>>>>> 661b9e6d
    // We could test others, and other scenarios, but this was a pain.
    val req = Request[IO](PUT, uri"http://localhost/303").withEntity("foo")
    client
      .run(req)
      .use { case Ok(resp) =>
        resp.headers.get(CIString("X-Original-Content-Length")).map(_.value).pure[IO]
      }
      .map(_.get)
      .assertEquals("0")
  }

  test("FollowRedirect should Not redirect more than 'maxRedirects' iterations") {
    val statefulApp = HttpRoutes
      .of[IO] { case GET -> Root / "loop" =>
        val body = loopCounter.incrementAndGet.toString
        MovedPermanently(Location(uri"/loop")).map(_.withEntity(body))
      }
      .orNotFound
    val client = FollowRedirect(3)(Client.fromHttpApp(statefulApp))
    client
      .run(Request[IO](uri = uri"http://localhost/loop"))
      .use {
        case MovedPermanently(resp) => resp.as[String].map(_.toInt)
        case _ => IO.pure(-1)
      }
      .assertEquals(4)
  }

  test("FollowRedirect should Dispose of original response when redirecting") {
    var disposed = 0
    def disposingService(req: Request[IO]) =
      Resource.make(app.run(req))(_ => IO { disposed = disposed + 1 }.void)
    val client = FollowRedirect(3)(Client(disposingService))
    // one for the original, one for the redirect
    client.expect[String](uri"http://localhost/301").map(_ => disposed).assertEquals(2)
  }

  test("FollowRedirect should Not hang when redirecting") {
    Semaphore[IO](2)
      .flatMap { semaphore =>
        def f(req: Request[IO]) =
          Resource.make(semaphore.tryAcquire.flatMap {
            case true => app.run(req)
            case false => IO.raiseError(new IllegalStateException("Exhausted all connections"))
          })(_ => semaphore.release)
        val client = FollowRedirect(3)(Client(f))
        client.status(Request[IO](uri = uri"http://localhost/loop/3"))
      }
      .assertEquals(Status.Ok)
  }

  test(
    "FollowRedirect should Not send sensitive headers when redirecting to a different authority") {
    val req = PUT(
      "Don't expose mah secrets!",
      uri"http://localhost/different-authority",
      Header("Authorization", "Bearer s3cr3t"))
    client
      .run(req)
      .use { case Ok(resp) =>
        resp.headers.get(CIString("X-Original-Authorization")).map(_.value).pure[IO]
      }
      .assertEquals(Some(""))
  }

  test("FollowRedirect should Send sensitive headers when redirecting to same authority") {
    val req = PUT(
      "You already know mah secrets!",
      uri"http://localhost/307",
      Header("Authorization", "Bearer s3cr3t"))
    client
      .run(req)
      .use { case Ok(resp) =>
        resp.headers.get(CIString("X-Original-Authorization")).map(_.value).pure[IO]
      }
      .assertEquals(Some("Bearer s3cr3t"))
  }

  test("FollowRedirect should Record the intermediate URIs") {
    client
      .run(Request[IO](uri = uri"http://localhost/loop/0"))
      .use { case Ok(resp) =>
        IO.pure(FollowRedirect.getRedirectUris(resp))
      }
      .assertEquals(
        List(
          uri"http://localhost/loop/1",
          uri"http://localhost/loop/2",
          uri"http://localhost/loop/3"
        ))
  }

  test("FollowRedirect should Not add any URIs when there are no redirects") {
    client
      .run(Request[IO](uri = uri"http://localhost/loop/100"))
      .use { case Ok(resp) =>
        IO.pure(FollowRedirect.getRedirectUris(resp))
      }
      .assertEquals(List.empty[Uri])
  }
}<|MERGE_RESOLUTION|>--- conflicted
+++ resolved
@@ -68,91 +68,7 @@
       body: String
   )
 
-<<<<<<< HEAD
-  test("FollowRedirect should Strip payload headers when switching to GET") {
-=======
-  // test("FollowRedirect should ggfollow the proper strategy") {
-  //   def doIt(
-  //       method: Method,
-  //       status: Status,
-  //       body: String,
-  //       pure: Boolean,
-  //       response: Either[Throwable, RedirectResponse]
-  //   ) = {
-  //     val u = uri"http://localhost" / status.code.toString
-  //     val req: Request[IO] = method match {
-  //       case _: Method.PermitsBody if body.nonEmpty =>
-  //         val bodyBytes = body.getBytes.toList
-  //         Request[IO](
-  //           method,
-  //           u,
-  //           body =
-  //             if (pure) Stream.emits(bodyBytes)
-  //             else Stream.emits(bodyBytes))
-  //       case _ =>
-  //         Request(method, u)
-  //     }
-  //     client
-  //       .run(req)
-  //       .use {
-  //         case Ok(resp) =>
-  //           val method = resp.headers.get("X-Original-Method".ci).fold("")(_.value)
-  //           val body = resp.as[String]
-  //           body.map(RedirectResponse(method, _))
-  //         case resp =>
-  //           IO.raiseError(UnexpectedStatus(resp.status))
-  //       }
-  //       .attempt
-  //       .map {
-  //         case Right(r) => r == response
-  //         case _ => false
-  //       }
-  //       .assert
-  //   }
-  //
-  //   "method" | "status" | "body" | "pure" | "response" |>
-  //     GET ! MovedPermanently ! "" ! true ! Right(RedirectResponse("GET", "")) |
-  //     HEAD ! MovedPermanently ! "" ! true ! Right(RedirectResponse("HEAD", "")) |
-  //     POST ! MovedPermanently ! "foo" ! true ! Right(RedirectResponse("GET", "")) |
-  //     POST ! MovedPermanently ! "foo" ! false ! Right(RedirectResponse("GET", "")) |
-  //     PUT ! MovedPermanently ! "" ! true ! Right(RedirectResponse("PUT", "")) |
-  //     PUT ! MovedPermanently ! "foo" ! true ! Right(RedirectResponse("PUT", "foo")) |
-  //     PUT ! MovedPermanently ! "foo" ! false ! Left(UnexpectedStatus(MovedPermanently)) |
-  //     GET ! Found ! "" ! true ! Right(RedirectResponse("GET", "")) |
-  //     HEAD ! Found ! "" ! true ! Right(RedirectResponse("HEAD", "")) |
-  //     POST ! Found ! "foo" ! true ! Right(RedirectResponse("GET", "")) |
-  //     POST ! Found ! "foo" ! false ! Right(RedirectResponse("GET", "")) |
-  //     PUT ! Found ! "" ! true ! Right(RedirectResponse("PUT", "")) |
-  //     PUT ! Found ! "foo" ! true ! Right(RedirectResponse("PUT", "foo")) |
-  //     PUT ! Found ! "foo" ! false ! Left(UnexpectedStatus(Found)) |
-  //     GET ! SeeOther ! "" ! true ! Right(RedirectResponse("GET", "")) |
-  //     HEAD ! SeeOther ! "" ! true ! Right(RedirectResponse("HEAD", "")) |
-  //     POST ! SeeOther ! "foo" ! true ! Right(RedirectResponse("GET", "")) |
-  //     POST ! SeeOther ! "foo" ! false ! Right(RedirectResponse("GET", "")) |
-  //     PUT ! SeeOther ! "" ! true ! Right(RedirectResponse("GET", "")) |
-  //     PUT ! SeeOther ! "foo" ! true ! Right(RedirectResponse("GET", "")) |
-  //     PUT ! SeeOther ! "foo" ! false ! Right(RedirectResponse("GET", "")) |
-  //     GET ! TemporaryRedirect ! "" ! true ! Right(RedirectResponse("GET", "")) |
-  //     HEAD ! TemporaryRedirect ! "" ! true ! Right(RedirectResponse("HEAD", "")) |
-  //     POST ! TemporaryRedirect ! "foo" ! true ! Right(RedirectResponse("POST", "foo")) |
-  //     POST ! TemporaryRedirect ! "foo" ! false ! Left(UnexpectedStatus(TemporaryRedirect)) |
-  //     PUT ! TemporaryRedirect ! "" ! true ! Right(RedirectResponse("PUT", "")) |
-  //     PUT ! TemporaryRedirect ! "foo" ! true ! Right(RedirectResponse("PUT", "foo")) |
-  //     PUT ! TemporaryRedirect ! "foo" ! false ! Left(UnexpectedStatus(TemporaryRedirect)) |
-  //     GET ! PermanentRedirect ! "" ! true ! Right(RedirectResponse("GET", "")) |
-  //     HEAD ! PermanentRedirect ! "" ! true ! Right(RedirectResponse("HEAD", "")) |
-  //     POST ! PermanentRedirect ! "foo" ! true ! Right(RedirectResponse("POST", "foo")) |
-  //     POST ! PermanentRedirect ! "foo" ! false ! Left(UnexpectedStatus(PermanentRedirect)) |
-  //     PUT ! PermanentRedirect ! "" ! true ! Right(RedirectResponse("PUT", "")) |
-  //     PUT ! PermanentRedirect ! "foo" ! true ! Right(RedirectResponse("PUT", "foo")) |
-  //     PUT ! PermanentRedirect ! "foo" ! false ! Left(UnexpectedStatus(PermanentRedirect)) | {
-  //       (method, status, body, pure, response) =>
-  //         doIt(method, status, body, pure, response)
-  //     }
-  // } //.pendingUntilFixed
-
-  test("FollowRedirect should ggStrip payload headers when switching to GET") {
->>>>>>> 661b9e6d
+  test("FollowRedirect should strip payload headers when switching to GET") {
     // We could test others, and other scenarios, but this was a pain.
     val req = Request[IO](PUT, uri"http://localhost/303").withEntity("foo")
     client
