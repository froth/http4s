/*
 * Copyright 2014 http4s.org
 *
 * Licensed under the Apache License, Version 2.0 (the "License");
 * you may not use this file except in compliance with the License.
 * You may obtain a copy of the License at
 *
 *     http://www.apache.org/licenses/LICENSE-2.0
 *
 * Unless required by applicable law or agreed to in writing, software
 * distributed under the License is distributed on an "AS IS" BASIS,
 * WITHOUT WARRANTIES OR CONDITIONS OF ANY KIND, either express or implied.
 * See the License for the specific language governing permissions and
 * limitations under the License.
 */

package org.http4s
package client

import cats.effect._
import cats.effect.concurrent.Ref
import cats.syntax.all._
import fs2._
import org.http4s.Method._
import org.http4s.Status.{BadRequest, Created, InternalServerError, Ok}
import org.http4s.syntax.all._
import org.http4s.client.dsl.Http4sClientDsl
import org.http4s.headers.Accept

class ClientSyntaxSuite extends Http4sSuite with Http4sClientDsl[IO] {
  val app = HttpRoutes
    .of[IO] {
      case r if r.method == GET && r.pathInfo == path"/" =>
        Response[IO](Ok).withEntity("hello").pure[IO]
      case r if r.method == PUT && r.pathInfo == path"/put" =>
        Response[IO](Created).withEntity(r.body).pure[IO]
      case r if r.method == GET && r.pathInfo == path"/echoheaders" =>
        r.headers.get(Accept).fold(IO.pure(Response[IO](BadRequest))) { m =>
          Response[IO](Ok).withEntity(m.toString).pure[IO]
        }
      case r if r.pathInfo == path"/status/500" =>
        Response[IO](InternalServerError).withEntity("Oops").pure[IO]
    }
    .orNotFound

  val client: Client[IO] = Client.fromHttpApp(app)

  val req: Request[IO] = Request(GET, uri"http://www.foo.bar/")

  object SadTrombone extends Exception("sad trombone")

  def assertDisposes(f: Client[IO] => IO[Unit]): IO[Unit] = {
    var disposed = false
    val dispose = IO {
      disposed = true
      ()
    }
    val disposingClient = Client { (req: Request[IO]) =>
      Resource.make(app(req))(_ => dispose)
    }
    f(disposingClient).attempt.map(_ => disposed).assertEquals(true)
  }

  test("Client should match responses to Uris with get") {
    client
      .get(req.uri) {
        case Ok(_) => IO.pure("Ok")
        case _ => IO.pure("fail")
      }
      .assertEquals("Ok")
  }

  test("Client should match responses to requests with run") {
    client
      .run(req)
      .use {
        case Ok(_) => IO.pure("Ok")
        case _ => IO.pure("fail")
      }
      .assertEquals("Ok")
  }

  test("Client should get disposes of the response on success") {
    assertDisposes(_.get(req.uri) { _ =>
      IO.unit
    })
  }

  test("Client should get disposes of the response on failure") {
    assertDisposes(_.get(req.uri) { _ =>
      IO.raiseError(SadTrombone)
    })
  }

  test("Client should get disposes of the response on uncaught exception") {
    assertDisposes(_.get(req.uri) { _ =>
      sys.error("Don't do this at home, kids")
    })
  }

  test("Client should run disposes of the response on success") {
    assertDisposes(_.run(req).use { _ =>
      IO.unit
    })
  }

  test("Client should run disposes of the response on failure") {
    assertDisposes(_.run(req).use { _ =>
      IO.raiseError(SadTrombone)
    })
  }

  test("Client should run disposes of the response on uncaught exception") {
    assertDisposes(_.run(req).use { _ =>
      sys.error("Don't do this at home, kids")
    })
  }

  test("Client should run that does not match results in failed task") {
    client
      .run(req)
      .use(PartialFunction.empty)
      .attempt
      .map {
        case Left(_: MatchError) => true
        case _ => false
      }
      .assertEquals(true)
  }

  test("Client should fetch Uris with expect") {
    client.expect[String](req.uri).assertEquals("hello")
  }

  test("Client should fetch Uris with expectOr") {
    client
      .expectOr[String](req.uri) { _ =>
        IO.pure(SadTrombone)
      }
      .assertEquals("hello")
  }

  test("Client should fetch requests with expect") {
    client.expect[String](req).assertEquals("hello")
  }

  test("Client should fetch requests with expectOr") {
    client
      .expectOr[String](req) { _ =>
        IO.pure(SadTrombone)
      }
      .assertEquals("hello")
  }

  test("Client should fetch request tasks with expect") {
    client.expect[String](IO.pure(req)).assertEquals("hello")
  }

  test("Client should fetch request tasks with expectOr") {
    client
      .expectOr[String](IO.pure(req)) { _ =>
        IO.pure(SadTrombone)
      }
      .assertEquals("hello")
  }

  test("Client should status returns the status for a request") {
    client.status(req).assertEquals(Status.Ok)
  }

  test("Client should status returns the status for a request task") {
    client.status(IO.pure(req)).assertEquals(Status.Ok)
  }

  test("Client should successful returns the success of the status for a request") {
    client.successful(req).assertEquals(true)
  }

  test("Client should successful returns the success of the status for a request task") {
    client.successful(IO.pure(req)).assertEquals(true)
  }

  test("Client should status returns the status for a request") {
    client.status(req).assertEquals(Status.Ok)
  }

  test("Client should status returns the status for a request task") {
    client.status(IO.pure(req)).assertEquals(Status.Ok)
  }

  test("Client should successful returns the success of the status for a request") {
    client.successful(req).assertEquals(true)
  }

  test("Client should successful returns the success of the status for a request task") {
    client.successful(IO.pure(req)).assertEquals(true)
  }

  test(
    "Client should return an unexpected status when expecting a URI returns unsuccessful status") {
    client
      .expect[String](uri"http://www.foo.com/status/500")
      .attempt
      .assertEquals(
        Left(
          UnexpectedStatus(
            Status.InternalServerError,
            Method.GET,
            Uri.unsafeFromString("http://www.foo.com/status/500"))))
  }

  test("Client should handle an unexpected status when calling a URI with expectOr") {
    case class Boom(status: Status, body: String) extends Exception
    client
      .expectOr[String](uri"http://www.foo.com/status/500") { resp =>
        resp.as[String].map(Boom(resp.status, _))
      }
      .attempt
      .assertEquals(Left(Boom(InternalServerError, "Oops")))
  }

<<<<<<< HEAD
  test("Client should add Accept header on expect") {
    client.expect[String](uri("http://www.foo.com/echoheaders")).assertEquals("Accept: text/*")
=======
  test("Client should ggadd Accept header on expect") {
    client.expect[String](uri"http://www.foo.com/echoheaders").assertEquals("Accept: text/*")
>>>>>>> 67bcbf93
  }

  test("Client should add Accept header on expect for requests") {
    client
      .expect[String](Request[IO](GET, uri"http://www.foo.com/echoheaders"))
      .assertEquals("Accept: text/*")
  }

  test("Client should add Accept header on expect for requests") {
    client
      .expect[String](Request[IO](GET, uri"http://www.foo.com/echoheaders"))
      .assertEquals("Accept: text/*")
  }

  test("Client should combine entity decoder media types correctly") {
    // This is more of an EntityDecoder spec
    val edec =
      EntityDecoder.decodeBy[IO, String](MediaType.image.jpeg)(_ => DecodeResult.success("foo!"))
    client
      .expect(Request[IO](GET, uri"http://www.foo.com/echoheaders"))(
        EntityDecoder.text[IO].orElse(edec))
      .assertEquals("Accept: text/*, image/jpeg")
  }

  test("Client should return empty with expectOption and not found") {
    client
      .expectOption[String](Request[IO](GET, uri"http://www.foo.com/random-not-found"))
      .assertEquals(Option.empty[String])
  }
  test("Client should return expected value with expectOption and a response") {
    client
      .expectOption[String](Request[IO](GET, uri"http://www.foo.com/echoheaders"))
      .assertEquals(
        "Accept: text/*".some
      )
  }

  test("Client should stream returns a stream") {
    client
      .stream(req)
      .flatMap(_.body.through(fs2.text.utf8Decode))
      .compile
      .toVector
      .assertEquals(Vector("hello"))
  }

  test("Client should streaming disposes of the response on success") {
    assertDisposes(_.stream(req).compile.drain)
  }

  test("Client should streaming disposes of the response on failure") {
    assertDisposes(_.stream(req).flatMap(_ => Stream.raiseError[IO](SadTrombone)).compile.drain)
  }

  test("Client should toService disposes of the response on success") {
    assertDisposes(_.toKleisli(_ => IO.unit).run(req))
  }

  test("Client should toService disposes of the response on failure") {
    assertDisposes(_.toKleisli(_ => IO.raiseError(SadTrombone)).run(req))
  }

  test("Client should toHttpApp disposes the response if the body is run") {
    assertDisposes(_.toHttpApp.flatMapF(_.body.compile.drain).run(req))
  }

  test("Client should toHttpApp disposes of the response if the body is run, even if it fails") {
    assertDisposes(
      _.toHttpApp
        .flatMapF(_.body.flatMap(_ => Stream.raiseError[IO](SadTrombone)).compile.drain)
        .run(req))
  }

  test("Client should toHttpApp allows the response to be read") {
    client.toHttpApp(req).flatMap(_.as[String]).assertEquals("hello")
  }

  test("Client should toHttpApp disposes of resources in reverse order of acquisition") {
    Ref[IO]
      .of(Vector.empty[Int])
      .flatMap { released =>
        Client[IO] { _ =>
          for {
            _ <- List(1, 2, 3).traverse { i =>
              Resource(IO.pure(() -> released.update(_ :+ i)))
            }
          } yield Response()
        }.toHttpApp(req).flatMap(_.as[Unit]) >> released.get
      }
      .assertEquals(Vector(3, 2, 1))
  }

  test("Client should toHttpApp releases acquired resources on failure") {
    Ref[IO]
      .of(Vector.empty[Int])
      .flatMap { released =>
        Client[IO] { _ =>
          for {
            _ <- List(1, 2, 3).traverse { i =>
              Resource(IO.pure(() -> released.update(_ :+ i)))
            }
            _ <- Resource.liftF[IO, Unit](IO.raiseError(SadTrombone))
          } yield Response()
        }.toHttpApp(req).flatMap(_.as[Unit]).attempt >> released.get
      }
      .assertEquals(Vector(3, 2, 1))
  }

  test("RequestResponseGenerator should Generate requests based on Method") {
    // The PUT: /put path just echoes the body
    client.expect[String](GET(uri"http://www.foo.com/")).assertEquals("hello") *>
      client.expect[String](PUT("hello?", uri"http://www.foo.com/put")).assertEquals("hello?")
  }
}<|MERGE_RESOLUTION|>--- conflicted
+++ resolved
@@ -219,13 +219,8 @@
       .assertEquals(Left(Boom(InternalServerError, "Oops")))
   }
 
-<<<<<<< HEAD
   test("Client should add Accept header on expect") {
-    client.expect[String](uri("http://www.foo.com/echoheaders")).assertEquals("Accept: text/*")
-=======
-  test("Client should ggadd Accept header on expect") {
     client.expect[String](uri"http://www.foo.com/echoheaders").assertEquals("Accept: text/*")
->>>>>>> 67bcbf93
   }
 
   test("Client should add Accept header on expect for requests") {
