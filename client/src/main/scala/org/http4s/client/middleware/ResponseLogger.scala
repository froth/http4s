/*
 * Copyright 2014 http4s.org
 *
 * Licensed under the Apache License, Version 2.0 (the "License");
 * you may not use this file except in compliance with the License.
 * You may obtain a copy of the License at
 *
 *     http://www.apache.org/licenses/LICENSE-2.0
 *
 * Unless required by applicable law or agreed to in writing, software
 * distributed under the License is distributed on an "AS IS" BASIS,
 * WITHOUT WARRANTIES OR CONDITIONS OF ANY KIND, either express or implied.
 * See the License for the specific language governing permissions and
 * limitations under the License.
 */

package org.http4s
package client
package middleware

import cats.effect._
import cats.effect.concurrent.Ref
import cats.syntax.all._
import fs2._
<<<<<<< HEAD
=======
import org.http4s.internal.{Logger => InternalLogger}
>>>>>>> 659c58ba
import org.typelevel.ci.CIString
import org.log4s.getLogger

/** Simple middleware for logging responses as they are processed
  */
object ResponseLogger {
  private[this] val logger = getLogger

  private def defaultLogAction[F[_]: Sync](s: String): F[Unit] = Sync[F].delay(logger.info(s))

  def apply[F[_]: Concurrent](
      logHeaders: Boolean,
      logBody: Boolean,
      redactHeadersWhen: CIString => Boolean = Headers.SensitiveHeaders.contains,
      logAction: Option[String => F[Unit]] = None
  )(client: Client[F]): Client[F] =
    impl(client, logBody) { response =>
      Logger.logMessage[F, Response[F]](response)(
        logHeaders,
        logBody,
        redactHeadersWhen
      )(logAction.getOrElse(defaultLogAction[F]))
    }

  def logBodyText[F[_]: Concurrent](
      logHeaders: Boolean,
      logBody: Stream[F, Byte] => Option[F[String]],
      redactHeadersWhen: CIString => Boolean = Headers.SensitiveHeaders.contains,
      logAction: Option[String => F[Unit]] = None
<<<<<<< HEAD
  )(client: Client[F])(implicit F: Concurrent[F]): Client[F] =
    impl[F](logHeaders, Right(logBody), redactHeadersWhen, logAction)(client)

  private def impl[F[_]](
      logHeaders: Boolean,
      logBodyText: Either[Boolean, Stream[F, Byte] => Option[F[String]]],
      redactHeadersWhen: CIString => Boolean,
      logAction: Option[String => F[Unit]]
  )(client: Client[F])(implicit F: Concurrent[F]): Client[F] = {
    val log = logAction.getOrElse { (s: String) =>
      Sync[F].delay(logger.info(s))
=======
  )(client: Client[F]): Client[F] =
    impl(client, logBody = true) { response =>
      InternalLogger.logMessageWithBodyText[F, Response[F]](response)(
        logHeaders,
        logBody,
        redactHeadersWhen
      )(logAction.getOrElse(defaultLogAction[F]))
>>>>>>> 659c58ba
    }

  def customized[F[_]: Concurrent](
      client: Client[F],
      logBody: Boolean = true,
      logAction: Option[String => F[Unit]] = None
  )(responseToText: Response[F] => F[String]): Client[F] =
    impl(client, logBody) { response =>
      val log = logAction.getOrElse(defaultLogAction[F] _)
      responseToText(response).flatMap(log)
    }

  private def impl[F[_]](client: Client[F], logBody: Boolean)(logMessage: Response[F] => F[Unit])(
      implicit F: Concurrent[F]): Client[F] =
    Client { req =>
      client.run(req).flatMap { response =>
        if (!logBody)
          Resource.liftF(logMessage(response) *> F.delay(response))
        else
          Resource.suspend {
            Ref[F].of(Vector.empty[Chunk[Byte]]).map { vec =>
              Resource.make(
                F.pure(
                  response.copy(body = response.body
                    // Cannot Be Done Asynchronously - Otherwise All Chunks May Not Be Appended Previous to Finalization
                    .observe(_.chunks.flatMap(s => Stream.eval_(vec.update(_ :+ s)))))
                )) { _ =>
                val newBody = Stream
                  .eval(vec.get)
                  .flatMap(v => Stream.emits(v).covary[F])
                  .flatMap(c => Stream.chunk(c).covary[F])
                logMessage(response.withBodyStream(newBody)).attempt
                  .flatMap {
                    case Left(t) => F.delay(logger.error(t)("Error logging response body"))
                    case Right(()) => F.unit
                  }
              }
            }
          }
      }
    }

  def defaultResponseColor[F[_]](response: Response[F]): String =
    response.status.responseClass match {
      case Status.Informational | Status.Successful | Status.Redirection => Console.GREEN
      case Status.ClientError => Console.YELLOW
      case Status.ServerError => Console.RED
    }

  def colored[F[_]: Concurrent](
      logHeaders: Boolean,
      logBody: Boolean,
      redactHeadersWhen: CIString => Boolean = Headers.SensitiveHeaders.contains,
      color: Response[F] => String = defaultResponseColor _,
      logAction: Option[String => F[Unit]] = None
  )(client: Client[F]): Client[F] =
    customized(client, logBody, logAction) { response =>
      val prelude = s"${response.httpVersion} ${response.status}"

      val headers: String =
        InternalLogger.defaultLogHeaders[F, Response[F]](response)(logHeaders, redactHeadersWhen)

      val bodyText: F[String] =
        InternalLogger.defaultLogBody[F, Response[F]](response)(logBody) match {
          case Some(textF) => textF.map(text => s"""body="$text"""")
          case None => Sync[F].pure("")
        }

      def spaced(x: String): String = if (x.isEmpty) x else s" $x"

      bodyText
        .map(body => s"${color(response)}$prelude${spaced(headers)}${spaced(body)}${Console.RESET}")
    }

}<|MERGE_RESOLUTION|>--- conflicted
+++ resolved
@@ -22,10 +22,7 @@
 import cats.effect.concurrent.Ref
 import cats.syntax.all._
 import fs2._
-<<<<<<< HEAD
-=======
 import org.http4s.internal.{Logger => InternalLogger}
->>>>>>> 659c58ba
 import org.typelevel.ci.CIString
 import org.log4s.getLogger
 
@@ -55,19 +52,6 @@
       logBody: Stream[F, Byte] => Option[F[String]],
       redactHeadersWhen: CIString => Boolean = Headers.SensitiveHeaders.contains,
       logAction: Option[String => F[Unit]] = None
-<<<<<<< HEAD
-  )(client: Client[F])(implicit F: Concurrent[F]): Client[F] =
-    impl[F](logHeaders, Right(logBody), redactHeadersWhen, logAction)(client)
-
-  private def impl[F[_]](
-      logHeaders: Boolean,
-      logBodyText: Either[Boolean, Stream[F, Byte] => Option[F[String]]],
-      redactHeadersWhen: CIString => Boolean,
-      logAction: Option[String => F[Unit]]
-  )(client: Client[F])(implicit F: Concurrent[F]): Client[F] = {
-    val log = logAction.getOrElse { (s: String) =>
-      Sync[F].delay(logger.info(s))
-=======
   )(client: Client[F]): Client[F] =
     impl(client, logBody = true) { response =>
       InternalLogger.logMessageWithBodyText[F, Response[F]](response)(
@@ -75,7 +59,6 @@
         logBody,
         redactHeadersWhen
       )(logAction.getOrElse(defaultLogAction[F]))
->>>>>>> 659c58ba
     }
 
   def customized[F[_]: Concurrent](
