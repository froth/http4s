--- conflicted
+++ resolved
@@ -8,16 +8,10 @@
 package client
 package middleware
 
-<<<<<<< HEAD
-import cats.effect.Sync
-import org.http4s.headers.{`Accept-Encoding`, `Content-Encoding`, `Content-Length`}
-=======
-import cats.effect.Bracket
-import com.github.ghik.silencer.silent
+import cats.effect.{Bracket, Sync}
 import fs2.{Pipe, Stream}
 import java.io.EOFException
 import org.http4s.headers.{`Accept-Encoding`, `Content-Encoding`}
->>>>>>> 6b7349cf
 
 /**
   * Client middleware for enabling gzip.
@@ -45,44 +39,26 @@
           req.headers ++ Headers.of(Header(`Accept-Encoding`.name.toString, supportedCompressions)))
     }
 
-<<<<<<< HEAD
-  private def decompress[F[_]](bufferSize: Int, response: Response[F])(implicit
-      F: Sync[F]): Response[F] =
-    response.headers.get(`Content-Encoding`) match {
-      case Some(header)
-          if header.contentCoding == ContentCoding.gzip || header.contentCoding == ContentCoding.`x-gzip` =>
-        response
-          .filterHeaders(nonCompressionHeader)
-          .withBodyStream(
-            response.body.through(fs2.compression.gunzip(bufferSize)).flatMap(_.content))
-
-      case Some(header) if header.contentCoding == ContentCoding.deflate =>
-        response
-          .filterHeaders(nonCompressionHeader)
-          .withBodyStream(response.body.through(fs2.compression.deflate(bufferSize = bufferSize)))
-=======
   private def canEntityBodyBeEmpty(requestMethod: Method): Boolean =
     requestMethod == Method.HEAD
 
-  @silent("deprecated")
   private def decompress[F[_]](
       bufferSize: Int,
       entityBodyCanBeEmpty: Boolean,
-      response: Response[F])(implicit F: Bracket[F, Throwable]): Response[F] =
+      response: Response[F])(implicit F: Sync[F]): Response[F] =
     response.headers.get(`Content-Encoding`) match {
       case Some(header)
           if header.contentCoding == ContentCoding.gzip || header.contentCoding == ContentCoding.`x-gzip` =>
         val gunzip: Pipe[F, Byte, Byte] =
-          _.through(fs2.compress.gunzip(bufferSize))
+          _.through(fs2.compression.gunzip(bufferSize)).flatMap(_.content)
 
         response.withBodyStream(response.body.through(decompressWith(gunzip, entityBodyCanBeEmpty)))
 
       case Some(header) if header.contentCoding == ContentCoding.deflate =>
-        val deflate: Pipe[F, Byte, Byte] = fs2.compress.deflate(bufferSize)
+        val deflate: Pipe[F, Byte, Byte] = fs2.compression.deflate(bufferSize)
 
         response.withBodyStream(
           response.body.through(decompressWith(deflate, entityBodyCanBeEmpty)))
->>>>>>> 6b7349cf
 
       case _ =>
         response
