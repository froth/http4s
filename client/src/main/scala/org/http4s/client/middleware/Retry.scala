--- conflicted
+++ resolved
@@ -36,41 +36,8 @@
 
   def apply[F[_]](
       policy: RetryPolicy[F],
-<<<<<<< HEAD
       redactHeaderWhen: CIString => Boolean = Headers.SensitiveHeaders.contains)(client: Client[F])(
       implicit F: Temporal[F]): Client[F] = {
-=======
-      redactHeaderWhen: CIString => Boolean = Headers.SensitiveHeaders.contains)(
-      client: Client[F])(implicit F: Concurrent[F], T: Timer[F]): Client[F] = {
-    def prepareLoop(req: Request[F], attempts: Int): Resource[F, Response[F]] =
-      Resource.suspend[F, Response[F]](F.continual(client.run(req).allocated) {
-        case Right((response, dispose)) =>
-          policy(req, Right(response), attempts) match {
-            case Some(duration) =>
-              logger.info(
-                s"Request ${showRequest(req, redactHeaderWhen)} has failed on attempt #${attempts} with reason ${response.status}. Retrying after ${duration}.")
-              dispose >> F.pure(
-                nextAttempt(req, attempts, duration, response.headers.get[`Retry-After`]))
-            case None =>
-              F.pure(Resource.make(F.pure(response))(_ => dispose))
-          }
-
-        case Left(e) =>
-          policy(req, Left(e), attempts) match {
-            case Some(duration) =>
-              // info instead of error(e), because e is not discarded
-              logger.info(e)(
-                s"Request threw an exception on attempt #$attempts. Retrying after $duration")
-              F.pure(nextAttempt(req, attempts, duration, None))
-            case None =>
-              logger.info(e)(
-                s"Request ${showRequest(req, redactHeaderWhen)} threw an exception on attempt #$attempts. Giving up."
-              )
-              F.pure(Resource.eval(F.raiseError(e)))
-          }
-      })
-
->>>>>>> 868815f1
     def showRequest(request: Request[F], redactWhen: CIString => Boolean): String = {
       val headers = request.headers.redactSensitive(redactWhen).headers.mkString(",")
       val uri = request.uri.renderString
@@ -94,11 +61,7 @@
           }
           .getOrElse(0L)
       val sleepDuration = headerDuration.seconds.max(duration)
-<<<<<<< HEAD
       F.sleep(sleepDuration) >> retryLoop(req, attempts + 1, hotswap)
-=======
-      Resource.eval(T.sleep(sleepDuration)) *> prepareLoop(req, attempts + 1)
->>>>>>> 868815f1
     }
 
     def retryLoop(
