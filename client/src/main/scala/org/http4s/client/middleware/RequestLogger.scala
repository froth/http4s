package org.http4s
package client
package middleware

import cats.data.Kleisli
import cats.effect._
import cats.implicits._
import fs2._
import org.http4s.util.CaseInsensitiveString
import org.log4s._
import scala.concurrent.ExecutionContext

/**
  * Simple Middleware for Logging Requests As They Are Processed
  */
object RequestLogger {
  private[this] val logger = getLogger

  def apply[F[_]: Effect](
      logHeaders: Boolean,
      logBody: Boolean,
      redactHeadersWhen: CaseInsensitiveString => Boolean = Headers.SensitiveHeaders.contains
  )(client: Client[F])(implicit ec: ExecutionContext = ExecutionContext.global): Client[F] =
    client.copy(open = Kleisli { req =>
      if (!logBody)
<<<<<<< HEAD
        Logger.logMessage[F, Request[F]](req)(logHeaders, logBody)(logger) *> client.open(req)
=======
        Logger.logMessage[F, Request[F]](req)(logHeaders, logBody)(logger.info(_)) *> app(req)
>>>>>>> 58247852
      else
        async.refOf[F, Vector[Segment[Byte, Unit]]](Vector.empty[Segment[Byte, Unit]]).flatMap {
          vec =>
            val newBody = Stream
              .eval(vec.get)
              .flatMap(v => Stream.emits(v).covary[F])
              .flatMap(c => Stream.segment(c).covary[F])

            val changedRequest = req.withBodyStream(
              req.body
              // Cannot Be Done Asynchronously - Otherwise All Chunks May Not Be Appended Previous to Finalization
                .observe(_.segments.flatMap(s => Stream.eval_(vec.modify(_ :+ s))))
                .onFinalize(
                  Logger.logMessage[F, Request[F]](req.withBodyStream(newBody))(
                    logHeaders,
                    logBody,
                    redactHeadersWhen)(logger.info(_))
                )
            )

            client.open(changedRequest)
        }
    })
}<|MERGE_RESOLUTION|>--- conflicted
+++ resolved
@@ -23,11 +23,8 @@
   )(client: Client[F])(implicit ec: ExecutionContext = ExecutionContext.global): Client[F] =
     client.copy(open = Kleisli { req =>
       if (!logBody)
-<<<<<<< HEAD
-        Logger.logMessage[F, Request[F]](req)(logHeaders, logBody)(logger) *> client.open(req)
-=======
-        Logger.logMessage[F, Request[F]](req)(logHeaders, logBody)(logger.info(_)) *> app(req)
->>>>>>> 58247852
+        Logger.logMessage[F, Request[F]](req)(logHeaders, logBody)(logger.info(_)) *> client.open(
+          req)
       else
         async.refOf[F, Vector[Segment[Byte, Unit]]](Vector.empty[Segment[Byte, Unit]]).flatMap {
           vec =>
