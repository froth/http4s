--- conflicted
+++ resolved
@@ -133,13 +133,8 @@
       _ <- writeBody(req, conn)
       code <- F.blocking(conn.getResponseCode)
       status <- F.fromEither(Status.fromInt(code))
-<<<<<<< HEAD
       headers <- F.blocking(
-        v2.Headers(
-=======
-      headers <- F.delay(
         Headers(
->>>>>>> 051da9f5
           conn.getHeaderFields.asScala
             .filter(_._1 != null)
             .flatMap { case (k, vs) => vs.asScala.map(Header.Raw(CIString(k), _)) }
