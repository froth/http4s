/*
 * Copyright 2013 http4s.org
 *
 * Licensed under the Apache License, Version 2.0 (the "License");
 * you may not use this file except in compliance with the License.
 * You may obtain a copy of the License at
 *
 *     http://www.apache.org/licenses/LICENSE-2.0
 *
 * Unless required by applicable law or agreed to in writing, software
 * distributed under the License is distributed on an "AS IS" BASIS,
 * WITHOUT WARRANTIES OR CONDITIONS OF ANY KIND, either express or implied.
 * See the License for the specific language governing permissions and
 * limitations under the License.
 */

package com.example.http4s.blaze

import cats.effect._
import com.codahale.metrics.{Timer => _, _}
import com.example.http4s.ExampleService
import org.http4s.HttpApp
import org.http4s.blaze.server.BlazeServerBuilder
import org.http4s.implicits._
import org.http4s.metrics.dropwizard._
import org.http4s.server.HttpMiddleware
import org.http4s.server.Router
import org.http4s.server.Server
import org.http4s.server.middleware.Metrics

class BlazeMetricsExample extends IOApp {
  override def run(args: List[String]): IO[ExitCode] =
    BlazeMetricsExampleApp.resource[IO].use(_ => IO.never).as(ExitCode.Success)
}

object BlazeMetricsExampleApp {
  def httpApp[F[_]: Async]: HttpApp[F] = {
    val metricsRegistry: MetricRegistry = new MetricRegistry()
    val metrics: HttpMiddleware[F] = Metrics[F](Dropwizard(metricsRegistry, "server"))
    Router(
<<<<<<< HEAD
      "/http4s" -> metrics(ExampleService[F].routes),
      "/http4s/metrics" -> metricsService[F](metricsRegistry)
=======
      "/http4s" -> metrics(ExampleService[F](blocker).routes),
      "/http4s/metrics" -> metricsService[F](metricsRegistry),
>>>>>>> 37f452b1
    ).orNotFound
  }

  def resource[F[_]: Async]: Resource[F, Server] = {
    val app = httpApp[F]
    BlazeServerBuilder[F]
      .bindHttp(8080)
      .withHttpApp(app)
      .resource
  }
}<|MERGE_RESOLUTION|>--- conflicted
+++ resolved
@@ -38,13 +38,8 @@
     val metricsRegistry: MetricRegistry = new MetricRegistry()
     val metrics: HttpMiddleware[F] = Metrics[F](Dropwizard(metricsRegistry, "server"))
     Router(
-<<<<<<< HEAD
       "/http4s" -> metrics(ExampleService[F].routes),
-      "/http4s/metrics" -> metricsService[F](metricsRegistry)
-=======
-      "/http4s" -> metrics(ExampleService[F](blocker).routes),
       "/http4s/metrics" -> metricsService[F](metricsRegistry),
->>>>>>> 37f452b1
     ).orNotFound
   }
 
