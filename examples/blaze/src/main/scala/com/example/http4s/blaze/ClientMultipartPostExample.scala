/*
 * Copyright 2013 http4s.org
 *
 * Licensed under the Apache License, Version 2.0 (the "License");
 * you may not use this file except in compliance with the License.
 * You may obtain a copy of the License at
 *
 *     http://www.apache.org/licenses/LICENSE-2.0
 *
 * Unless required by applicable law or agreed to in writing, software
 * distributed under the License is distributed on an "AS IS" BASIS,
 * WITHOUT WARRANTIES OR CONDITIONS OF ANY KIND, either express or implied.
 * See the License for the specific language governing permissions and
 * limitations under the License.
 */

package com.example.http4s.blaze

import cats.effect.Blocker
import cats.effect.ExitCode
import cats.effect.IO
import cats.effect.IOApp
import org.http4s.Uri._
import org.http4s._
import org.http4s.blaze.client.BlazeClientBuilder
import org.http4s.client.Client
import org.http4s.client.dsl.Http4sClientDsl
import org.http4s.headers._
import org.http4s.multipart._
import org.http4s.syntax.literals._

import java.net.URL
import scala.concurrent.ExecutionContext.global

object ClientMultipartPostExample extends IOApp with Http4sClientDsl[IO] {
  private val blocker = Blocker.liftExecutionContext(global)

  private val bottle: URL = getClass.getResource("/beerbottle.png")

<<<<<<< HEAD
  def go(client: Client[IO], multiparts: Multiparts[IO]): IO[String] = {
    // n.b. This service does not appear to gracefully handle chunked requests.
=======
  def go(client: Client[IO]): IO[String] = {
>>>>>>> 49854bfd
    val url = Uri(
      scheme = Some(Scheme.http),
      authority = Some(Authority(host = RegName("httpbin.org"))),
      path = path"/post",
    )

    multiparts
      .multipart(
        Vector(
          Part.formData("text", "This is text."),
          Part.fileData("BALL", bottle, blocker, `Content-Type`(MediaType.image.png)),
        )
      )
      .flatMap { multipart =>
        val request: Request[IO] = Method.POST(multipart, url).withHeaders(multipart.headers)
        client.expect[String](request)
      }
  }

  def run(args: List[String]): IO[ExitCode] =
    Multiparts.forSync[IO].flatMap { multiparts =>
      BlazeClientBuilder[IO](global).resource
        .use(go(_, multiparts))
        .flatMap(s => IO(println(s)))
        .as(ExitCode.Success)
    }
}<|MERGE_RESOLUTION|>--- conflicted
+++ resolved
@@ -37,12 +37,7 @@
 
   private val bottle: URL = getClass.getResource("/beerbottle.png")
 
-<<<<<<< HEAD
   def go(client: Client[IO], multiparts: Multiparts[IO]): IO[String] = {
-    // n.b. This service does not appear to gracefully handle chunked requests.
-=======
-  def go(client: Client[IO]): IO[String] = {
->>>>>>> 49854bfd
     val url = Uri(
       scheme = Some(Scheme.http),
       authority = Some(Authority(host = RegName("httpbin.org"))),
