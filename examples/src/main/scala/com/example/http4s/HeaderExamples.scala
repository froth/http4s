/*
 * Copyright 2013 http4s.org
 *
 * Licensed under the Apache License, Version 2.0 (the "License");
 * you may not use this file except in compliance with the License.
 * You may obtain a copy of the License at
 *
 *     http://www.apache.org/licenses/LICENSE-2.0
 *
 * Unless required by applicable law or agreed to in writing, software
 * distributed under the License is distributed on an "AS IS" BASIS,
 * WITHOUT WARRANTIES OR CONDITIONS OF ANY KIND, either express or implied.
 * See the License for the specific language governing permissions and
 * limitations under the License.
 */

package com.examples.http4s

import cats.Semigroup
import cats.data.NonEmptyList
import cats.syntax.all._
import org.http4s._
import org.typelevel.ci._

// TODO migrate to a proper mdoc. This is to keep it compiling.

object HeaderExamples {
<<<<<<< HEAD
  ///// test for construction
  final case class Foo(v: String)
=======
  // /// test for construction
  case class Foo(v: String)
>>>>>>> 37f452b1
  object Foo {
    implicit def headerFoo: Header[Foo, Header.Single] = new Header[Foo, Header.Single] {
      def name = ci"foo"
      def value(f: Foo) = f.v
      def parse(s: String) = Foo(s).asRight
    }

  }
  def baz = Header.Raw(ci"baz", "bbb")

  val myHeaders = Headers(
    Foo("hello"),
    "my" -> "header",
    baz,
  )
<<<<<<< HEAD
  ////// test for selection
  final case class Bar(v: NonEmptyList[String])
=======
  // //// test for selection
  case class Bar(v: NonEmptyList[String])
>>>>>>> 37f452b1
  object Bar {
    implicit val headerBar: Header[Bar, Header.Recurring] with Semigroup[Bar] =
      new Header[Bar, Header.Recurring] with Semigroup[Bar] {
        def name = ci"Bar"
        def value(b: Bar) = b.v.toList.mkString(",")
        def parse(s: String) = Bar(NonEmptyList.one(s)).asRight
        def combine(a: Bar, b: Bar) = Bar(a.v |+| b.v)
      }
  }

  final case class SetCookie(name: String, value: String)
  object SetCookie {
    implicit val headerCookie: Header[SetCookie, Header.Recurring] =
      new Header[SetCookie, Header.Recurring] {
        def name = ci"Set-Cookie"
        def value(c: SetCookie) = s"${c.name}:${c.value}"
        def parse(s: String) =
          s.split(':').toList match {
            case List(name, value) => SetCookie(name, value).asRight
            case _ => Left(ParseFailure("Malformed cookie", ""))
          }
      }
  }

  val hs = Headers(
    Bar(NonEmptyList.one("one")),
    Foo("two"),
    SetCookie("cookie1", "a cookie"),
    Bar(NonEmptyList.one("three")),
    SetCookie("cookie2", "another cookie"),
  )

  val a = hs.get[Foo]
  val b = hs.get[Bar]
  val c = hs.get[SetCookie]

  // scala> Examples.a
  // val res0: Option[Foo] = Some(Foo(two))

  // scala> Examples.b
  // val res1: Option[Bar] = Some(Bar(NonEmptyList(one, three)))

  // scala> Examples.c
  // val res2: Option[NonEmptyList[SetCookie]] = Some(NonEmptyList(SetCookie(cookie1,a cookie), SetCookie(cookie2,another cookie)))

  val hs2 = Headers(
    Bar(NonEmptyList.one("one")),
    Foo("two"),
    SetCookie("cookie1", "a cookie"),
    Bar(NonEmptyList.one("three")),
    SetCookie("cookie2", "another cookie"),
    "a" -> "b",
    Option("a" -> "c"),
    List("a" -> "c"),
    List(SetCookie("cookie3", "cookie three")),
    // ,
    // Option(List("a" -> "c")) // correctly fails to compile
  )

}<|MERGE_RESOLUTION|>--- conflicted
+++ resolved
@@ -25,13 +25,8 @@
 // TODO migrate to a proper mdoc. This is to keep it compiling.
 
 object HeaderExamples {
-<<<<<<< HEAD
-  ///// test for construction
+  // /// test for construction
   final case class Foo(v: String)
-=======
-  // /// test for construction
-  case class Foo(v: String)
->>>>>>> 37f452b1
   object Foo {
     implicit def headerFoo: Header[Foo, Header.Single] = new Header[Foo, Header.Single] {
       def name = ci"foo"
@@ -47,13 +42,8 @@
     "my" -> "header",
     baz,
   )
-<<<<<<< HEAD
-  ////// test for selection
+  // //// test for selection
   final case class Bar(v: NonEmptyList[String])
-=======
-  // //// test for selection
-  case class Bar(v: NonEmptyList[String])
->>>>>>> 37f452b1
   object Bar {
     implicit val headerBar: Header[Bar, Header.Recurring] with Semigroup[Bar] =
       new Header[Bar, Header.Recurring] with Semigroup[Bar] {
