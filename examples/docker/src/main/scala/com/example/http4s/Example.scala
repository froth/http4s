--- conflicted
+++ resolved
@@ -32,15 +32,11 @@
 }
 
 object ExampleApp {
-<<<<<<< HEAD
-  def serverStream[F[_]: Async: Network]: Resource[F, Server] =
-=======
 
-  def serverStream[F[_]: Async]: Resource[F, Server] = {
+  def serverStream[F[_]: Async: Network]: Resource[F, Server] = {
     implicit val loggerFactory: LoggerFactory[F] =
       Slf4jFactory.create[F]
 
->>>>>>> ccaafe90
     EmberServerBuilder.default
       .withPort(port"8080")
       .withHost(host"0.0.0.0")
