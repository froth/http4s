--- conflicted
+++ resolved
@@ -348,19 +348,6 @@
       log4catsSlf4j.value,
       javaWebSocket % Test
     ),
-<<<<<<< HEAD
-    mimaBinaryIssueFilters ++= Seq(
-      ProblemFilters.exclude[DirectMissingMethodProblem](
-        "org.http4s.ember.server.EmberServerBuilder#Defaults.maxConcurrency"),
-      ProblemFilters.exclude[DirectMissingMethodProblem](
-        "org.http4s.ember.server.internal.ServerHelpers.isKeepAlive"),
-      ProblemFilters.exclude[DirectMissingMethodProblem](
-        "org.http4s.ember.server.EmberServerBuilder#Defaults.maxConcurrency"),
-      ProblemFilters.exclude[IncompatibleMethTypeProblem](
-        "org.http4s.ember.server.internal.ServerHelpers.runApp")
-    ),
-=======
->>>>>>> 0ca03858
     Test / parallelExecution := false
   )
   .jsSettings(
@@ -382,13 +369,6 @@
     description := "ember implementation for http4s clients",
     startYear := Some(2019),
     libraryDependencies += keypool.value,
-<<<<<<< HEAD
-    mimaBinaryIssueFilters := Seq(
-      ProblemFilters.exclude[DirectMissingMethodProblem](
-        "org.http4s.ember.client.EmberClientBuilder.this")
-    )
-=======
->>>>>>> 0ca03858
   )
   .jvmSettings(libraryDependencies += log4catsSlf4j.value)
   .jsSettings(
