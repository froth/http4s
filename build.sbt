import com.typesafe.tools.mima.core._
import explicitdeps.ExplicitDepsPlugin.autoImport.moduleFilterRemoveValue
import org.http4s.sbt.Http4sPlugin._
import scala.xml.transform.{RewriteRule, RuleTransformer}

// Global settings
ThisBuild / scalaVersion := scala_213

lazy val modules: List[ProjectReference] = List(
  core,
  laws,
  testing,
  tests,
  server,
  prometheusMetrics,
  client,
  dropwizardMetrics,
  emberCore,
  emberServer,
  emberClient,
  blazeCore,
  blazeServer,
  blazeClient,
  asyncHttpClient,
  jettyClient,
  okHttpClient,
  servlet,
  jetty,
  tomcat,
  theDsl,
  jawn,
  argonaut,
  boopickle,
  circe,
  json4s,
  json4sNative,
  json4sJackson,
  playJson,
  scalaXml,
  twirl,
  scalatags,
  bench,
  examples,
  examplesBlaze,
  examplesDocker,
  examplesEmber,
  examplesJetty,
  examplesTomcat,
  examplesWar
)

lazy val root = project.in(file("."))
  .enablePlugins(PrivateProjectPlugin)
  .settings(
    // Root project
    name := "http4s",
    description := "A minimal, Scala-idiomatic library for HTTP",
  )
  .aggregate(modules: _*)

lazy val core = libraryProject("core")
  .enablePlugins(
    BuildInfoPlugin,
    MimeLoaderPlugin
  )
  .settings(
    description := "Core http4s library for servers and clients",
    buildInfoKeys := Seq[BuildInfoKey](
      version,
      scalaVersion,
      BuildInfoKey.map(http4sApiVersion) { case (_, v) => "apiVersion" -> v }
    ),
    buildInfoPackage := organization.value,
    libraryDependencies ++= Seq(
      cats,
      catsEffect,
      fs2Io,
      log4s,
      parboiled,
      scalaReflect(scalaVersion.value) % Provided,
      vault,
    ),
  )

lazy val laws = libraryProject("laws")
  .settings(
    description := "Instances and laws for testing http4s code",
    libraryDependencies ++= Seq(
      catsEffectLaws,
    ),
  )
  .dependsOn(core)

lazy val testing = libraryProject("testing")
  .settings(
    description := "Instances and laws for testing http4s code",
    libraryDependencies ++= Seq(
      catsEffectLaws,
      specs2Matcher,
    ),
  )
  .dependsOn(laws)

// Defined outside core/src/test so it can depend on published testing
lazy val tests = libraryProject("tests")
  .enablePlugins(PrivateProjectPlugin)
  .settings(
    description := "Tests for core project",
  )
  .dependsOn(core, testing % "test->test")

lazy val server = libraryProject("server")
  .enablePlugins(SilencerPlugin)
  .settings(
    description := "Base library for building http4s servers"
  )
  .settings(BuildInfoPlugin.buildInfoScopedSettings(Test))
  .settings(BuildInfoPlugin.buildInfoDefaultSettings)
  .settings(
    buildInfoKeys := Seq[BuildInfoKey](
      resourceDirectory in Test,
    ),
    buildInfoPackage := "org.http4s.server.test"
  )
  .dependsOn(core, testing % "test->test", theDsl % "test->compile")

lazy val prometheusMetrics = libraryProject("prometheus-metrics")
  .settings(
    description := "Support for Prometheus Metrics",
    libraryDependencies ++= Seq(
      prometheusCommon,
      prometheusHotspot,
      prometheusClient
    ),
  )
  .dependsOn(
    core % "compile->compile",
    theDsl % "compile->compile",
    testing % "test->test",
    server % "test->compile",
    client % "test->compile"
  )

lazy val client = libraryProject("client")
  .enablePlugins(SilencerPlugin)
  .settings(
    description := "Base library for building http4s clients",
    libraryDependencies += jettyServlet % Test
  )
  .dependsOn(
    core,
    testing % "test->test",
    server % "test->compile",
    theDsl % "test->compile",
    scalaXml % "test->compile")

lazy val dropwizardMetrics = libraryProject("dropwizard-metrics")
  .settings(
    description := "Support for Dropwizard Metrics",
    libraryDependencies ++= Seq(
      dropwizardMetricsCore,
      dropwizardMetricsJson
    ))
  .dependsOn(
    core % "compile->compile",
    testing % "test->test",
    theDsl % "test->compile",
    client % "test->compile",
    server % "test->compile"
  )

lazy val emberCore = libraryProject("ember-core")
  .settings(
    description := "Base library for ember http4s clients and servers",
    libraryDependencies ++= Seq(log4catsCore, log4catsTesting % Test),
    mimaBinaryIssueFilters ++= Seq(
      ProblemFilters.exclude[IncompatibleResultTypeProblem]("org.http4s.ember.core.Parser#Response.parser"),
    )
  )
  .dependsOn(core, testing % "test->test")

lazy val emberServer = libraryProject("ember-server")
  .settings(
    description := "ember implementation for http4s servers",
    libraryDependencies ++= Seq(log4catsSlf4j)
  )
  .dependsOn(emberCore % "compile;test->test", server % "compile;test->test")

lazy val emberClient = libraryProject("ember-client")
  .settings(
    description := "ember implementation for http4s clients",
    libraryDependencies ++= Seq(keypool, log4catsSlf4j),
    mimaBinaryIssueFilters ++= Seq(
      ProblemFilters.exclude[IncompatibleResultTypeProblem]("org.http4s.ember.core.Parser#Response.parser"),
      ProblemFilters.exclude[IncompatibleResultTypeProblem]("org.http4s.ember.client.internal.ClientHelpers.request"),
    )
  )
  .dependsOn(emberCore % "compile;test->test", client % "compile;test->test")

lazy val blazeCore = libraryProject("blaze-core")
  .settings(
    description := "Base library for binding blaze to http4s clients and servers",
    libraryDependencies += blaze,
  )
  .dependsOn(core, testing % "test->test")

lazy val blazeServer = libraryProject("blaze-server")
  .settings(
    description := "blaze implementation for http4s servers"
  )
  .dependsOn(blazeCore % "compile;test->test", server % "compile;test->test")

lazy val blazeClient = libraryProject("blaze-client")
  .settings(
    description := "blaze implementation for http4s clients"
  )
  .dependsOn(blazeCore % "compile;test->test", client % "compile;test->test")

lazy val asyncHttpClient = libraryProject("async-http-client")
  .settings(
    description := "async http client implementation for http4s clients",
    libraryDependencies ++= Seq(
      Http4sPlugin.asyncHttpClient,
      fs2ReactiveStreams,
    )
  )
  .dependsOn(core, testing % "test->test", client % "compile;test->test")

lazy val jettyClient = libraryProject("jetty-client")
  .settings(
    description := "jetty implementation for http4s clients",
    libraryDependencies ++= Seq(
      Http4sPlugin.jettyClient
    ),
  )
  .dependsOn(core, testing % "test->test", client % "compile;test->test")

lazy val okHttpClient = libraryProject("okhttp-client")
  .settings(
    description := "okhttp implementation for http4s clients",
    libraryDependencies ++= Seq(
      Http4sPlugin.okhttp
    ),
  )
  .dependsOn(core, testing % "test->test", client % "compile;test->test")

lazy val servlet = libraryProject("servlet")
  .settings(
    description := "Portable servlet implementation for http4s servers",
    libraryDependencies ++= Seq(
      javaxServletApi % Provided,
      jettyServer % Test,
      jettyServlet % Test,
      mockito % Test
    ),
  )
  .dependsOn(server % "compile;test->test")

lazy val jetty = libraryProject("jetty")
  .settings(
    description := "Jetty implementation for http4s servers",
    libraryDependencies ++= Seq(
      jettyServlet,
      jettyHttp2Server
    )
  )
  .dependsOn(servlet % "compile;test->test", theDsl % "test->test")

lazy val tomcat = libraryProject("tomcat")
  .settings(
    description := "Tomcat implementation for http4s servers",
    libraryDependencies ++= Seq(
      tomcatCatalina,
      tomcatCoyote
    )
  )
  .dependsOn(servlet % "compile;test->test")

// `dsl` name conflicts with modern SBT
lazy val theDsl = libraryProject("dsl")
  .settings(
    description := "Simple DSL for writing http4s services"
  )
  .dependsOn(core, testing % "test->test")

lazy val jawn = libraryProject("jawn")
  .settings(
    description := "Base library to parse JSON to various ASTs for http4s",
    libraryDependencies += jawnFs2
  )
  .dependsOn(core, testing % "test->test")

lazy val argonaut = libraryProject("argonaut")
  .settings(
    description := "Provides Argonaut codecs for http4s",
    libraryDependencies ++= Seq(
      Http4sPlugin.argonaut
    )
  )
  .dependsOn(core, testing % "test->test", jawn % "compile;test->test")

lazy val boopickle = libraryProject("boopickle")
  .settings(
    description := "Provides Boopickle codecs for http4s",
    libraryDependencies ++= Seq(
      Http4sPlugin.boopickle
    )
  )
  .dependsOn(core, testing % "test->test")

lazy val circe = libraryProject("circe")
  .settings(
    description := "Provides Circe codecs for http4s",
    libraryDependencies ++= Seq(
      circeJawn,
      circeTesting % Test
    )
  )
  .dependsOn(core, testing % "test->test", jawn % "compile;test->test")

lazy val json4s = libraryProject("json4s")
  .settings(
    description := "Base library for json4s codecs for http4s",
    libraryDependencies ++= Seq(
      jawnJson4s,
      json4sCore
    ),
  )
  .dependsOn(jawn % "compile;test->test")

lazy val json4sNative = libraryProject("json4s-native")
  .settings(
    description := "Provides json4s-native codecs for http4s",
    libraryDependencies += Http4sPlugin.json4sNative
  )
  .dependsOn(json4s % "compile;test->test")

lazy val json4sJackson = libraryProject("json4s-jackson")
  .settings(
    description := "Provides json4s-jackson codecs for http4s",
    libraryDependencies += Http4sPlugin.json4sJackson
  )
  .dependsOn(json4s % "compile;test->test")

lazy val playJson = libraryProject("play-json")
  .settings(
    description := "Provides Play json codecs for http4s",
    libraryDependencies ++= Seq(
      jawnPlay,
      Http4sPlugin.playJson
    ),
  )
  .dependsOn(jawn % "compile;test->test")

lazy val scalaXml = libraryProject("scala-xml")
  .settings(
    description := "Provides scala-xml codecs for http4s",
    libraryDependencies ++= Seq(
      Http4sPlugin.scalaXml
    ),
  )
  .dependsOn(core, testing % "test->test")

lazy val twirl = http4sProject("twirl")
  .settings(
    description := "Twirl template support for http4s",
    TwirlKeys.templateImports := Nil
  )
  .enablePlugins(SbtTwirl)
  .dependsOn(core, testing % "test->test")

lazy val scalatags = http4sProject("scalatags")
  .settings(
    description := "Scalatags template support for http4s",
    libraryDependencies += scalatagsApi,
  )
  .dependsOn(core, testing % "test->test")

lazy val bench = http4sProject("bench")
  .enablePlugins(JmhPlugin)
  .enablePlugins(PrivateProjectPlugin)
  .settings(
    description := "Benchmarks for http4s",
    libraryDependencies += circeParser,
    unusedCompileDependenciesFilter -= moduleFilter(organization = "org.openjdk.jmh"),
    unusedCompileDependenciesFilter -= moduleFilter(organization = "pl.project13.scala", name = "sbt-jmh-extras"),
  )
  .dependsOn(core, circe)

lazy val docs = http4sProject("docs")
  .enablePlugins(
    GhpagesPlugin,
    HugoPlugin,
    PrivateProjectPlugin,
    ScalaUnidocPlugin,
    MdocPlugin
  )
  .settings(
    crossScalaVersions := List(scala_212),
    libraryDependencies ++= Seq(
      circeGeneric,
      circeLiteral,
      cryptobits
    ),
    description := "Documentation for http4s",
    autoAPIMappings := true,
    ScalaUnidoc / unidoc / unidocProjectFilter := inAnyProject --
      inProjects( // TODO would be nice if these could be introspected from noPublishSettings
        bench,
        examples,
        examplesBlaze,
        examplesDocker,
        examplesJetty,
        examplesTomcat,
        examplesWar,
      ),
    Compile / scalacOptions ~= {
      val unwanted = Set("-Ywarn-unused:params", "-Xlint:missing-interpolator", "-Ywarn-unused:imports")
      // unused params warnings are disabled due to undefined functions in the doc
      _.filterNot(unwanted) :+ "-Xfatal-warnings"
    },
<<<<<<< HEAD
    Compile / doc / scalacOptions -= "-Ywarn-unused:imports",
    makeSite := makeSite.dependsOn(tutQuick, http4sBuildData).value,
=======
    Compile / doc / scalacOptions ++= {
      scmInfo.value match {
        case Some(s) =>
          val isMaster = git.gitCurrentBranch.value == "master"
          val isSnapshot =
            git.gitCurrentTags.value.map(git.gitTagToVersionNumber.value).flatten.isEmpty
          val gitHeadCommit = git.gitHeadCommit.value
          val v = version.value
          val path =
            if (isSnapshot && isMaster)
              s"${s.browseUrl}/tree/master€{FILE_PATH}.scala"
            else if (isSnapshot)
              s"${s.browseUrl}/blob/${gitHeadCommit.get}€{FILE_PATH}.scala"
            else
              s"${s.browseUrl}/blob/v${v}€{FILE_PATH}.scala"

          Seq(
            "-implicits",
            "-doc-source-url",
            path,
            "-sourcepath",
            (ThisBuild / baseDirectory).value.getAbsolutePath
          )
        case _ => Seq.empty
      }
    },
    mdocIn := (sourceDirectory in Compile).value / "mdoc",
    makeSite := makeSite.dependsOn(mdoc.toTask(""), http4sBuildData).value,
>>>>>>> b6608e43
    Hugo / baseURL := {
      val docsPrefix = extractDocsPrefix(version.value)
      if (isCi.value) new URI(s"https://http4s.org${docsPrefix}")
      else new URI(s"http://127.0.0.1:${previewFixedPort.value.getOrElse(4000)}${docsPrefix}")
    },
    siteMappings := {
      val docsPrefix = extractDocsPrefix(version.value)
      for ((f, d) <- siteMappings.value) yield (f, docsPrefix + "/" + d)
    },
    siteMappings ++= {
      val docsPrefix = extractDocsPrefix(version.value)
      for ((f, d) <- (ScalaUnidoc / packageDoc / mappings).value)
        yield (f, s"$docsPrefix/api/$d")
    },
    ghpagesCleanSite / includeFilter := {
      new FileFilter {
        val docsPrefix = extractDocsPrefix(version.value)
        def accept(f: File) =
          f.getCanonicalPath.startsWith(
            (ghpagesRepository.value / s"${docsPrefix}").getCanonicalPath)
      }
    },
  )
  .dependsOn(client, core, theDsl, blazeServer, blazeClient, circe, dropwizardMetrics, prometheusMetrics)

lazy val website = http4sProject("website")
  .enablePlugins(HugoPlugin, GhpagesPlugin, PrivateProjectPlugin)
  .settings(
    description := "Common area of http4s.org",
    Hugo / baseURL := {
      if (isCi.value) new URI(s"https://http4s.org")
      else new URI(s"http://127.0.0.1:${previewFixedPort.value.getOrElse(4000)}")
    },
    makeSite := makeSite.dependsOn(http4sBuildData).value,
    // all .md|markdown files go into `content` dir for hugo processing
    ghpagesNoJekyll := true,
    ghpagesCleanSite / excludeFilter  :=
      new FileFilter {
        val v = ghpagesRepository.value.getCanonicalPath + "/v"
        def accept(f: File) =
          f.getCanonicalPath.startsWith(v) &&
            f.getCanonicalPath.charAt(v.size).isDigit
      }
  )

lazy val examples = http4sProject("examples")
  .enablePlugins(PrivateProjectPlugin)
  .settings(
    description := "Common code for http4s examples",
    libraryDependencies ++= Seq(
<<<<<<< HEAD
      circeGeneric % Runtime,
      logbackClassic % "runtime",
      jspApi % "runtime" // http://forums.yourkit.com/viewtopic.php?f=2&t=3733
=======
      circeGeneric,
      logbackClassic % Runtime,
>>>>>>> b6608e43
    ),
    TwirlKeys.templateImports := Nil
  )
  .dependsOn(server, dropwizardMetrics, theDsl, circe, scalaXml, twirl)
  .enablePlugins(SbtTwirl)

lazy val examplesBlaze = exampleProject("examples-blaze")
  .enablePlugins(AlpnBootPlugin)
  .settings(Revolver.settings)
  .settings(
    description := "Examples of http4s server and clients on blaze",
    fork := true,
    libraryDependencies ++= Seq(
      circeGeneric,
    ),
  )
  .dependsOn(blazeServer, blazeClient)

lazy val examplesEmber = exampleProject("examples-ember")
  .settings(Revolver.settings)
  .settings(
    description := "Examples of http4s server and clients on blaze",
    fork := true
  )
  .dependsOn(emberServer, emberClient)

lazy val examplesDocker = http4sProject("examples-docker")
  .in(file("examples/docker"))
  .enablePlugins(JavaAppPackaging, DockerPlugin, PrivateProjectPlugin)
  .settings(
    description := "Builds a docker image for a blaze-server",
    Docker / packageName := "http4s/blaze-server",
    Docker / maintainer := "http4s",
    dockerUpdateLatest := true,
    dockerExposedPorts := List(8080),
  )
  .dependsOn(blazeServer, theDsl)

lazy val examplesJetty = exampleProject("examples-jetty")
  .settings(Revolver.settings)
  .settings(
    description := "Example of http4s server on Jetty",
    fork := true,
    reStart / mainClass := Some("com.example.http4s.jetty.JettyExample")
  )
  .dependsOn(jetty)

lazy val examplesTomcat = exampleProject("examples-tomcat")
  .settings(Revolver.settings)
  .settings(
    description := "Example of http4s server on Tomcat",
    fork := true,
    reStart / mainClass := Some("com.example.http4s.tomcat.TomcatExample")
  )
  .dependsOn(tomcat)

// Run this with jetty:start
lazy val examplesWar = exampleProject("examples-war")
  .enablePlugins(JettyPlugin)
  .settings(
    description := "Example of a WAR deployment of an http4s service",
    fork := true,
    libraryDependencies += javaxServletApi % Provided,
    Jetty / containerLibs := List(jettyRunner),
  )
  .dependsOn(servlet)

def http4sProject(name: String) =
  Project(name, file(name))
    .settings(commonSettings)
    .settings(
      moduleName := s"http4s-$name",
      Test / testOptions += Tests.Argument(TestFrameworks.Specs2, "showtimes", "failtrace"),
      initCommands()
    )
    .enablePlugins(AutomateHeaderPlugin)

def libraryProject(name: String) = http4sProject(name)

def exampleProject(name: String) =
  http4sProject(name)
    .in(file(name.replace("examples-", "examples/")))
    .enablePlugins(PrivateProjectPlugin)
    .settings(libraryDependencies += logbackClassic % Runtime)
    .dependsOn(examples)

lazy val commonSettings = Seq(
  Compile / doc / scalacOptions += "-no-link-warnings",
  javacOptions ++= Seq(
<<<<<<< HEAD
    "-source",
    http4sJvmTarget.value,
    "-target",
    http4sJvmTarget.value
=======
    "-Xlint:deprecation",
    "-Xlint:unchecked"
>>>>>>> b6608e43
  ),
  libraryDependencies ++= Seq(
    catsEffectTestingSpecs2,
    catsLaws,
    catsKernelLaws,
    disciplineSpecs2,
    logbackClassic,
    scalacheck,
    specs2Cats,
    specs2Core,
    specs2MatcherExtra,
    specs2Scalacheck
  ).map(_ % Test),
  git.remoteRepo := "git@github.com:http4s/http4s.git",
  Hugo / includeFilter := (
    "*.html" | "*.png" | "*.jpg" | "*.gif" | "*.ico" | "*.svg" |
      "*.js" | "*.swf" | "*.json" | "*.md" |
      "*.css" | "*.woff" | "*.woff2" | "*.ttf" |
      "CNAME" | "_config.yml" | "_redirects"
  )
)

def initCommands(additionalImports: String*) =
  initialCommands := (List(
    "fs2._",
    "cats._",
    "cats.data._",
    "cats.effect._",
    "cats.implicits._"
  ) ++ additionalImports).mkString("import ", ", ", "")

// Everything is driven through release steps and the http4s* variables
// This won't actually release unless on Travis.
addCommandAlias("ci", ";clean ;release with-defaults")<|MERGE_RESOLUTION|>--- conflicted
+++ resolved
@@ -419,39 +419,8 @@
       // unused params warnings are disabled due to undefined functions in the doc
       _.filterNot(unwanted) :+ "-Xfatal-warnings"
     },
-<<<<<<< HEAD
-    Compile / doc / scalacOptions -= "-Ywarn-unused:imports",
-    makeSite := makeSite.dependsOn(tutQuick, http4sBuildData).value,
-=======
-    Compile / doc / scalacOptions ++= {
-      scmInfo.value match {
-        case Some(s) =>
-          val isMaster = git.gitCurrentBranch.value == "master"
-          val isSnapshot =
-            git.gitCurrentTags.value.map(git.gitTagToVersionNumber.value).flatten.isEmpty
-          val gitHeadCommit = git.gitHeadCommit.value
-          val v = version.value
-          val path =
-            if (isSnapshot && isMaster)
-              s"${s.browseUrl}/tree/master€{FILE_PATH}.scala"
-            else if (isSnapshot)
-              s"${s.browseUrl}/blob/${gitHeadCommit.get}€{FILE_PATH}.scala"
-            else
-              s"${s.browseUrl}/blob/v${v}€{FILE_PATH}.scala"
-
-          Seq(
-            "-implicits",
-            "-doc-source-url",
-            path,
-            "-sourcepath",
-            (ThisBuild / baseDirectory).value.getAbsolutePath
-          )
-        case _ => Seq.empty
-      }
-    },
     mdocIn := (sourceDirectory in Compile).value / "mdoc",
     makeSite := makeSite.dependsOn(mdoc.toTask(""), http4sBuildData).value,
->>>>>>> b6608e43
     Hugo / baseURL := {
       val docsPrefix = extractDocsPrefix(version.value)
       if (isCi.value) new URI(s"https://http4s.org${docsPrefix}")
@@ -502,14 +471,8 @@
   .settings(
     description := "Common code for http4s examples",
     libraryDependencies ++= Seq(
-<<<<<<< HEAD
       circeGeneric % Runtime,
-      logbackClassic % "runtime",
-      jspApi % "runtime" // http://forums.yourkit.com/viewtopic.php?f=2&t=3733
-=======
-      circeGeneric,
-      logbackClassic % Runtime,
->>>>>>> b6608e43
+      logbackClassic % Runtime
     ),
     TwirlKeys.templateImports := Nil
   )
@@ -599,15 +562,8 @@
 lazy val commonSettings = Seq(
   Compile / doc / scalacOptions += "-no-link-warnings",
   javacOptions ++= Seq(
-<<<<<<< HEAD
-    "-source",
-    http4sJvmTarget.value,
-    "-target",
-    http4sJvmTarget.value
-=======
     "-Xlint:deprecation",
     "-Xlint:unchecked"
->>>>>>> b6608e43
   ),
   libraryDependencies ++= Seq(
     catsEffectTestingSpecs2,
