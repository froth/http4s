import com.typesafe.tools.mima.core._
import org.http4s.build.Http4sPlugin._
import scala.xml.transform.{RewriteRule, RuleTransformer}

// Global settings
ThisBuild / organization := "org.http4s"
ThisBuild / scalaVersion := scala_213
Global / cancelable := true

lazy val modules: List[ProjectReference] = List(
  core,
  laws,
  testing,
  tests,
  server,
  prometheusMetrics,
  client,
  dropwizardMetrics,
  emberCore,
  emberServer,
  emberClient,
  blazeCore,
  blazeServer,
  blazeClient,
  asyncHttpClient,
  jettyClient,
  okHttpClient,
  servlet,
  jetty,
  tomcat,
  theDsl,
  jawn,
  argonaut,
  boopickle,
  circe,
  json4s,
  json4sNative,
  json4sJackson,
  playJson,
  scalaXml,
  twirl,
  scalatags,
  bench,
  examples,
  examplesBlaze,
  examplesDocker,
  examplesEmber,
  examplesJetty,
  examplesTomcat,
  examplesWar
)

lazy val root = project.in(file("."))
  .enablePlugins(PrivateProjectPlugin)
  .settings(
    // Root project
    name := "http4s",
    description := "A minimal, Scala-idiomatic library for HTTP",
  )
  .aggregate(modules: _*)

lazy val core = libraryProject("core")
  .enablePlugins(
    BuildInfoPlugin,
    MimeLoaderPlugin
  )
  .settings(
    description := "Core http4s library for servers and clients",
    buildInfoKeys := Seq[BuildInfoKey](
      version,
      scalaVersion,
      BuildInfoKey.map(http4sApiVersion) { case (_, v) => "apiVersion" -> v }
    ),
    buildInfoPackage := organization.value,
    resolvers += "Sonatype OSS Snapshots".at(
      "https://oss.sonatype.org/content/repositories/snapshots"),
    libraryDependencies ++= Seq(
      cats,
      catsEffect,
      fs2Io,
      log4s,
      parboiled,
      scalaReflect(scalaVersion.value) % Provided,
      vault,
    ),
  )

lazy val laws = libraryProject("laws")
  .settings(
    description := "Instances and laws for testing http4s code",
    libraryDependencies ++= Seq(
      catsEffectLaws,
    ),
  )
  .dependsOn(core)

lazy val testing = libraryProject("testing")
  .settings(
    description := "Instances and laws for testing http4s code",
    libraryDependencies ++= Seq(
      catsEffectLaws,
      specs2Matcher,
    ),
  )
  .dependsOn(laws)

// Defined outside core/src/test so it can depend on published testing
lazy val tests = libraryProject("tests")
  .enablePlugins(PrivateProjectPlugin)
  .settings(
    description := "Tests for core project",
  )
  .dependsOn(core, testing % "test->test")

lazy val server = libraryProject("server")
  .settings(
    description := "Base library for building http4s servers"
  )
  .settings(silencerSettings)
  .settings(BuildInfoPlugin.buildInfoScopedSettings(Test))
  .settings(BuildInfoPlugin.buildInfoDefaultSettings)
  .settings(
    buildInfoKeys := Seq[BuildInfoKey](
      resourceDirectory in Test,
    ),
    buildInfoPackage := "org.http4s.server.test"
  )
  .dependsOn(core, testing % "test->test", theDsl % "test->compile")

lazy val prometheusMetrics = libraryProject("prometheus-metrics")
  .settings(
    description := "Support for Prometheus Metrics",
    libraryDependencies ++= Seq(
      prometheusCommon,
      prometheusHotspot,
      prometheusClient
    ),
  )
  .dependsOn(
    core % "compile->compile",
    theDsl % "compile->compile",
    testing % "test->test",
    server % "test->compile",
    client % "test->compile"
  )
lazy val client = libraryProject("client")
  .settings(
    description := "Base library for building http4s clients",
    libraryDependencies += jettyServlet % Test
  )
  .settings(silencerSettings)
  .dependsOn(
    core,
    testing % "test->test",
    server % "test->compile",
    theDsl % "test->compile",
    scalaXml % "test->compile")

lazy val dropwizardMetrics = libraryProject("dropwizard-metrics")
  .settings(
    description := "Support for Dropwizard Metrics",
    libraryDependencies ++= Seq(
      dropwizardMetricsCore,
      dropwizardMetricsJson
    ))
  .dependsOn(
    core % "compile->compile",
    testing % "test->test",
    theDsl % "test->compile",
    client % "test->compile",
    server % "test->compile"
  )

lazy val emberCore = libraryProject("ember-core")
  .settings(
    description := "Base library for ember http4s clients and servers",
    libraryDependencies ++= Seq(log4catsCore, log4catsTesting % Test)
  )
  .dependsOn(core, testing % "test->test")

lazy val emberServer = libraryProject("ember-server")
  .settings(
    description := "ember implementation for http4s servers",
    libraryDependencies ++= Seq(log4catsSlf4j)
  )
  .dependsOn(emberCore % "compile;test->test", server % "compile;test->test")

lazy val emberClient = libraryProject("ember-client")
  .settings(
    description := "ember implementation for http4s clients",
    libraryDependencies ++= Seq(keypool, log4catsSlf4j)
  )
  .dependsOn(emberCore % "compile;test->test", client % "compile;test->test")

lazy val blazeCore = libraryProject("blaze-core")
  .settings(
    description := "Base library for binding blaze to http4s clients and servers",
    libraryDependencies += blaze,
  )
  .dependsOn(core, testing % "test->test")

lazy val blazeServer = libraryProject("blaze-server")
  .settings(
    description := "blaze implementation for http4s servers"
  )
  .dependsOn(blazeCore % "compile;test->test", server % "compile;test->test")

lazy val blazeClient = libraryProject("blaze-client")
  .settings(
    description := "blaze implementation for http4s clients"
  )
  .dependsOn(blazeCore % "compile;test->test", client % "compile;test->test")

lazy val asyncHttpClient = libraryProject("async-http-client")
  .settings(
    description := "async http client implementation for http4s clients",
    libraryDependencies ++= Seq(
      Http4sPlugin.asyncHttpClient,
      fs2ReactiveStreams,
    )
  )
  .dependsOn(core, testing % "test->test", client % "compile;test->test")

lazy val jettyClient = libraryProject("jetty-client")
  .settings(
    description := "jetty implementation for http4s clients",
    libraryDependencies ++= Seq(
      Http4sPlugin.jettyClient
    ),
  )
  .dependsOn(core, testing % "test->test", client % "compile;test->test")

lazy val okHttpClient = libraryProject("okhttp-client")
  .settings(
    description := "okhttp implementation for http4s clients",
    libraryDependencies ++= Seq(
      Http4sPlugin.okhttp
    ),
  )
  .dependsOn(core, testing % "test->test", client % "compile;test->test")

lazy val servlet = libraryProject("servlet")
  .settings(
    description := "Portable servlet implementation for http4s servers",
    libraryDependencies ++= Seq(
      javaxServletApi % Provided,
      jettyServer % Test,
      jettyServlet % Test,
      mockito % Test
    ),
  )
  .dependsOn(server % "compile;test->test")

lazy val jetty = libraryProject("jetty")
  .settings(
    description := "Jetty implementation for http4s servers",
    libraryDependencies ++= Seq(
      jettyServlet,
      jettyHttp2Server
    )
  )
  .dependsOn(servlet % "compile;test->test", theDsl % "test->test")

lazy val tomcat = libraryProject("tomcat")
  .settings(
    description := "Tomcat implementation for http4s servers",
    libraryDependencies ++= Seq(
      tomcatCatalina,
      tomcatCoyote
    )
  )
  .dependsOn(servlet % "compile;test->test")

// `dsl` name conflicts with modern SBT
lazy val theDsl = libraryProject("dsl")
  .settings(
    description := "Simple DSL for writing http4s services"
  )
  .dependsOn(core, testing % "test->test")

lazy val jawn = libraryProject("jawn")
  .settings(
    description := "Base library to parse JSON to various ASTs for http4s",
    libraryDependencies += jawnFs2
  )
  .dependsOn(core, testing % "test->test")

lazy val argonaut = libraryProject("argonaut")
  .settings(
    description := "Provides Argonaut codecs for http4s",
    libraryDependencies ++= Seq(
      Http4sPlugin.argonaut
    )
  )
  .dependsOn(core, testing % "test->test", jawn % "compile;test->test")

lazy val boopickle = libraryProject("boopickle")
  .settings(
    description := "Provides Boopickle codecs for http4s",
    libraryDependencies ++= Seq(
      Http4sPlugin.boopickle
    )
  )
  .dependsOn(core, testing % "test->test")

lazy val circe = libraryProject("circe")
  .settings(
    description := "Provides Circe codecs for http4s",
    libraryDependencies ++= Seq(
      circeJawn,
      circeTesting % Test
    )
  )
  .dependsOn(core, testing % "test->test", jawn % "compile;test->test")

lazy val json4s = libraryProject("json4s")
  .settings(
    description := "Base library for json4s codecs for http4s",
    libraryDependencies ++= Seq(
      jawnJson4s,
      json4sCore
    ),
  )
  .dependsOn(jawn % "compile;test->test")

lazy val json4sNative = libraryProject("json4s-native")
  .settings(
    description := "Provides json4s-native codecs for http4s",
    libraryDependencies += Http4sPlugin.json4sNative
  )
  .dependsOn(json4s % "compile;test->test")

lazy val json4sJackson = libraryProject("json4s-jackson")
  .settings(
    description := "Provides json4s-jackson codecs for http4s",
    libraryDependencies += Http4sPlugin.json4sJackson
  )
  .dependsOn(json4s % "compile;test->test")

lazy val playJson = libraryProject("play-json")
  .settings(
    description := "Provides Play json codecs for http4s",
    libraryDependencies ++= Seq(
      jawnPlay,
      Http4sPlugin.playJson
    ),
  )
  .dependsOn(jawn % "compile;test->test")

lazy val scalaXml = libraryProject("scala-xml")
  .settings(
    description := "Provides scala-xml codecs for http4s",
    libraryDependencies ++= Seq(
      Http4sPlugin.scalaXml
    ),
  )
  .dependsOn(core, testing % "test->test")

lazy val twirl = http4sProject("twirl")
  .settings(
    description := "Twirl template support for http4s",
    TwirlKeys.templateImports := Nil
  )
  .enablePlugins(SbtTwirl)
  .dependsOn(core, testing % "test->test")

lazy val scalatags = http4sProject("scalatags")
  .settings(
    description := "Scalatags template support for http4s",
    libraryDependencies += scalatagsApi,
  )
  .dependsOn(core, testing % "test->test")

lazy val bench = http4sProject("bench")
  .enablePlugins(JmhPlugin)
  .enablePlugins(PrivateProjectPlugin)
  .settings(
    description := "Benchmarks for http4s",
    libraryDependencies += circeParser,
  )
  .dependsOn(core, circe)

lazy val docs = http4sProject("docs")
  .enablePlugins(
    GhpagesPlugin,
    HugoPlugin,
    PrivateProjectPlugin,
    ScalaUnidocPlugin,
    TutPlugin
  )
  .settings(
    crossScalaVersions := List(scala_212),
    libraryDependencies ++= Seq(
      circeGeneric,
      circeLiteral,
      cryptobits
    ),
    description := "Documentation for http4s",
    autoAPIMappings := true,
    ScalaUnidoc / unidoc / unidocProjectFilter := inAnyProject --
      inProjects( // TODO would be nice if these could be introspected from noPublishSettings
        bench,
        examples,
        examplesBlaze,
        examplesDocker,
        examplesJetty,
        examplesTomcat,
        examplesWar,
      ),
    Tut / scalacOptions ~= {
      val unwanted = Set("-Ywarn-unused:params", "-Ywarn-unused:imports")
      // unused params warnings are disabled due to undefined functions in the doc
      _.filterNot(unwanted) :+ "-Xfatal-warnings"
    },
    Compile / doc / scalacOptions ++= {
      scmInfo.value match {
        case Some(s) =>
          val isMaster = git.gitCurrentBranch.value == "master"
          val isSnapshot =
            git.gitCurrentTags.value.map(git.gitTagToVersionNumber.value).flatten.isEmpty
          val gitHeadCommit = git.gitHeadCommit.value
          val v = version.value
          val path =
            if (isSnapshot && isMaster)
              s"${s.browseUrl}/tree/master€{FILE_PATH}.scala"
            else if (isSnapshot)
              s"${s.browseUrl}/blob/${gitHeadCommit.get}€{FILE_PATH}.scala"
            else
              s"${s.browseUrl}/blob/v${v}€{FILE_PATH}.scala"

          Seq(
            "-implicits",
            "-doc-source-url",
            path,
            "-sourcepath",
            (ThisBuild / baseDirectory).value.getAbsolutePath
          )
        case _ => Seq.empty
      }
    },
    makeSite := makeSite.dependsOn(tutQuick, http4sBuildData).value,
    Hugo / baseURL := {
      val docsPrefix = extractDocsPrefix(version.value)
      if (isCi.value) new URI(s"https://http4s.org${docsPrefix}")
      else new URI(s"http://127.0.0.1:${previewFixedPort.value.getOrElse(4000)}${docsPrefix}")
    },
    siteMappings := {
      val docsPrefix = extractDocsPrefix(version.value)
      for ((f, d) <- siteMappings.value) yield (f, docsPrefix + "/" + d)
    },
    siteMappings ++= {
      val docsPrefix = extractDocsPrefix(version.value)
      for ((f, d) <- (ScalaUnidoc / packageDoc / mappings).value)
        yield (f, s"$docsPrefix/api/$d")
    },
    ghpagesCleanSite / includeFilter := {
      new FileFilter {
        val docsPrefix = extractDocsPrefix(version.value)
        def accept(f: File) =
          f.getCanonicalPath.startsWith(
            (ghpagesRepository.value / s"${docsPrefix}").getCanonicalPath)
      }
    },
  )
  .dependsOn(client, core, theDsl, blazeServer, blazeClient, circe, dropwizardMetrics, prometheusMetrics)

lazy val website = http4sProject("website")
  .enablePlugins(HugoPlugin, GhpagesPlugin, PrivateProjectPlugin)
  .settings(
    description := "Common area of http4s.org",
    Hugo / baseURL := {
      if (isCi.value) new URI(s"https://http4s.org")
      else new URI(s"http://127.0.0.1:${previewFixedPort.value.getOrElse(4000)}")
    },
    makeSite := makeSite.dependsOn(http4sBuildData).value,
    // all .md|markdown files go into `content` dir for hugo processing
    ghpagesNoJekyll := true,
    ghpagesCleanSite / excludeFilter  :=
      new FileFilter {
        val v = ghpagesRepository.value.getCanonicalPath + "/v"
        def accept(f: File) =
          f.getCanonicalPath.startsWith(v) &&
            f.getCanonicalPath.charAt(v.size).isDigit
      }
  )

lazy val examples = http4sProject("examples")
  .enablePlugins(PrivateProjectPlugin)
  .settings(
    description := "Common code for http4s examples",
    libraryDependencies ++= Seq(
      circeGeneric,
      logbackClassic % Runtime,
      jspApi % "runtime" // http://forums.yourkit.com/viewtopic.php?f=2&t=3733
    ),
    TwirlKeys.templateImports := Nil
  )
  .dependsOn(server, dropwizardMetrics, theDsl, circe, scalaXml, twirl)
  .enablePlugins(SbtTwirl)

lazy val examplesBlaze = exampleProject("examples-blaze")
  .settings(Revolver.settings)
  .settings(
    description := "Examples of http4s server and clients on blaze",
    fork := true,
    libraryDependencies ++= Seq(alpnBoot, dropwizardMetricsJson),
    run / javaOptions ++= addAlpnPath((Runtime / managedClasspath).value)
  )
  .dependsOn(blazeServer, blazeClient)

lazy val examplesEmber = exampleProject("examples-ember")
  .settings(Revolver.settings)
  .settings(
    description := "Examples of http4s server and clients on blaze",
    fork := true
  )
  .dependsOn(emberServer, emberClient)

lazy val examplesDocker = http4sProject("examples-docker")
  .in(file("examples/docker"))
  .enablePlugins(JavaAppPackaging, DockerPlugin, PrivateProjectPlugin)
  .settings(
    description := "Builds a docker image for a blaze-server",
    Docker / packageName := "http4s/blaze-server",
    Docker / maintainer := "http4s",
    dockerUpdateLatest := true,
    dockerExposedPorts := List(8080),
  )
  .dependsOn(blazeServer, theDsl)

lazy val examplesJetty = exampleProject("examples-jetty")
  .settings(Revolver.settings)
  .settings(
    description := "Example of http4s server on Jetty",
    fork := true,
    reStart / mainClass := Some("com.example.http4s.jetty.JettyExample")
  )
  .dependsOn(jetty)

lazy val examplesTomcat = exampleProject("examples-tomcat")
  .settings(Revolver.settings)
  .settings(
    description := "Example of http4s server on Tomcat",
    fork := true,
    reStart / mainClass := Some("com.example.http4s.tomcat.TomcatExample")
  )
  .dependsOn(tomcat)

// Run this with jetty:start
lazy val examplesWar = exampleProject("examples-war")
  .enablePlugins(JettyPlugin)
  .settings(
    description := "Example of a WAR deployment of an http4s service",
    fork := true,
    libraryDependencies += javaxServletApi % Provided,
    Jetty / containerLibs := List(jettyRunner),
  )
  .dependsOn(servlet)

def http4sProject(name: String) =
  Project(name, file(name))
    .settings(commonSettings)
    .settings(
      moduleName := s"http4s-$name",
      Test / testOptions += Tests.Argument(TestFrameworks.Specs2, "showtimes", "failtrace"),
      initCommands()
    )

def libraryProject(name: String) = http4sProject(name)

def exampleProject(name: String) =
  http4sProject(name)
    .in(file(name.replace("examples-", "examples/")))
    .enablePlugins(PrivateProjectPlugin)
    .settings(libraryDependencies += logbackClassic % Runtime)
    .dependsOn(examples)

lazy val commonSettings = Seq(
  http4sJvmTarget := scalaVersion.map {
    VersionNumber(_).numbers match {
      case Seq(2, 10, _*) => "1.7"
      case _ => "1.8"
    }
  }.value,
  Compile / scalacOptions ++= Seq(
    s"-target:jvm-${http4sJvmTarget.value}"
  ),
  Compile / doc / scalacOptions += "-no-link-warnings",
  javacOptions ++= Seq(
    "-source",
    http4sJvmTarget.value,
    "-target",
    http4sJvmTarget.value,
    "-Xlint:deprecation",
    "-Xlint:unchecked"
  ),
  libraryDependencies ++= Seq(
    catsEffectTestingSpecs2,
    catsLaws,
    catsKernelLaws,
    disciplineSpecs2,
    logbackClassic,
    scalacheck,
    specs2Cats,
    specs2Core,
    specs2MatcherExtra,
    specs2Scalacheck
<<<<<<< HEAD
  ).map(_ % Test),
  ivyLoggingLevel := UpdateLogging.Quiet, // This doesn't seem to work? We see this in MiMa
=======
  ).map(_ % "test"),
>>>>>>> c3fbe39e
  git.remoteRepo := "git@github.com:http4s/http4s.git",
  Hugo / includeFilter := (
    "*.html" | "*.png" | "*.jpg" | "*.gif" | "*.ico" | "*.svg" |
      "*.js" | "*.swf" | "*.json" | "*.md" |
      "*.css" | "*.woff" | "*.woff2" | "*.ttf" |
      "CNAME" | "_config.yml" | "_redirects"
  )
)

def initCommands(additionalImports: String*) =
  initialCommands := (List(
    "fs2._",
    "cats._",
    "cats.data._",
    "cats.effect._",
    "cats.implicits._"
  ) ++ additionalImports).mkString("import ", ", ", "")

// Everything is driven through release steps and the http4s* variables
// This won't actually release unless on Travis.
addCommandAlias("ci", ";clean ;release with-defaults")<|MERGE_RESOLUTION|>--- conflicted
+++ resolved
@@ -605,12 +605,7 @@
     specs2Core,
     specs2MatcherExtra,
     specs2Scalacheck
-<<<<<<< HEAD
   ).map(_ % Test),
-  ivyLoggingLevel := UpdateLogging.Quiet, // This doesn't seem to work? We see this in MiMa
-=======
-  ).map(_ % "test"),
->>>>>>> c3fbe39e
   git.remoteRepo := "git@github.com:http4s/http4s.git",
   Hugo / includeFilter := (
     "*.html" | "*.png" | "*.jpg" | "*.gif" | "*.ico" | "*.svg" |
