--- conflicted
+++ resolved
@@ -60,15 +60,8 @@
       http4sWebsocket,
       log4s,
       macroCompat,
-<<<<<<< HEAD
-      parboiled,
       scalaReflect(scalaVersion.value) % "provided",
       scodecBits
-=======
-      scalaCompiler(scalaVersion.value) % "provided",
-      scalazCore(scalazVersion.value),
-      scalazStream(scalazVersion.value)
->>>>>>> aae6231c
     ),
     macroParadiseSetting,
     mappings in (Compile, packageBin) ++= (mappings in (parboiled2.project, Compile, packageBin)).value,
@@ -81,16 +74,11 @@
   .settings(
   description := "Instances and laws for testing http4s code",
     libraryDependencies ++= Seq(
-<<<<<<< HEAD
       scalacheck,
       specs2Core
-    )
-=======
-      scalacheck
     ),
     macroParadiseSetting
->>>>>>> aae6231c
-)
+  )
   .dependsOn(core)
 
 // Defined outside core/src/test so it can depend on published testing
