import com.typesafe.tools.mima.core._
import explicitdeps.ExplicitDepsPlugin.autoImport.moduleFilterRemoveValue
import org.http4s.sbt.Http4sPlugin._
import org.http4s.sbt.{ScaladocApiMapping, SiteConfig}

import scala.xml.transform.{RewriteRule, RuleTransformer}

Global / excludeLintKeys += laikaDescribe

// Global settings
ThisBuild / crossScalaVersions := Seq(scala_213, scala_212, scala_3)
ThisBuild / scalaVersion := (ThisBuild / crossScalaVersions).value.filter(_.startsWith("2.")).last
ThisBuild / baseVersion := "0.23"
ThisBuild / publishGithubUser := "rossabaker"
ThisBuild / publishFullName := "Ross A. Baker"

ThisBuild / semanticdbEnabled := true
ThisBuild / semanticdbOptions ++= Seq("-P:semanticdb:synthetics:on").filter(_ => !isDotty.value)
ThisBuild / semanticdbVersion := scalafixSemanticdb.revision
ThisBuild / scalafixScalaBinaryVersion := CrossVersion.binaryScalaVersion(scalaVersion.value)
ThisBuild / scalafixDependencies += "com.github.liancheng" %% "organize-imports" % "0.5.0"

ThisBuild / scalafixAll / skip := isDotty.value
ThisBuild / ScalafixConfig / skip := isDotty.value

ThisBuild / githubWorkflowBuild := Seq(
  // todo remove once salafmt properly supports scala3
  WorkflowStep.Sbt(
    List("${{ matrix.ci }}", "scalafmtCheckAll", "scalafmtSbtCheck"),
    name = Some("Check formatting"),
  ),
  WorkflowStep
    .Sbt(List("${{ matrix.ci }}", "headerCheck", "test:headerCheck"), name = Some("Check headers")),
  WorkflowStep.Sbt(List("${{ matrix.ci }}", "test:compile"), name = Some("Compile")),
  WorkflowStep.Sbt(
    List("${{ matrix.ci }}", "scalafixAll --check"),
    name = Some("Check Scalafix rules"),
    cond = Some(s"matrix.scala != '$scala_3'"),
  ),
  WorkflowStep.Sbt(
    List("${{ matrix.ci }}", "mimaReportBinaryIssues"),
    name = Some("Check binary compatibility"),
  ),
  // TODO: this gives false positives for boopickle, scalatags, twirl and play-json
  // WorkflowStep.Sbt(
  // List("${{ matrix.ci }}", "unusedCompileDependenciesTest"),
  // name = Some("Check unused compile dependencies"), cond = Some(s"matrix.scala != '$scala_3'")), // todo disable on dotty for now
  WorkflowStep.Sbt(
    List("${{ matrix.ci }}", "fastOptJS", "test:fastOptJS"),
    name = Some("FastOptJS"),
    cond = Some("matrix.ci != 'ciJVM'"),
  ),
  WorkflowStep.Sbt(List("${{ matrix.ci }}", "test"), name = Some("Run tests")),
  WorkflowStep.Sbt(
    List("${{ matrix.ci }}", "doc"),
    name = Some("Build docs"),
    cond = Some("matrix.ci == 'ciJVM'"),
  ),
)

ThisBuild / githubWorkflowAddedJobs ++= Seq(
  WorkflowJob(
    "scalafix",
    "Scalafix",
    githubWorkflowJobSetup.value.toList ::: List(
      WorkflowStep.Run(
        List("cd scalafix", "sbt ci"),
        name = Some("Scalafix tests"),
        cond = Some(s"matrix.scala == '$scala_213'"),
      )
    ),
    scalas = crossScalaVersions.value.toList,
    javas = List(JavaSpec.temurin("8")),
  )
)

val ciVariants = List("ciJVM", "ciNodeJS")
ThisBuild / githubWorkflowBuildMatrixAdditions += "ci" -> ciVariants

// Only one Java version necessary for the Node builds
ThisBuild / githubWorkflowBuildMatrixExclusions ++= {
  for {
    java <- (ThisBuild / githubWorkflowJavaVersions).value.tail
  } yield MatrixExclude(Map("ci" -> "ciNodeJS", "java" -> java.render))
}

// On the JVM Build all Javas for one Scala, and all Scalas for one Java
ThisBuild / githubWorkflowBuildMatrixExclusions ++= {
  for {
    scala <- (ThisBuild / crossScalaVersions).value.tail
    java <- (ThisBuild / githubWorkflowJavaVersions).value.tail
  } yield MatrixExclude(Map("ci" -> "ciJVM", "scala" -> scala, "java" -> java.render))
}

addCommandAlias("ciJVM", "; project rootJVM")
addCommandAlias("ciNodeJS", "; project rootJS")

enablePlugins(SonatypeCiReleasePlugin)

versionIntroduced.withRank(KeyRanks.Invisible) := Map(
  scala_3 -> "0.22.0"
)

lazy val modules: List[ProjectReference] = jvmModules ++ jsModules

lazy val jvmModules: List[ProjectReference] = List(
  core.jvm,
  laws.jvm,
  testing.jvm,
  tests.jvm,
  server.jvm,
  prometheusMetrics,
  client.jvm,
  dropwizardMetrics,
  emberCore.jvm,
  emberServer.jvm,
  emberClient.jvm,
  blazeCore,
  blazeServer,
  blazeClient,
  asyncHttpClient,
  jettyServer,
  jettyClient,
  okHttpClient,
  servlet,
  tomcatServer,
  theDsl.jvm,
  jawn.jvm,
  boopickle.jvm,
  circe.jvm,
  playJson,
  scalaXml,
  twirl,
  scalatags,
  bench,
  examples,
  examplesBlaze,
  examplesDocker,
  examplesEmber,
  examplesJetty,
  examplesTomcat,
  examplesWar,
  scalafixInternalInput,
  scalafixInternalOutput,
  scalafixInternalTests,
)

lazy val jsModules: List[ProjectReference] = List(
  core.js,
  laws.js,
  testing.js,
  tests.js,
  server.js,
  client.js,
  emberCore.js,
  emberServer.js,
  emberClient.js,
  nodeServerless,
  theDsl.js,
  jawn.js,
  boopickle.js,
  circe.js,
)

lazy val root = project
  .in(file("."))
  .enablePlugins(NoPublishPlugin)
  .disablePlugins(ScalafixPlugin)
  .settings(
    // Root project
    name := "http4s",
    description := "A minimal, Scala-idiomatic library for HTTP",
    startYear := Some(2013),
  )
  .aggregate(modules: _*)

lazy val rootJVM = project
  .enablePlugins(NoPublishPlugin)
  .disablePlugins(ScalafixPlugin)
  .aggregate(jvmModules: _*)

lazy val rootJS = project
  .enablePlugins(NoPublishPlugin)
  .disablePlugins(ScalafixPlugin)
  .aggregate(jsModules: _*)

lazy val core = libraryCrossProject("core")
  .enablePlugins(
    BuildInfoPlugin,
    MimeLoaderPlugin,
  )
  .settings(
    description := "Core http4s library for servers and clients",
    startYear := Some(2013),
    buildInfoKeys := Seq[BuildInfoKey](
      version,
      scalaVersion,
      BuildInfoKey.map(http4sApiVersion) { case (_, v) => "apiVersion" -> v },
    ),
    buildInfoPackage := organization.value,
    libraryDependencies ++= Seq(
      caseInsensitive.value,
      catsCore.value,
      catsEffectStd.value,
      catsParse.value.exclude("org.typelevel", "cats-core_2.13"),
      crypto.value,
      fs2Core.value,
      fs2Io.value,
      ip4sCore.value,
      literally.value,
      log4s.value,
      munit.value % Test,
      scodecBits.value,
      vault.value,
    ),
    libraryDependencies ++= {
      if (isDotty.value) Seq.empty
      else
        Seq(
          scalaReflect(scalaVersion.value) % Provided
        )
    },
    unusedCompileDependenciesFilter -= moduleFilter("org.scala-lang", "scala-reflect"),
    mimaBinaryIssueFilters ++= Seq(
      // These will only cause problems when called via Java interop
      ProblemFilters.exclude[IncompatibleMethTypeProblem]("org.http4s.HttpApp.apply"),
      ProblemFilters.exclude[IncompatibleMethTypeProblem]("org.http4s.HttpApp.local"),
      ProblemFilters
        .exclude[IncompatibleMethTypeProblem]("org.http4s.internal.Logger.logMessageWithBodyText"),

      // private constructors so effectively final already
      ProblemFilters.exclude[FinalClassProblem]("org.http4s.internal.CharPredicate$General"),
      ProblemFilters.exclude[FinalClassProblem]("org.http4s.internal.CharPredicate$ArrayBased"),
      ProblemFilters.exclude[FinalClassProblem]("org.http4s.internal.CharPredicate$RangeBased"),
      ProblemFilters.exclude[FinalClassProblem]("org.http4s.internal.CharPredicate$MaskBased"),
    ),
  )
  .jvmSettings(
    libraryDependencies ++= Seq(
      slf4jApi // residual dependency from macros
    )
  )
  .jsSettings(
    libraryDependencies ++= Seq(
      scalaJavaLocalesEnUS.value,
      scalaJavaTime.value,
    )
  )

lazy val laws = libraryCrossProject("laws", CrossType.Pure)
  .settings(
    description := "Instances and laws for testing http4s code",
    startYear := Some(2019),
    libraryDependencies ++= Seq(
      caseInsensitiveTesting.value,
      catsEffect.value,
      catsEffectTestkit.value,
      catsLaws.value,
      disciplineCore.value,
      ip4sTestKit.value,
      scalacheck.value,
      scalacheckEffectMunit.value,
      munitCatsEffect.value,
    ),
    unusedCompileDependenciesFilter -= moduleFilter(
      organization = "org.typelevel",
      name = "scalacheck-effect-munit",
    ),
    mimaBinaryIssueFilters ++= Seq(
      ProblemFilters.exclude[IncompatibleMethTypeProblem](
        "org.http4s.laws.discipline.ArbitraryInstances#ParseResultSyntax.this"
      ) // private
    ),
  )
  .dependsOn(core)

lazy val testing = libraryCrossProject("testing", CrossType.Full)
  .enablePlugins(NoPublishPlugin)
  .settings(
    description := "Internal utilities for http4s tests",
    startYear := Some(2016),
    libraryDependencies ++= Seq(
      catsEffectLaws.value,
      munitCatsEffect.value,
      munitDiscipline.value,
      scalacheck.value,
      scalacheckEffect.value,
      scalacheckEffectMunit.value,
    ).map(_ % Test),
  )
  .jsSettings(
    libraryDependencies ++= Seq(
      scalaJavaTimeTzdb.value
    ).map(_ % Test)
  )
  .dependsOn(laws)

// Defined outside core/src/test so it can depend on published testing
lazy val tests = libraryCrossProject("tests")
  .enablePlugins(NoPublishPlugin)
  .settings(
    description := "Tests for core project",
    startYear := Some(2013),
  )
  .dependsOn(core, testing % "test->test")

lazy val server = libraryCrossProject("server")
  .settings(
    description := "Base library for building http4s servers",
    startYear := Some(2014),
    mimaBinaryIssueFilters ++= Seq(
      ProblemFilters.exclude[IncompatibleMethTypeProblem](
        "org.http4s.server.middleware.CSRF.this"
      ), // private[middleware]
      ProblemFilters.exclude[IncompatibleMethTypeProblem](
        "org.http4s.server.middleware.CSRF#CSRFBuilder.this"
      ), // private[middleware]
      ProblemFilters.exclude[DirectMissingMethodProblem](
        "org.http4s.server.middleware.authentication.DigestUtil.computeResponse"
      ), // private[authentication]
      ProblemFilters.exclude[MissingClassProblem](
        "org.http4s.server.middleware.GZip$TrailerGen"
      ), // private
      ProblemFilters.exclude[MissingClassProblem](
        "org.http4s.server.middleware.GZip$TrailerGen$"
      ), // private
      // the following are private[middleware]
      ProblemFilters
        .exclude[FinalClassProblem]("org.http4s.server.middleware.CORSPolicy$AllowHeaders$In"),
      ProblemFilters
        .exclude[FinalClassProblem]("org.http4s.server.middleware.CORSPolicy$AllowHeaders$Static"),
      ProblemFilters
        .exclude[FinalClassProblem]("org.http4s.server.middleware.CORSPolicy$AllowMethods$In"),
      ProblemFilters
        .exclude[FinalClassProblem]("org.http4s.server.middleware.CORSPolicy$AllowOrigin$Match"),
      ProblemFilters
        .exclude[FinalClassProblem]("org.http4s.server.middleware.CORSPolicy$ExposeHeaders$In"),
      ProblemFilters
        .exclude[FinalClassProblem]("org.http4s.server.middleware.CORSPolicy$MaxAge$Some"),
    ),
  )
  .settings(BuildInfoPlugin.buildInfoScopedSettings(Test))
  .settings(BuildInfoPlugin.buildInfoDefaultSettings)
  .settings(
    buildInfoKeys := Seq[BuildInfoKey](
      BuildInfoKey.map(Test / resourceDirectory) { case (k, v) => k -> v.toString }
    ),
    buildInfoPackage := "org.http4s.server.test",
  )
  .dependsOn(core, testing % "test->test", theDsl % "test->compile")

lazy val prometheusMetrics = libraryProject("prometheus-metrics")
  .settings(
    description := "Support for Prometheus Metrics",
    startYear := Some(2018),
    libraryDependencies ++= Seq(
      prometheusClient,
      prometheusCommon,
      prometheusHotspot,
    ),
  )
  .dependsOn(
    core.jvm % "compile->compile",
    theDsl.jvm % "test->compile",
    testing.jvm % "test->test",
    server.jvm % "test->compile",
    client.jvm % "test->compile",
  )

lazy val client = libraryCrossProject("client")
  .settings(
    description := "Base library for building http4s clients",
    startYear := Some(2014),
    mimaBinaryIssueFilters ++= Seq(
      ProblemFilters
        .exclude[Problem]("org.http4s.client.oauth1.package.genAuthHeader"), // private[oauth1]
      ProblemFilters.exclude[DirectMissingMethodProblem](
        "org.http4s.client.oauth1.package.makeSHASig"
      ), // private[oauth1]
      ProblemFilters.exclude[DirectMissingMethodProblem](
        "org.http4s.client.oauth1.*.generateHMAC"
      ), // private[oauth1]
    ),
  )
  .jvmSettings(
    libraryDependencies ++= Seq(
      nettyBuffer % Test,
      nettyCodecHttp % Test,
    )
  )
  .dependsOn(core, server % Test, testing % "test->test", theDsl % "test->compile")
  .jsConfigure(_.dependsOn(nodeServerless % Test))

lazy val dropwizardMetrics = libraryProject("dropwizard-metrics")
  .settings(
    description := "Support for Dropwizard Metrics",
    startYear := Some(2018),
    libraryDependencies ++= Seq(
      dropwizardMetricsCore,
      dropwizardMetricsJson,
    ),
  )
  .dependsOn(
    core.jvm % "compile->compile",
    testing.jvm % "test->test",
    theDsl.jvm % "test->compile",
    client.jvm % "test->compile",
    server.jvm % "test->compile",
  )

lazy val emberCore = libraryCrossProject("ember-core", CrossType.Pure)
  .settings(
    description := "Base library for ember http4s clients and servers",
    startYear := Some(2019),
    unusedCompileDependenciesFilter -= moduleFilter("io.chrisdavenport", "log4cats-core"),
    libraryDependencies ++= Seq(
      log4catsTesting.value % Test
    ),
    mimaBinaryIssueFilters ++= Seq(
      ProblemFilters
        .exclude[DirectMissingMethodProblem]("org.http4s.ember.core.Encoder.reqToBytes"),
      ProblemFilters
        .exclude[DirectMissingMethodProblem]("org.http4s.ember.core.Parser#HeaderP.apply"),
      ProblemFilters
        .exclude[DirectMissingMethodProblem]("org.http4s.ember.core.Parser#HeaderP.copy"),
      ProblemFilters
        .exclude[DirectMissingMethodProblem]("org.http4s.ember.core.Parser#HeaderP.parseHeaders"),
      ProblemFilters
        .exclude[DirectMissingMethodProblem]("org.http4s.ember.core.Parser#HeaderP.this"),
      ProblemFilters
        .exclude[DirectMissingMethodProblem]("org.http4s.ember.core.Parser#MessageP.apply"),
      ProblemFilters
        .exclude[DirectMissingMethodProblem]("org.http4s.ember.core.Parser#MessageP.parseMessage"),
      ProblemFilters
        .exclude[DirectMissingMethodProblem]("org.http4s.ember.core.Parser#MessageP.unapply"),
      ProblemFilters.exclude[DirectMissingMethodProblem](
        "org.http4s.ember.core.Parser#Request#ReqPrelude.parsePrelude"
      ),
      ProblemFilters.exclude[DirectMissingMethodProblem](
        "org.http4s.ember.core.Parser#Response#RespPrelude.parsePrelude"
      ),
      ProblemFilters.exclude[MissingClassProblem]("org.http4s.ember.core.EmptyStreamError"),
      ProblemFilters.exclude[MissingClassProblem]("org.http4s.ember.core.EmptyStreamError$"),
      ProblemFilters.exclude[MissingClassProblem]("org.http4s.ember.core.Parser$MessageP"),
      ProblemFilters
        .exclude[MissingClassProblem]("org.http4s.ember.core.Parser$MessageP$EndOfStreamError"),
      ProblemFilters
        .exclude[MissingClassProblem]("org.http4s.ember.core.Parser$MessageP$EndOfStreamError$"),
      ProblemFilters
        .exclude[MissingClassProblem]("org.http4s.ember.core.Parser$MessageP$MessageTooLongError"),
      ProblemFilters
        .exclude[MissingClassProblem]("org.http4s.ember.core.Parser$MessageP$MessageTooLongError$"),
      ProblemFilters.exclude[MissingTypesProblem]("org.http4s.ember.core.Parser$MessageP$"),
    ),
  )
  .dependsOn(core, testing % "test->test")

lazy val emberServer = libraryCrossProject("ember-server")
  .settings(
    description := "ember implementation for http4s servers",
    startYear := Some(2019),
    mimaBinaryIssueFilters ++= Seq(
      ProblemFilters.exclude[DirectMissingMethodProblem](
        "org.http4s.ember.server.EmberServerBuilder#Defaults.maxConcurrency"
      ),
      ProblemFilters.exclude[DirectMissingMethodProblem](
        "org.http4s.ember.server.internal.ServerHelpers.isKeepAlive"
      ),
      ProblemFilters.exclude[DirectMissingMethodProblem](
        "org.http4s.ember.server.EmberServerBuilder#Defaults.maxConcurrency"
      ),
      ProblemFilters.exclude[IncompatibleMethTypeProblem](
        "org.http4s.ember.server.internal.ServerHelpers.runApp"
      ),
      ProblemFilters.exclude[Problem]("org.http4s.ember.server.EmberServerBuilder.this"),
      ProblemFilters.exclude[DirectMissingMethodProblem](
        "org.http4s.ember.server.internal.ServerHelpers.runApp"
      ),
      ProblemFilters.exclude[DirectMissingMethodProblem](
        "org.http4s.ember.server.internal.ServerHelpers.runConnection"
      ),
    ),
    Test / parallelExecution := false,
  )
  .jvmSettings(
    libraryDependencies ++= Seq(
      log4catsSlf4j,
      javaWebSocket % Test,
      jnrUnixSocket % Test, // Necessary for jdk < 16
    )
  )
  .jsSettings(
    libraryDependencies ++= Seq(
      log4catsNoop.value
    )
  )
  .dependsOn(
    emberCore % "compile;test->test",
    server % "compile;test->test",
    emberClient % "test->compile",
  )

lazy val emberClient = libraryCrossProject("ember-client")
  .settings(
    description := "ember implementation for http4s clients",
    startYear := Some(2019),
    libraryDependencies ++= Seq(
      keypool.value
    ),
    mimaBinaryIssueFilters := Seq(
      ProblemFilters
        .exclude[DirectMissingMethodProblem]("org.http4s.ember.client.EmberClientBuilder.this")
    ),
  )
  .jvmSettings(
    libraryDependencies ++= Seq(
      log4catsSlf4j
    )
  )
  .jsSettings(
    libraryDependencies ++= Seq(
      log4catsNoop.value
    )
  )
  .dependsOn(emberCore % "compile;test->test", client % "compile;test->test")

lazy val blazeCore = libraryProject("blaze-core")
  .settings(
    description := "Base library for binding blaze to http4s clients and servers",
    startYear := Some(2014),
    libraryDependencies ++= Seq(
      blazeHttp
    ),
  )
  .dependsOn(core.jvm, testing.jvm % "test->test")

lazy val blazeServer = libraryProject("blaze-server")
  .settings(
    description := "blaze implementation for http4s servers",
    startYear := Some(2014),
    mimaBinaryIssueFilters := Seq(
      ProblemFilters.exclude[DirectMissingMethodProblem](
        "org.http4s.blaze.server.BlazeServerBuilder.this"
      ), // private
      ProblemFilters.exclude[DirectMissingMethodProblem](
        "org.http4s.blaze.server.WebSocketDecoder.this"
      ), // private
      ProblemFilters.exclude[IncompatibleMethTypeProblem](
        "org.http4s.blaze.server.BlazeServerBuilder.this"
      ), // private
      ProblemFilters.exclude[MissingClassProblem](
        "org.http4s.blaze.server.BlazeServerBuilder$ExecutionContextConfig"
      ), // private
      ProblemFilters.exclude[MissingClassProblem](
        "org.http4s.blaze.server.BlazeServerBuilder$ExecutionContextConfig$"
      ), // private
      ProblemFilters.exclude[MissingClassProblem](
        "org.http4s.blaze.server.BlazeServerBuilder$ExecutionContextConfig$DefaultContext$"
      ), // private
      ProblemFilters.exclude[MissingClassProblem](
        "org.http4s.blaze.server.BlazeServerBuilder$ExecutionContextConfig$ExplicitContext"
      ), // private
      ProblemFilters.exclude[MissingClassProblem](
        "org.http4s.blaze.server.BlazeServerBuilder$ExecutionContextConfig$ExplicitContext$"
      ), // private
    ),
  )
  .dependsOn(blazeCore % "compile;test->test", server.jvm % "compile;test->test")

lazy val blazeClient = libraryProject("blaze-client")
  .settings(
    description := "blaze implementation for http4s clients",
    startYear := Some(2014),
    mimaBinaryIssueFilters ++= Seq(
<<<<<<< HEAD
      // private constructor
      ProblemFilters
        .exclude[IncompatibleMethTypeProblem]("org.http4s.blaze.client.BlazeClientBuilder.this"),
      ProblemFilters
        .exclude[IncompatibleMethTypeProblem]("org.http4s.blaze.client.Http1Support.this"),
=======
      // These are all private to blaze-client and fallout from from
      // the deprecation of org.http4s.client.Connection
      ProblemFilters
        .exclude[IncompatibleMethTypeProblem]("org.http4s.blaze.client.BasicManager.invalidate"),
      ProblemFilters
        .exclude[IncompatibleMethTypeProblem]("org.http4s.blaze.client.BasicManager.release"),
      ProblemFilters.exclude[MissingTypesProblem]("org.http4s.blaze.client.BlazeConnection"),
      ProblemFilters
        .exclude[IncompatibleMethTypeProblem]("org.http4s.blaze.client.ConnectionManager.release"),
      ProblemFilters.exclude[IncompatibleMethTypeProblem](
        "org.http4s.blaze.client.ConnectionManager.invalidate"
      ),
      ProblemFilters
        .exclude[ReversedMissingMethodProblem]("org.http4s.blaze.client.ConnectionManager.release"),
      ProblemFilters.exclude[ReversedMissingMethodProblem](
        "org.http4s.blaze.client.ConnectionManager.invalidate"
      ),
      ProblemFilters.exclude[IncompatibleResultTypeProblem](
        "org.http4s.blaze.client.ConnectionManager#NextConnection.connection"
      ),
      ProblemFilters.exclude[IncompatibleMethTypeProblem](
        "org.http4s.blaze.client.ConnectionManager#NextConnection.copy"
      ),
      ProblemFilters.exclude[IncompatibleResultTypeProblem](
        "org.http4s.blaze.client.ConnectionManager#NextConnection.copy$default$1"
      ),
      ProblemFilters.exclude[IncompatibleMethTypeProblem](
        "org.http4s.blaze.client.ConnectionManager#NextConnection.this"
      ),
      ProblemFilters.exclude[IncompatibleMethTypeProblem](
        "org.http4s.blaze.client.ConnectionManager#NextConnection.apply"
      ),
      ProblemFilters.exclude[MissingTypesProblem]("org.http4s.blaze.client.Http1Connection"),
      ProblemFilters
        .exclude[IncompatibleMethTypeProblem]("org.http4s.blaze.client.PoolManager.release"),
      ProblemFilters
        .exclude[IncompatibleMethTypeProblem]("org.http4s.blaze.client.PoolManager.invalidate"),
      ProblemFilters
        .exclude[IncompatibleMethTypeProblem]("org.http4s.blaze.client.BasicManager.this"),
      ProblemFilters
        .exclude[IncompatibleMethTypeProblem]("org.http4s.blaze.client.ConnectionManager.pool"),
      ProblemFilters
        .exclude[IncompatibleMethTypeProblem]("org.http4s.blaze.client.ConnectionManager.basic"),
      ProblemFilters
        .exclude[IncompatibleMethTypeProblem]("org.http4s.blaze.client.PoolManager.this"),
>>>>>>> 326aa12d
    ),
  )
  .dependsOn(blazeCore % "compile;test->test", client.jvm % "compile;test->test")

lazy val asyncHttpClient = libraryProject("async-http-client")
  .settings(
    description := "async http client implementation for http4s clients",
    startYear := Some(2016),
    libraryDependencies ++= Seq(
      Http4sPlugin.asyncHttpClient,
      fs2ReactiveStreams,
      nettyBuffer,
      nettyCodecHttp,
      reactiveStreams,
    ),
    Test / parallelExecution := false,
  )
  .dependsOn(core.jvm, testing.jvm % "test->test", client.jvm % "compile;test->test")

lazy val jettyClient = libraryProject("jetty-client")
  .settings(
    description := "jetty implementation for http4s clients",
    startYear := Some(2018),
    libraryDependencies ++= Seq(
      Http4sPlugin.jettyClient,
      jettyHttp,
      jettyUtil,
    ),
  )
  .dependsOn(core.jvm, testing.jvm % "test->test", client.jvm % "compile;test->test")

lazy val nodeServerless = libraryProject("node-serverless")
  .enablePlugins(ScalaJSPlugin, NoPublishPlugin)
  .settings(
    description := "Node.js serverless wrapper for http4s apps",
    startYear := Some(2021),
  )
  .dependsOn(core.js)

lazy val okHttpClient = libraryProject("okhttp-client")
  .settings(
    description := "okhttp implementation for http4s clients",
    startYear := Some(2018),
    libraryDependencies ++= Seq(
      Http4sPlugin.okhttp,
      okio,
    ),
  )
  .dependsOn(core.jvm, testing.jvm % "test->test", client.jvm % "compile;test->test")

lazy val servlet = libraryProject("servlet")
  .settings(
    description := "Portable servlet implementation for http4s servers",
    startYear := Some(2013),
    libraryDependencies ++= Seq(
      javaxServletApi % Provided,
      Http4sPlugin.jettyServer % Test,
      jettyServlet % Test,
      Http4sPlugin.asyncHttpClient % Test,
    ),
  )
  .dependsOn(server.jvm % "compile;test->test")

lazy val jettyServer = libraryProject("jetty-server")
  .settings(
    description := "Jetty implementation for http4s servers",
    startYear := Some(2014),
    libraryDependencies ++= Seq(
      jettyHttp2Server,
      Http4sPlugin.jettyServer,
      jettyServlet,
      jettyUtil,
    ),
  )
  .dependsOn(servlet % "compile;test->test", theDsl.jvm % "test->test")

lazy val tomcatServer = libraryProject("tomcat-server")
  .settings(
    description := "Tomcat implementation for http4s servers",
    startYear := Some(2014),
    libraryDependencies ++= Seq(
      tomcatCatalina,
      tomcatCoyote,
      tomcatUtilScan,
    ),
  )
  .dependsOn(servlet % "compile;test->test")

// `dsl` name conflicts with modern SBT
lazy val theDsl = libraryCrossProject("dsl", CrossType.Pure)
  .settings(
    description := "Simple DSL for writing http4s services",
    startYear := Some(2013),
  )
  .dependsOn(core, testing % "test->test")

lazy val jawn = libraryCrossProject("jawn", CrossType.Pure)
  .settings(
    description := "Base library to parse JSON to various ASTs for http4s",
    startYear := Some(2014),
    libraryDependencies ++= Seq(
      jawnFs2.value,
      jawnParser.value,
    ),
  )
  .dependsOn(core, testing % "test->test")

lazy val boopickle = libraryCrossProject("boopickle", CrossType.Pure)
  .settings(
    description := "Provides Boopickle codecs for http4s",
    startYear := Some(2018),
    libraryDependencies ++= Seq(
      Http4sPlugin.boopickle.value
    ),
  )
  .dependsOn(core, testing % "test->test")

lazy val circe = libraryCrossProject("circe", CrossType.Pure)
  .settings(
    description := "Provides Circe codecs for http4s",
    startYear := Some(2015),
    libraryDependencies ++= Seq(
      circeCore.value,
      circeTesting.value % Test,
    ),
  )
  .jvmSettings(libraryDependencies += circeJawn.value)
  .jsSettings(libraryDependencies += circeJawn15.value)
  .dependsOn(core, testing % "test->test", jawn % "compile;test->test")

lazy val playJson = libraryProject("play-json")
  .settings(
    description := "Provides Play json codecs for http4s",
    startYear := Some(2018),
    libraryDependencies ++= Seq(
      Http4sPlugin.playJson.cross(CrossVersion.for3Use2_13)
    ),
    publish / skip := isDotty.value,
    compile / skip := isDotty.value,
  )
  .dependsOn(jawn.jvm % "compile;test->test")

lazy val scalaXml = libraryProject("scala-xml")
  .settings(
    description := "Provides scala-xml codecs for http4s",
    startYear := Some(2014),
    libraryDependencies ++= Seq(
      Http4sPlugin.scalaXml
    ),
  )
  .dependsOn(core.jvm, testing.jvm % "test->test")

lazy val twirl = http4sProject("twirl")
  .settings(
    description := "Twirl template support for http4s",
    startYear := Some(2014),
    TwirlKeys.templateImports := Nil,
    libraryDependencies := {
      libraryDependencies.value.map {
        case module if module.name == "twirl-api" =>
          module.cross(CrossVersion.for3Use2_13)
        case module => module
      }
    },
    publish / skip := isDotty.value,
  )
  .enablePlugins(SbtTwirl)
  .dependsOn(core.jvm, testing.jvm % "test->test")

lazy val scalatags = http4sProject("scalatags")
  .settings(
    description := "Scalatags template support for http4s",
    startYear := Some(2018),
    libraryDependencies ++= Seq(
      scalatagsApi.cross(CrossVersion.for3Use2_13)
    ),
    publish / skip := isDotty.value,
  )
  .dependsOn(core.jvm, testing.jvm % "test->test")

lazy val bench = http4sProject("bench")
  .enablePlugins(JmhPlugin)
  .enablePlugins(NoPublishPlugin)
  .settings(
    description := "Benchmarks for http4s",
    startYear := Some(2015),
    libraryDependencies += circeParser,
    undeclaredCompileDependenciesTest := {},
    unusedCompileDependenciesTest := {},
  )
  .dependsOn(core.jvm, circe.jvm, emberCore.jvm)

lazy val docs = http4sProject("docs")
  .enablePlugins(
    GhpagesPlugin,
    NoPublishPlugin,
    ScalaUnidocPlugin,
    MdocPlugin,
    LaikaPlugin,
  )
  .settings(docsProjectSettings)
  .settings(
    libraryDependencies ++= Seq(
      circeGeneric,
      circeLiteral,
      cryptobits,
    ),
    description := "Documentation for http4s",
    startYear := Some(2013),
    autoAPIMappings := true,
    ScalaUnidoc / unidoc / unidocProjectFilter := inAnyProject --
      inProjects( // TODO would be nice if these could be introspected from noPublishSettings
        (List[ProjectReference](
          bench,
          examples,
          examplesBlaze,
          examplesDocker,
          examplesJetty,
          examplesTomcat,
          examplesWar,
          scalafixInternalInput,
          scalafixInternalOutput,
          scalafixInternalRules,
          scalafixInternalTests,
        ) ++ jsModules): _*
      ),
    mdocIn := (Compile / sourceDirectory).value / "mdoc",
    fatalWarningsInCI := false,
    laikaExtensions := SiteConfig.extensions,
    laikaConfig := SiteConfig.config(versioned = true).value,
    laikaTheme := SiteConfig.theme(
      currentVersion = SiteConfig.versions.current,
      SiteConfig.variables.value,
      SiteConfig.homeURL.value,
      includeLandingPage = false,
    ),
    laikaDescribe := "<disabled>",
    laikaIncludeEPUB := true,
    laikaIncludePDF := false,
    Laika / sourceDirectories := Seq(mdocOut.value),
    ghpagesPrivateMappings := (laikaSite / mappings).value ++ {
      val docsPrefix = extractDocsPrefix(version.value)
      for ((f, d) <- (ScalaUnidoc / packageDoc / mappings).value)
        yield (f, s"$docsPrefix/api/$d")
    },
    ghpagesCleanSite / includeFilter := {
      new FileFilter {
        val docsPrefix = extractDocsPrefix(version.value)
        def accept(f: File): Boolean = f.getCanonicalPath.startsWith(
          (ghpagesRepository.value / s"${docsPrefix}").getCanonicalPath
        )
      }
    },
    apiMappings ++= {
      ScaladocApiMapping.mappings(
        (ScalaUnidoc / unidoc / unidocAllClasspaths).value,
        scalaBinaryVersion.value,
      )
    },
  )
  .dependsOn(
    client.jvm,
    core.jvm,
    theDsl.jvm,
    blazeServer,
    blazeClient,
    circe.jvm,
    dropwizardMetrics,
    prometheusMetrics,
  )

lazy val website = http4sProject("website")
  .enablePlugins(GhpagesPlugin, LaikaPlugin, NoPublishPlugin)
  .settings(docsProjectSettings)
  .settings(
    description := "Common area of http4s.org",
    startYear := Some(2013),
    laikaExtensions := SiteConfig.extensions,
    laikaConfig := SiteConfig.config(versioned = false).value,
    laikaTheme := SiteConfig.theme(
      currentVersion = SiteConfig.versions.current,
      SiteConfig.variables.value,
      SiteConfig.homeURL.value,
      includeLandingPage = false,
    ),
    laikaDescribe := "<disabled>",
    Laika / sourceDirectories := Seq(
      baseDirectory.value / "src" / "hugo" / "content",
      baseDirectory.value / "src" / "hugo" / "static",
    ),
    ghpagesNoJekyll := true,
    ghpagesPrivateMappings := (laikaSite / mappings).value,
    ghpagesCleanSite / excludeFilter :=
      new FileFilter {
        val v = ghpagesRepository.value.getCanonicalPath + "/v"
        def accept(f: File) =
          f.getCanonicalPath.startsWith(v) &&
            f.getCanonicalPath.charAt(v.size).isDigit
      },
  )

lazy val examples = http4sProject("examples")
  .enablePlugins(NoPublishPlugin)
  .settings(
    description := "Common code for http4s examples",
    startYear := Some(2013),
    libraryDependencies ++= Seq(
      circeGeneric % Runtime,
      logbackClassic % Runtime,
    ),
    // todo enable when twirl supports dotty TwirlKeys.templateImports := Nil,
  )
  .dependsOn(server.jvm, dropwizardMetrics, theDsl.jvm, circe.jvm, scalaXml /*, twirl*/ )
// todo enable when twirl supports dotty .enablePlugins(SbtTwirl)

lazy val examplesBlaze = exampleProject("examples-blaze")
  .settings(Revolver.settings)
  .settings(
    description := "Examples of http4s server and clients on blaze",
    startYear := Some(2013),
    fork := true,
    libraryDependencies ++= Seq(
      circeGeneric
    ),
  )
  .dependsOn(blazeServer, blazeClient)

lazy val examplesEmber = exampleProject("examples-ember")
  .settings(Revolver.settings)
  .settings(
    description := "Examples of http4s server and clients on blaze",
    startYear := Some(2020),
    fork := true,
  )
  .dependsOn(emberServer.jvm, emberClient.jvm)

lazy val examplesDocker = http4sProject("examples-docker")
  .in(file("examples/docker"))
  .enablePlugins(JavaAppPackaging, DockerPlugin, NoPublishPlugin)
  .settings(
    description := "Builds a docker image for a blaze-server",
    startYear := Some(2017),
    Docker / packageName := "http4s/blaze-server",
    Docker / maintainer := "http4s",
    dockerUpdateLatest := true,
    dockerExposedPorts := List(8080),
  )
  .dependsOn(blazeServer, theDsl.jvm)

lazy val examplesJetty = exampleProject("examples-jetty")
  .settings(Revolver.settings)
  .settings(
    description := "Example of http4s server on Jetty",
    startYear := Some(2014),
    fork := true,
    reStart / mainClass := Some("com.example.http4s.jetty.JettyExample"),
  )
  .dependsOn(jettyServer)

lazy val examplesTomcat = exampleProject("examples-tomcat")
  .settings(Revolver.settings)
  .settings(
    description := "Example of http4s server on Tomcat",
    startYear := Some(2014),
    fork := true,
    reStart / mainClass := Some("com.example.http4s.tomcat.TomcatExample"),
  )
  .dependsOn(tomcatServer)

// Run this with jetty:start
lazy val examplesWar = exampleProject("examples-war")
  .enablePlugins(JettyPlugin)
  .settings(
    description := "Example of a WAR deployment of an http4s service",
    startYear := Some(2014),
    fork := true,
    libraryDependencies += javaxServletApi % Provided,
    Jetty / containerLibs := List(jettyRunner),
  )
  .dependsOn(servlet)

lazy val scalafixInternalRules = project
  .in(file("scalafix-internal/rules"))
  .enablePlugins(NoPublishPlugin)
  .disablePlugins(ScalafixPlugin)
  .settings(
    libraryDependencies ++= Seq(
      "ch.epfl.scala" %% "scalafix-core" % _root_.scalafix.sbt.BuildInfo.scalafixVersion
    ).filter(_ => !isDotty.value)
  )

lazy val scalafixInternalInput = project
  .in(file("scalafix-internal/input"))
  .enablePlugins(NoPublishPlugin)
  .disablePlugins(ScalafixPlugin)
  .settings(headerSources / excludeFilter := AllPassFilter, scalacOptions -= "-Xfatal-warnings")
  .dependsOn(core.jvm)

lazy val scalafixInternalOutput = project
  .in(file("scalafix-internal/output"))
  .enablePlugins(NoPublishPlugin)
  .disablePlugins(ScalafixPlugin)
  .settings(headerSources / excludeFilter := AllPassFilter, scalacOptions -= "-Xfatal-warnings")
  .dependsOn(core.jvm)

lazy val scalafixInternalTests = project
  .in(file("scalafix-internal/tests"))
  .enablePlugins(NoPublishPlugin)
  .enablePlugins(ScalafixTestkitPlugin)
  .settings(
    libraryDependencies ++= Seq(
      ("ch.epfl.scala" %% "scalafix-testkit" % _root_.scalafix.sbt.BuildInfo.scalafixVersion % Test)
        .cross(CrossVersion.full)
    ).filter(_ => !isDotty.value),
    Compile / compile :=
      (Compile / compile).dependsOn(scalafixInternalInput / Compile / compile).value,
    scalafixTestkitOutputSourceDirectories :=
      (scalafixInternalOutput / Compile / sourceDirectories).value,
    scalafixTestkitInputSourceDirectories :=
      (scalafixInternalInput / Compile / sourceDirectories).value,
    scalafixTestkitInputClasspath :=
      (scalafixInternalInput / Compile / fullClasspath).value,
    scalafixTestkitInputScalacOptions := (scalafixInternalInput / Compile / scalacOptions).value,
    scalacOptions += "-Yrangepos",
  )
  .settings(headerSources / excludeFilter := AllPassFilter)
  .disablePlugins(ScalafixPlugin)
  .dependsOn(scalafixInternalRules)

def http4sProject(name: String) =
  Project(name, file(name))
    .settings(commonSettings)
    .settings(
      moduleName := s"http4s-$name"
    )
    .enablePlugins(Http4sPlugin)
    .dependsOn(scalafixInternalRules % ScalafixConfig)

def http4sCrossProject(name: String, crossType: CrossType) =
  sbtcrossproject
    .CrossProject(name, file(name))(JVMPlatform, JSPlatform)
    .withoutSuffixFor(JVMPlatform)
    .crossType(crossType)
    .settings(commonSettings)
    .settings(
      moduleName := s"http4s-$name",
      Test / test := {
        val result = (Test / test).value
        if (crossType == CrossType.Full) { // Check for misplaced srcs
          val dir = baseDirectory.value / ".." / "src"
          if (dir.exists) sys.error(s"Misplaced sources in ${dir.toPath().normalize()}")
        }
        result
      },
    )
    .jsSettings(
      Test / scalaJSLinkerConfig ~= (_.withModuleKind(ModuleKind.CommonJSModule))
    )
    .enablePlugins(Http4sPlugin)
    .jsConfigure(_.disablePlugins(DoctestPlugin))
    .configure(_.dependsOn(scalafixInternalRules % ScalafixConfig))

def libraryProject(name: String) = http4sProject(name)
def libraryCrossProject(name: String, crossType: CrossType = CrossType.Full) =
  http4sCrossProject(name, crossType)

def exampleProject(name: String) =
  http4sProject(name)
    .in(file(name.replace("examples-", "examples/")))
    .enablePlugins(NoPublishPlugin)
    .settings(libraryDependencies += logbackClassic % Runtime)
    .dependsOn(examples)

lazy val commonSettings = Seq(
  Compile / doc / scalacOptions += "-no-link-warnings",
  scalacOptions ++= {
    // Enables fatal warnings for Scala 3 in CI
    if (isDotty.value && githubIsWorkflowBuild.value)
      Seq("-Xfatal-warnings")
    else
      Seq.empty
  },
  libraryDependencies ++= Seq(
    catsLaws.value,
    logbackClassic,
    scalacheck.value,
  ).map(_ % Test),
  apiURL := Some(url(s"https://http4s.org/v${baseVersion.value}/api")),
)

def initCommands(additionalImports: String*) =
  initialCommands := (List(
    "fs2._",
    "cats._",
    "cats.data._",
    "cats.effect._",
    "cats.implicits._",
  ) ++ additionalImports).mkString("import ", ", ", "")

// Everything is driven through release steps and the http4s* variables
// This won't actually release unless on Travis.
addCommandAlias("ci", ";clean ;release with-defaults")

lazy val enableFatalWarnings: String =
  """set ThisBuild / scalacOptions += "-Xfatal-warnings""""

lazy val disableFatalWarnings: String =
  """set ThisBuild / scalacOptions -= "-Xfatal-warnings""""

addCommandAlias(
  "quicklint",
  List(
    enableFatalWarnings,
    "scalafixAll --triggered",
    "scalafixAll",
    "scalafmtAll",
    "scalafmtSbt",
    disableFatalWarnings,
  ).mkString(" ;"),
)

// Use this command for checking before submitting a PR
addCommandAlias(
  "lint",
  List(
    enableFatalWarnings,
    "clean",
    "+test:compile",
    "scalafixAll --triggered",
    "scalafixAll",
    "+scalafmtAll",
    "scalafmtSbt",
    "+mimaReportBinaryIssues",
    disableFatalWarnings,
  ).mkString(" ;"),
)<|MERGE_RESOLUTION|>--- conflicted
+++ resolved
@@ -572,13 +572,11 @@
     description := "blaze implementation for http4s clients",
     startYear := Some(2014),
     mimaBinaryIssueFilters ++= Seq(
-<<<<<<< HEAD
       // private constructor
       ProblemFilters
         .exclude[IncompatibleMethTypeProblem]("org.http4s.blaze.client.BlazeClientBuilder.this"),
       ProblemFilters
         .exclude[IncompatibleMethTypeProblem]("org.http4s.blaze.client.Http1Support.this"),
-=======
       // These are all private to blaze-client and fallout from from
       // the deprecation of org.http4s.client.Connection
       ProblemFilters
@@ -624,7 +622,6 @@
         .exclude[IncompatibleMethTypeProblem]("org.http4s.blaze.client.ConnectionManager.basic"),
       ProblemFilters
         .exclude[IncompatibleMethTypeProblem]("org.http4s.blaze.client.PoolManager.this"),
->>>>>>> 326aa12d
     ),
   )
   .dependsOn(blazeCore % "compile;test->test", client.jvm % "compile;test->test")
