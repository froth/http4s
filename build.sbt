--- conflicted
+++ resolved
@@ -282,18 +282,6 @@
   .enablePlugins(SbtTwirl)
   .dependsOn(core, testing % "test->test")
 
-<<<<<<< HEAD
-lazy val mimedbGenerator = http4sProject("mimedb-generator")
-  .enablePlugins(PrivateProjectPlugin)
-  .settings(
-    description := "MimeDB source code generator",
-    libraryDependencies ++= Seq(
-      Http4sPlugin.treeHugger,
-      Http4sPlugin.circeGeneric
-    )
-  )
-  .dependsOn(blazeClient, circe)
-=======
 lazy val scalatags = http4sProject("scalatags")
   .settings(
     description := "Scalatags template support for http4s",
@@ -301,7 +289,17 @@
     mimaPreviousArtifacts := Set.empty
   )
   .dependsOn(core, testing % "test->test")
->>>>>>> 3a48c68b
+
+lazy val mimedbGenerator = http4sProject("mimedb-generator")
+  .enablePlugins(PrivateProjectPlugin)
+  .settings(
+    description := "MimeDB source code generator",
+    libraryDependencies ++= Seq(
+      Http4sPlugin.treeHugger,
+      Http4sPlugin.circeGeneric
+    )
+  )
+  .dependsOn(blazeClient, circe)
 
 lazy val bench = http4sProject("bench")
   .enablePlugins(JmhPlugin)
