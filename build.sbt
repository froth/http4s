--- conflicted
+++ resolved
@@ -8,19 +8,10 @@
 
 // Global settings
 organization in ThisBuild := "org.http4s"
-<<<<<<< HEAD
 
 apiVersion in ThisBuild := (version in ThisBuild).map {
   case VersionNumber(Seq(major, minor, _*), _, _) => (major.toInt, minor.toInt)
 }.value
-=======
-version      in ThisBuild := scalazCrossBuild("0.15.11-SNAPSHOT", scalazVersion.value)
-apiVersion   in ThisBuild := version.map(extractApiVersion).value
-// The build supports both scalaz `7.1.x` and `7.2.x`. Simply run
-// `set scalazVersion in ThisBuild := "7.2.4"` to change which version of scalaz
-// is used to build the project.
-scalazVersion in ThisBuild := "7.1.13"
->>>>>>> 41fae0f5
 
 // Root project
 name := "root"
@@ -489,27 +480,8 @@
       case _ => "1.8"
     }
   }.value,
-<<<<<<< HEAD
   scalacOptions in Compile ++= Seq(
     s"-target:jvm-${jvmTarget.value}"
-=======
-  scalacOptions := Seq(
-    "-deprecation",
-    "-encoding", "UTF-8",
-    "-feature",
-    "-language:existentials",
-    "-language:higherKinds",
-    "-language:implicitConversions",
-    s"-target:jvm-${jvmTarget.value}",
-    "-unchecked",
-    "-Xfatal-warnings",
-    "-Yinline-warnings",
-    "-Yno-adapted-args",
-    "-Ywarn-dead-code",
-    "-Ywarn-numeric-widen",
-    "-Ywarn-value-discard",
-    "-Xfuture"
->>>>>>> 41fae0f5
   ),
   scalacOptions in (Compile, doc) += "-no-link-warnings",
   javacOptions ++= Seq(
@@ -543,7 +515,7 @@
   },
   coursierVerbosity := 0,
   ivyLoggingLevel := UpdateLogging.Quiet // This doesn't seem to work? We see this in MiMa
-) ++ xlint
+)
 
 lazy val noCoverageSettings = Seq(
   coverageExcludedPackages := ".*"
@@ -557,15 +529,4 @@
     "org.http4s._"
   ) ++ additionalImports).mkString("import ", ", ", "")
 
-<<<<<<< HEAD
-addCommandAlias("validate", ";test ;makeSite ;mimaReportBinaryIssues")
-=======
-lazy val xlint = Seq(
-  scalacOptions += {
-    CrossVersion.partialVersion(scalaVersion.value) match {
-      case Some((2, 12)) => "-Xlint:-unused,_"
-      case _ => "-Xlint"
-    }
-  }
-)
->>>>>>> 41fae0f5
+addCommandAlias("validate", ";test ;makeSite ;mimaReportBinaryIssues")