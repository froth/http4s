import Http4sBuild._
import com.typesafe.sbt.SbtGhPages.GhPagesKeys._
import com.typesafe.sbt.SbtGit.GitKeys._
import com.typesafe.sbt.pgp.PgpKeys._
import sbtunidoc.Plugin.UnidocKeys._

import scala.xml.transform.{RewriteRule, RuleTransformer}

// Global settings
organization in ThisBuild := "org.http4s"
version      in ThisBuild := "0.16.0-SNAPSHOT"
apiVersion   in ThisBuild := version.map(extractApiVersion).value
scalaOrganization in ThisBuild := "org.typelevel"

// Root project
name := "root"
description := "A minimal, Scala-idiomatic library for HTTP"
noPublishSettings

lazy val core = libraryProject("core")
  .enablePlugins(BuildInfoPlugin)
  .settings(
  description := "Core http4s library for servers and clients",
    buildInfoKeys := Seq[BuildInfoKey](version, scalaVersion, apiVersion),
    buildInfoPackage := organization.value,
    libraryDependencies ++= Seq(
      fs2Cats,
      fs2Io,
      http4sWebsocket,
      log4s,
      macroCompat,
      parboiled,
      scalaReflect(scalaVersion.value) % "provided"
    ),
    macroParadiseSetting
)

lazy val testing = libraryProject("testing")
  .settings(
  description := "Instances and laws for testing http4s code",
    libraryDependencies ++= Seq(
      scalacheck,
      specs2Core
    )
)
  .dependsOn(core)

// Defined outside core/src/test so it can depend on published testing
lazy val tests = libraryProject("tests")
  .settings(
    description := "Tests for core project",
    mimaPreviousArtifacts := Set.empty
  )
  .dependsOn(core, testing % "test->test")

lazy val server = libraryProject("server")
  .settings(
  description := "Base library for building http4s servers"
)
  .dependsOn(core, testing % "test->test", theDsl % "test->compile")

lazy val serverMetrics = libraryProject("server-metrics")
  .settings(
  description := "Support for Dropwizard Metrics on the server",
    libraryDependencies ++= Seq(
      metricsCore,
      metricsJson
    )
)
  .dependsOn(server % "compile;test->test")

lazy val client = libraryProject("client")
  .settings(
  description := "Base library for building http4s clients",
    libraryDependencies += jettyServlet % "test"
)
  .dependsOn(core, testing % "test->test", server % "test->compile", theDsl % "test->compile")

lazy val blazeCore = libraryProject("blaze-core")
  .settings(
  description := "Base library for binding blaze to http4s clients and servers",
    libraryDependencies += blaze
  )
<<<<<<< HEAD
  .dependsOn(core % "compile;test->test", testing % "test->test")
=======
  .dependsOn(core, testing % "test->test")
>>>>>>> a4554da8

lazy val blazeServer = libraryProject("blaze-server")
  .settings(
  description := "blaze implementation for http4s servers"
)
  .dependsOn(blazeCore % "compile;test->test", server % "compile;test->test")

lazy val blazeClient = libraryProject("blaze-client")
  .settings(
  description := "blaze implementation for http4s clients"
)
  .dependsOn(blazeCore % "compile;test->test", client % "compile;test->test")

lazy val asyncHttpClient = libraryProject("async-http-client")
  .settings(
  description := "async http client implementation for http4s clients",
    libraryDependencies ++= Seq(
      Http4sBuild.asyncHttpClient,
      reactiveStreamsTck % "test"
    )
)
  .dependsOn(core, testing % "test->test", client % "compile;test->test")

lazy val servlet = libraryProject("servlet")
  .settings(
  description := "Portable servlet implementation for http4s servers",
    libraryDependencies ++= Seq(
      javaxServletApi % "provided",
      jettyServer % "test",
      jettyServlet % "test"
    )
)
  .dependsOn(server % "compile;test->test")

lazy val jetty = libraryProject("jetty")
  .settings(
  description := "Jetty implementation for http4s servers",
    libraryDependencies ++= Seq(
      jettyServlet
    )
)
  .dependsOn(servlet % "compile;test->test", theDsl % "test->test")

lazy val tomcat = libraryProject("tomcat")
  .settings(
  description := "Tomcat implementation for http4s servers",
    libraryDependencies ++= Seq(
      tomcatCatalina,
      tomcatCoyote
    )
)
  .dependsOn(servlet % "compile;test->test")

// `dsl` name conflicts with modern SBT
lazy val theDsl = libraryProject("dsl")
  .settings(
  description := "Simple DSL for writing http4s services"
)
  .dependsOn(core, testing % "test->test")

lazy val jawn = libraryProject("jawn")
  .settings(
    description := "Base library to parse JSON to various ASTs for http4s",
    libraryDependencies += jawnFs2
  )
  .dependsOn(core, testing % "test->test")

lazy val argonaut = libraryProject("argonaut")
  .settings(
  description := "Provides Argonaut codecs for http4s",
    libraryDependencies ++= Seq(
      Http4sBuild.argonaut,
      jawnParser
    )
)
  .dependsOn(core, testing % "test->test", jawn % "compile;test->test")

lazy val circe = libraryProject("circe")
  .settings(
  description := "Provides Circe codecs for http4s",
    libraryDependencies += circeJawn
)
  .dependsOn(core, testing % "test->test", jawn % "compile;test->test")

lazy val json4s = libraryProject("json4s")
  .settings(
  description := "Base library for json4s codecs for http4s",
    libraryDependencies ++= Seq(
      jawnJson4s,
      json4sCore
    )
)
  .dependsOn(jawn % "compile;test->test")

lazy val json4sNative = libraryProject("json4s-native")
  .settings(
  description := "Provides json4s-native codecs for http4s",
    libraryDependencies += Http4sBuild.json4sNative
)
  .dependsOn(json4s % "compile;test->test")

lazy val json4sJackson = libraryProject("json4s-jackson")
  .settings(
  description := "Provides json4s-jackson codecs for http4s",
    libraryDependencies += Http4sBuild.json4sJackson
)
  .dependsOn(json4s % "compile;test->test")

lazy val scalaXml = libraryProject("scala-xml")
  .settings(
  description := "Provides scala-xml codecs for http4s",
    libraryDependencies ++= scalaVersion (VersionNumber(_).numbers match {
      case Seq(2, scalaMajor, _*) if scalaMajor >= 11 => Seq(Http4sBuild.scalaXml)
      case _ => Seq.empty
    }).value
)
  .dependsOn(core, testing % "test->test")

lazy val twirl = http4sProject("twirl")
  .settings(
  description := "Twirl template support for http4s",
    libraryDependencies += twirlApi
)
  .enablePlugins(SbtTwirl)
  .dependsOn(core, testing % "test->test")

lazy val bench = http4sProject("bench")
  .enablePlugins(JmhPlugin)
  .settings(noPublishSettings)
  .settings(noCoverageSettings)
  .settings(
  description := "Benchmarks for http4s"
)
  .dependsOn(core)

lazy val loadTest = http4sProject("load-test")
  .settings(noPublishSettings)
  .settings(noCoverageSettings)
  .settings(
  description := "Load tests for http4s servers",
    libraryDependencies ++= Seq(
      gatlingHighCharts,
      gatlingTest
    ).map(_ % "it,test")
)
  .enablePlugins(GatlingPlugin)

lazy val tutQuick2 = TaskKey[Seq[(File, String)]]("tutQuick2", "Run tut incrementally on recently changed files")


val preStageSiteDirectory = SettingKey[File]("pre-stage-site-directory")
val siteStageDirectory    = SettingKey[File]("site-stage-directory")
val copySiteToStage       = TaskKey[Unit]("copy-site-to-stage")
lazy val docs = http4sProject("docs")
  .settings(noPublishSettings)
  .settings(noCoverageSettings)
  .settings(unidocSettings)
  .settings(ghpages.settings)
  .settings(tutSettings)
  .enablePlugins(HugoPlugin)
  .settings(
    libraryDependencies ++= Seq(
      circeGeneric,
      cryptobits
    ),
    description := "Documentation for http4s",
    autoAPIMappings := true,
    unidocProjectFilter in (ScalaUnidoc, unidoc) := inAnyProject --
      inProjects( // TODO would be nice if these could be introspected from noPublishSettings
        bench,
        examples,
        examplesBlaze,
        examplesJetty,
        examplesTomcat,
        examplesWar,
        loadTest
      ),
    // documentation source code linking
    scalacOptions in (Compile,doc) ++= {
      scmInfo.value match {
        case Some(s) =>
          val b = (baseDirectory in ThisBuild).value
          val (major, minor) = apiVersion.value
          val sourceTemplate =
            if (version.value.endsWith("SNAPSHOT"))
              s"${s.browseUrl}/tree/master€{FILE_PATH}.scala"
            else
              s"${s.browseUrl}/tree/v$major.$minor.0€{FILE_PATH}.scala"
          Seq("-implicits",
            "-doc-source-url", sourceTemplate,
            "-sourcepath", b.getAbsolutePath)
        case _ => Seq.empty
      }
    },
    preStageSiteDirectory := sourceDirectory.value / "hugo",
    siteStageDirectory := target.value / "site-stage",
    sourceDirectory in Hugo := siteStageDirectory.value,
    watchSources := {
      // nasty hack to remove the target directory from watched sources
      watchSources.value
        .filterNot(_.getAbsolutePath.startsWith(
          target.value.getAbsolutePath))
    },
    copySiteToStage := {
      streams.value.log.debug(s"copying ${preStageSiteDirectory.value} to ${siteStageDirectory.value}")

      IO.copyDirectory(
        source = preStageSiteDirectory.value,
        target = siteStageDirectory.value,
        overwrite = false,
        preserveLastModified = true)
      IO.copyDirectory(
        source = tutTargetDirectory.value,
        target = siteStageDirectory.value / "content" / "v0.16",
        overwrite = false,
        preserveLastModified = true)
      IO.copyFile(
        sourceFile = baseDirectory.value / ".." / "CHANGELOG.md",
        targetFile = siteStageDirectory.value / "CHANGELOG.md",
        preserveLastModified = true)
    },
    copySiteToStage := copySiteToStage.dependsOn(tutQuick).value,
    makeSite := makeSite.dependsOn(copySiteToStage).value,
    baseURL in Hugo := {
      if (isTravisBuild.value) new URI(s"http://http4s.org")
      else new URI(s"http://127.0.0.1:${previewFixedPort.value.getOrElse(4000)}")
    },
    // all .md|markdown files go into `content` dir for hugo processing
    ghpagesNoJekyll := true,
    includeFilter in Hugo := (
        "*.html" |
        "*.png" | "*.jpg" | "*.gif" | "*.ico" | "*.svg" |
        "*.js" | "*.swf" | "*.json" | "*.md" |
        "*.css" | "*.woff" | "*.woff2" | "*.ttf" |
        "CNAME" | "_config.yml"
    ),
    siteMappings := {
      if (Http4sGhPages.buildMainSite) siteMappings.value
      else {
        val (major, minor) = apiVersion.value
        val prefix = s"/v${major}.${minor}/"
        siteMappings.value.filter {
          case (_, d) if d.startsWith(prefix) => true
          case _ => false
        }
      }
    },
    siteMappings ++= {
      val m = (mappings in (ScalaUnidoc, packageDoc)).value
      val (major, minor) = apiVersion.value
      for ((f, d) <- m) yield (f, s"v$major.$minor/api/$d")
    },
    cleanSite := Http4sGhPages.cleanSiteForRealz(updatedRepository.value, gitRunner.value, streams.value, apiVersion.value),
    synchLocal := Http4sGhPages.synchLocalForRealz(privateMappings.value, updatedRepository.value, ghpagesNoJekyll.value, gitRunner.value, streams.value, apiVersion.value),
    git.remoteRepo := "git@github.com:http4s/http4s.git"
  )
  .dependsOn(client, core, theDsl, blazeServer, blazeClient, circe)


lazy val examples = http4sProject("examples")
  .settings(noPublishSettings)
  .settings(noCoverageSettings)
  .settings(
  description := "Common code for http4s examples",
    libraryDependencies ++= Seq(
      circeGeneric,
      logbackClassic % "runtime",
      jspApi % "runtime" // http://forums.yourkit.com/viewtopic.php?f=2&t=3733
    )
  )
  .dependsOn(server, serverMetrics, theDsl /*, TODO fs2 port circe, scalaXml, twirl */)
  .enablePlugins(SbtTwirl)

lazy val examplesBlaze = exampleProject("examples-blaze")
  .settings(Revolver.settings)
  .settings(
  description := "Examples of http4s server and clients on blaze",
    fork := true,
    libraryDependencies ++= Seq(alpnBoot, metricsJson),
    macroParadiseSetting,
    javaOptions in run ++= ((managedClasspath in Runtime) map { attList =>
      for {
        file <- attList.map(_.data)
        path = file.getAbsolutePath if path.contains("jetty.alpn")
      } yield { s"-Xbootclasspath/p:${path}" }
    }).value
  )
  .dependsOn(blazeServer /* TODO fs2 port , blazeClient */)

lazy val examplesJetty = exampleProject("examples-jetty")
  .settings(Revolver.settings)
  .settings(
  description := "Example of http4s server on Jetty",
    fork := true,
    mainClass in reStart := Some("com.example.http4s.jetty.JettyExample")
)
  .dependsOn(jetty)

lazy val examplesTomcat = exampleProject("examples-tomcat")
  .settings(Revolver.settings)
  .settings(
  description := "Example of http4s server on Tomcat",
    fork := true,
    mainClass in reStart := Some("com.example.http4s.tomcat.TomcatExample")
)
  .dependsOn(tomcat)

// Run this with jetty:start
lazy val examplesWar = exampleProject("examples-war")
  .enablePlugins(JettyPlugin)
  .settings(
  description := "Example of a WAR deployment of an http4s service",
    fork := true,
    libraryDependencies ++= Seq(
      javaxServletApi % "provided",
      logbackClassic % "runtime"
    )
)
  .dependsOn(servlet)

def http4sProject(name: String) = Project(name, file(name))
  .settings(commonSettings)
  .settings(projectMetadata)
  .settings(publishSettings)
  .settings(
    moduleName := s"http4s-$name",
    testOptions in Test += Tests.Argument(TestFrameworks.Specs2,"xonly", "failtrace"),
    initCommands()
  )

def libraryProject(name: String) = http4sProject(name)
  .settings(mimaSettings)

def exampleProject(name: String) = http4sProject(name)
  .in(file(name.replace("examples-", "examples/")))
  .settings(noPublishSettings)
  .settings(noCoverageSettings)
  .dependsOn(examples)

lazy val apiVersion = taskKey[(Int, Int)]("Defines the API compatibility version for the project.")

lazy val jvmTarget = taskKey[String]("Defines the target JVM version for object files.")

lazy val projectMetadata = Seq(
  homepage := Some(url("http://http4s.org/")),
  startYear := Some(2013),
  licenses := Seq(
    "Apache License, Version 2.0" -> url("http://www.apache.org/licenses/LICENSE-2.0.txt")
  ),
  scmInfo := {
    val base = "github.com/http4s/http4s"
    Some(ScmInfo(url(s"https://$base"), s"scm:git:https://$base", Some(s"scm:git:git@$base")))
  },
  pomExtra := (
    <developers>
      <developer>
      <id>rossabaker</id>
      <name>Ross A. Baker</name>
      <email>ross@rossabaker.com</email>
      </developer>
      <developer>
      <id>casualjim</id>
      <name>Ivan Porto Carrero</name>
      <email>ivan@flanders.co.nz</email>
      <url>http://flanders.co.nz</url>
        </developer>
      <developer>
      <id>brycelane</id>
      <name>Bryce L. Anderson</name>
      <email>bryce.anderson22@gmail.com</email>
      </developer>
      <developer>
      <id>before</id>
      <name>André Rouél</name>
      </developer>
      <developer>
      <id>julien-truffaut</id>
      <name>Julien Truffaut</name>
      </developer>
      <developer>
      <id>kryptt</id>
      <name>Rodolfo Hansen</name>
      </developer>
      </developers>
  )
)


lazy val commonSettings = Seq(
  jvmTarget := scalaVersion.map {
    VersionNumber(_).numbers match {
      case Seq(2, 10, _*) => "1.7"
      case _ => "1.8"
    }
  }.value,
  scalacOptions := Seq(
    "-deprecation",
    "-encoding", "UTF-8",
    "-feature",
    "-language:existentials",
    "-language:higherKinds",
    "-language:implicitConversions",
    s"-target:jvm-${jvmTarget.value}",
    "-unchecked",
    "-Xfatal-warnings",
    "-Xlint",
    "-Yinline-warnings",
    "-Yno-adapted-args",
    "-Ypartial-unification",
    "-Ywarn-dead-code",
    "-Ywarn-numeric-widen",
    "-Ywarn-value-discard",
    "-Xfuture"
  ),
  scalacOptions in (Compile, doc) -= "-Xfatal-warnings", // broken references to other modules
  scalacOptions ++= scalaVersion.map { v =>
    if (delambdafyOpts(v)) Seq(
      "-Ybackend:GenBCode"
    ) else Seq.empty
  }.value,
  scalacOptions := (scalacOptions.value.filterNot {
    CrossVersion.partialVersion(scalaVersion.value) match {
      case Some((2, 12)) => Set("-Yinline-warnings", "-deprecation")
      case _ => Set.empty
    }
  }),
  javacOptions ++= Seq(
    "-source", jvmTarget.value,
    "-target", jvmTarget.value,
    "-Xlint:deprecation",
    "-Xlint:unchecked"
  ),
  libraryDependencies ++= {
    if (delambdafyOpts(scalaVersion.value)) Seq("org.scala-lang.modules" %% "scala-java8-compat" % "0.8.0")
    else Seq.empty
  },
  libraryDependencies ++= Seq(
    catsLaws,
    catsKernelLaws,
    discipline,
    logbackClassic,
    scalacheck, // 0.13.3 fixes None.get
    specs2Core,
    specs2Scalacheck
  ).map(_ % "test"),
  // don't include scoverage as a dependency in the pom
  // https://github.com/scoverage/sbt-scoverage/issues/153
  // this code was copied from https://github.com/mongodb/mongo-spark
  pomPostProcess := { (node: xml.Node) =>
    new RuleTransformer(
      new RewriteRule {
        override def transform(node: xml.Node): Seq[xml.Node] = node match {
          case e: xml.Elem
              if e.label == "dependency" && e.child.exists(child => child.label == "groupId" && child.text == "org.scoverage") => Nil
          case _ => Seq(node)

        }

      }).transform(node).head
  },
  coursierVerbosity := 0,
  ivyLoggingLevel := UpdateLogging.Quiet // This doesn't seem to work? We see this in MiMa
)

lazy val publishSettings = Seq(
  credentials ++= sonatypeEnvCredentials
)

lazy val noPublishSettings = Seq(
  publish := (),
  publishSigned := (),
  publishLocal := (),
  publishArtifact := false
)

lazy val noCoverageSettings = Seq(
  coverageExcludedPackages := ".*"
)

lazy val mimaSettings = Seq(
  mimaFailOnProblem := compatibleVersion(version.value).isDefined,
  mimaPreviousArtifacts := (compatibleVersion(version.value) map {
    organization.value % s"${moduleName.value}_${scalaBinaryVersion.value}" % _
  }).toSet,
  mimaBinaryIssueFilters ++= {
    import com.typesafe.tools.mima.core._
    import com.typesafe.tools.mima.core.ProblemFilters._
    Seq(
      exclude[ReversedMissingMethodProblem]("org.http4s.testing.ArbitraryInstances.arbitraryIPv4"),
      exclude[ReversedMissingMethodProblem]("org.http4s.testing.ArbitraryInstances.arbitraryIPv6"),
      exclude[ReversedMissingMethodProblem]("org.http4s.testing.ArbitraryInstances.genSubDelims"),
      exclude[ReversedMissingMethodProblem]("org.http4s.testing.ArbitraryInstances.arbitraryUriHost"),
      exclude[ReversedMissingMethodProblem]("org.http4s.testing.ArbitraryInstances.arbitraryAuthority"),
      exclude[ReversedMissingMethodProblem]("org.http4s.testing.ArbitraryInstances.genHexDigit"),
      exclude[ReversedMissingMethodProblem]("org.http4s.testing.ArbitraryInstances.genPctEncoded"),
      exclude[ReversedMissingMethodProblem]("org.http4s.testing.ArbitraryInstances.arbitraryUri"),
      exclude[ReversedMissingMethodProblem]("org.http4s.testing.ArbitraryInstances.genUnreserved"),
      exclude[ReversedMissingMethodProblem]("org.http4s.RequestOps.addCookie"),
      exclude[ReversedMissingMethodProblem]("org.http4s.RequestOps.addCookie"),
      exclude[ReversedMissingMethodProblem]("org.http4s.RequestOps.addCookie$default$3")
    )
  }
)

// Check whether to enable java 8 type lambdas
// https://github.com/scala/make-release-notes/blob/2.11.x/experimental-backend.md
// Minimum scala version is 2.11.8 due to sbt/sbt#2076
def delambdafyOpts(v: String): Boolean = VersionNumber(v).numbers match {
  case Seq(2, 11, x, _*) if x > 7 => true
  case _ => false
}

def initCommands(additionalImports: String*) =
  initialCommands := (List(
    "scalaz._",
    "Scalaz._",
    "scalaz.concurrent.Task",
    "org.http4s._"
  ) ++ additionalImports).mkString("import ", ", ", "")<|MERGE_RESOLUTION|>--- conflicted
+++ resolved
@@ -81,11 +81,7 @@
   description := "Base library for binding blaze to http4s clients and servers",
     libraryDependencies += blaze
   )
-<<<<<<< HEAD
-  .dependsOn(core % "compile;test->test", testing % "test->test")
-=======
   .dependsOn(core, testing % "test->test")
->>>>>>> a4554da8
 
 lazy val blazeServer = libraryProject("blaze-server")
   .settings(
